[package]
name = "virtio-devices"
version = "0.1.0"
authors = ["The Cloud Hypervisor Authors"]
edition = "2021"

[features]
default = []
mshv = []
snp = []

[dependencies]
anyhow = "1.0.75"
arc-swap = "1.5.1"
block = { path = "../block" }
byteorder = "1.4.3"
epoll = "4.3.3"
event_monitor = { path = "../event_monitor" }
<<<<<<< HEAD
hypervisor = { path = "../hypervisor" }
io-uring = "0.5.13"
libc = "0.2.139"
log = "0.4.17"
=======
libc = "0.2.147"
log = "0.4.20"
>>>>>>> 5e702dcd
net_gen = { path = "../net_gen" }
net_util = { path = "../net_util" }
pci = { path = "../pci" }
rate_limiter = { path = "../rate_limiter" }
seccompiler = "0.4.0"
serde = { version = "1.0.168", features = ["derive"] }
serde_json = "1.0.107"
serial_buffer = { path = "../serial_buffer" }
thiserror = "1.0.40"
versionize = "0.1.10"
versionize_derive = "0.1.4"
vhost = { version = "0.9.0", features = ["vhost-user-frontend", "vhost-user-backend", "vhost-kern", "vhost-vdpa"] }
virtio-bindings = { version = "0.2.0", features = ["virtio-v5_0_0"] }
virtio-queue = "0.10.0"
vm-allocator = { path = "../vm-allocator" }
vm-device = { path = "../vm-device" }
vm-memory = { version = "0.13.1", features = ["backend-mmap", "backend-atomic", "backend-bitmap"] }
vm-migration = { path = "../vm-migration" }
vm-virtio = { path = "../vm-virtio" }
vmm-sys-util = "0.11.0"<|MERGE_RESOLUTION|>--- conflicted
+++ resolved
@@ -16,15 +16,9 @@
 byteorder = "1.4.3"
 epoll = "4.3.3"
 event_monitor = { path = "../event_monitor" }
-<<<<<<< HEAD
 hypervisor = { path = "../hypervisor" }
-io-uring = "0.5.13"
-libc = "0.2.139"
-log = "0.4.17"
-=======
 libc = "0.2.147"
 log = "0.4.20"
->>>>>>> 5e702dcd
 net_gen = { path = "../net_gen" }
 net_util = { path = "../net_util" }
 pci = { path = "../pci" }
