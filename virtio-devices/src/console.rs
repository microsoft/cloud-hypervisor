--- conflicted
+++ resolved
@@ -108,8 +108,6 @@
     out: Option<Box<dyn Write + Send>>,
     write_out: Option<Arc<AtomicBool>>,
     file_event_registered: bool,
-    #[cfg(all(feature = "mshv", feature = "snp"))]
-    vm: Arc<dyn hypervisor::Vm>,
 }
 
 pub enum Endpoint {
@@ -175,7 +173,6 @@
         kill_evt: EventFd,
         pause_evt: EventFd,
         access_platform: Option<Arc<dyn AccessPlatform>>,
-        #[cfg(all(feature = "mshv", feature = "snp"))] vm: Arc<dyn hypervisor::Vm>,
     ) -> Self {
         let out_file = endpoint.out_file();
         let (out, write_out) = if let Some(out_file) = out_file {
@@ -210,8 +207,6 @@
             out,
             write_out,
             file_event_registered: false,
-            #[cfg(all(feature = "mshv", feature = "snp"))]
-            vm,
         }
     }
 
@@ -234,16 +229,13 @@
             let desc = desc_chain.next().ok_or(Error::DescriptorChainTooShort)?;
             let len = cmp::min(desc.len(), in_buffer.len() as u32);
             let source_slice = in_buffer.drain(..len as usize).collect::<Vec<u8>>();
+
             desc_chain
                 .memory()
                 .write_slice(
                     &source_slice[..],
-                    desc.addr().translate_gva_with_vmfd(
-                        self.access_platform.as_ref(),
-                        desc.len() as usize,
-                        #[cfg(all(feature = "mshv", feature = "snp"))]
-                        Some(&self.vm.clone()),
-                    ),
+                    desc.addr()
+                        .translate_gva(self.access_platform.as_ref(), desc.len() as usize),
                 )
                 .map_err(Error::GuestMemoryWrite)?;
 
@@ -277,21 +269,10 @@
                 let mut buf: Vec<u8> = Vec::new();
                 desc_chain
                     .memory()
-<<<<<<< HEAD
-                    .write_to(
-                        desc.addr().translate_gva_with_vmfd(
-                            self.access_platform.as_ref(),
-                            desc.len() as usize,
-                            #[cfg(all(feature = "mshv", feature = "snp"))]
-                            Some(&self.vm.clone()),
-                        ),
-                        out,
-=======
                     .write_volatile_to(
                         desc.addr()
                             .translate_gva(self.access_platform.as_ref(), desc.len() as usize),
                         &mut buf,
->>>>>>> 5e702dcd
                         desc.len() as usize,
                     )
                     .map_err(Error::GuestMemoryRead)?;
@@ -610,8 +591,6 @@
     seccomp_action: SeccompAction,
     in_buffer: Arc<Mutex<VecDeque<u8>>>,
     exit_evt: EventFd,
-    #[cfg(all(feature = "mshv", feature = "snp"))]
-    vm: Arc<dyn hypervisor::Vm>,
 }
 
 #[derive(Versionize)]
@@ -644,7 +623,6 @@
 impl VersionMapped for ConsoleState {}
 
 impl Console {
-    #[allow(clippy::too_many_arguments)]
     /// Create a new virtio console device
     pub fn new(
         id: String,
@@ -654,7 +632,6 @@
         seccomp_action: SeccompAction,
         exit_evt: EventFd,
         state: Option<ConsoleState>,
-        #[cfg(all(feature = "mshv", feature = "snp"))] vm: Arc<dyn hypervisor::Vm>,
     ) -> io::Result<(Console, Arc<ConsoleResizer>)> {
         let (avail_features, acked_features, config, in_buffer, paused) = if let Some(state) = state
         {
@@ -668,8 +645,6 @@
             )
         } else {
             let mut avail_features = 1u64 << VIRTIO_F_VERSION_1 | 1u64 << VIRTIO_CONSOLE_F_SIZE;
-
-            //avail_features |= 1u64 << VIRTIO_F_IOMMU_PLATFORM;
             if iommu {
                 avail_features |= 1u64 << VIRTIO_F_IOMMU_PLATFORM;
             }
@@ -693,6 +668,7 @@
         });
 
         resizer.update_console_size();
+
         Ok((
             Console {
                 common: VirtioCommon {
@@ -713,8 +689,6 @@
                 seccomp_action,
                 in_buffer: Arc::new(Mutex::new(in_buffer)),
                 exit_evt,
-                #[cfg(all(feature = "mshv", feature = "snp"))]
-                vm,
             },
             resizer,
         ))
@@ -803,8 +777,6 @@
             kill_evt,
             pause_evt,
             self.common.access_platform.clone(),
-            #[cfg(all(feature = "mshv", feature = "snp"))]
-            self.vm.clone(),
         );
 
         let paused = self.common.paused.clone();
