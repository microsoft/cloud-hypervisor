--- conflicted
+++ resolved
@@ -133,20 +133,15 @@
         let mut pkt = Self {
             hdr: get_host_address_range(
                 desc_chain.memory(),
-<<<<<<< HEAD
                 head.addr().translate_gva_with_vmfd(
                     access_platform,
                     head.len() as usize,
                     #[cfg(all(feature = "mshv", feature = "snp"))]
                     Some(&vm.clone()),
                 ),
-=======
-                head.addr()
-                    .translate_gva(access_platform, VSOCK_PKT_HDR_SIZE),
->>>>>>> 5e702dcd
                 VSOCK_PKT_HDR_SIZE,
             )
-            .ok_or(VsockError::GuestMemory)?,
+            .ok_or(VsockError::GuestMemory)? as *mut u8,
             buf: None,
             buf_size: 0,
         };
@@ -162,47 +157,20 @@
             return Err(VsockError::InvalidPktLen(pkt.len()));
         }
 
-        // Prior to Linux v6.3 there are two descriptors
-        if head.has_next() {
-            let buf_desc = desc_chain.next().ok_or(VsockError::BufDescMissing)?;
-
-            // TX data should be read-only.
-            if buf_desc.is_write_only() {
-                return Err(VsockError::UnreadableDescriptor);
-            }
-
-            // The data buffer should be large enough to fit the size of the data, as described by
-            // the header descriptor.
-            if buf_desc.len() < pkt.len() {
-                return Err(VsockError::BufDescTooSmall);
-            }
-            let buf_size = buf_desc.len() as usize;
-            pkt.buf_size = buf_size;
-            pkt.buf = Some(
-                get_host_address_range(
-                    desc_chain.memory(),
-                    buf_desc.addr().translate_gva(access_platform, buf_size),
-                    pkt.buf_size,
-                )
-                .ok_or(VsockError::GuestMemory)?,
-            );
-        } else {
-            let buf_size: usize = head.len() as usize - VSOCK_PKT_HDR_SIZE;
-            pkt.buf_size = buf_size;
-            pkt.buf = Some(
-                get_host_address_range(
-                    desc_chain.memory(),
-                    head.addr()
-                        .checked_add(VSOCK_PKT_HDR_SIZE as u64)
-                        .unwrap()
-                        .translate_gva(access_platform, buf_size),
-                    buf_size,
-                )
-                .ok_or(VsockError::GuestMemory)?,
-            );
-        }
-
-<<<<<<< HEAD
+        // If the packet header showed a non-zero length, there should be a data descriptor here.
+        let buf_desc = desc_chain.next().ok_or(VsockError::BufDescMissing)?;
+
+        // TX data should be read-only.
+        if buf_desc.is_write_only() {
+            return Err(VsockError::UnreadableDescriptor);
+        }
+
+        // The data buffer should be large enough to fit the size of the data, as described by
+        // the header descriptor.
+        if buf_desc.len() < pkt.len() {
+            return Err(VsockError::BufDescTooSmall);
+        }
+
         pkt.buf_size = buf_desc.len() as usize;
         pkt.buf = Some(
             get_host_address_range(
@@ -218,8 +186,6 @@
             .ok_or(VsockError::GuestMemory)? as *mut u8,
         );
 
-=======
->>>>>>> 5e702dcd
         Ok(pkt)
     }
 
@@ -250,12 +216,13 @@
             return Err(VsockError::HdrDescTooSmall(head.len()));
         }
 
-        // Prior to Linux v6.3 there are two descriptors
-        if head.has_next() {
-            let buf_desc = desc_chain.next().ok_or(VsockError::BufDescMissing)?;
-            let buf_size = buf_desc.len() as usize;
-
-<<<<<<< HEAD
+        // All RX descriptor chains should have a header and a data descriptor.
+        if !head.has_next() {
+            return Err(VsockError::BufDescMissing);
+        }
+        let buf_desc = desc_chain.next().ok_or(VsockError::BufDescMissing)?;
+        let buf_size = buf_desc.len() as usize;
+
         Ok(Self {
             hdr: get_host_address_range(
                 desc_chain.memory(),
@@ -278,50 +245,11 @@
                         Some(&vm.clone()),
                     ),
                     buf_size,
-=======
-            Ok(Self {
-                hdr: get_host_address_range(
-                    desc_chain.memory(),
-                    head.addr()
-                        .translate_gva(access_platform, VSOCK_PKT_HDR_SIZE),
-                    VSOCK_PKT_HDR_SIZE,
->>>>>>> 5e702dcd
                 )
-                .ok_or(VsockError::GuestMemory)?,
-                buf: Some(
-                    get_host_address_range(
-                        desc_chain.memory(),
-                        buf_desc.addr().translate_gva(access_platform, buf_size),
-                        buf_size,
-                    )
-                    .ok_or(VsockError::GuestMemory)?,
-                ),
-                buf_size,
-            })
-        } else {
-            let buf_size: usize = head.len() as usize - VSOCK_PKT_HDR_SIZE;
-            Ok(Self {
-                hdr: get_host_address_range(
-                    desc_chain.memory(),
-                    head.addr()
-                        .translate_gva(access_platform, VSOCK_PKT_HDR_SIZE),
-                    VSOCK_PKT_HDR_SIZE,
-                )
-                .ok_or(VsockError::GuestMemory)?,
-                buf: Some(
-                    get_host_address_range(
-                        desc_chain.memory(),
-                        head.addr()
-                            .checked_add(VSOCK_PKT_HDR_SIZE as u64)
-                            .unwrap()
-                            .translate_gva(access_platform, buf_size),
-                        buf_size,
-                    )
-                    .ok_or(VsockError::GuestMemory)?,
-                ),
-                buf_size,
-            })
-        }
+                .ok_or(VsockError::GuestMemory)? as *mut u8,
+            ),
+            buf_size,
+        })
     }
 
     /// Provides in-place, byte-slice, access to the vsock packet header.
@@ -517,8 +445,8 @@
 
     fn set_pkt_len(len: u32, guest_desc: &GuestQDesc, mem: &GuestMemoryMmap) {
         let hdr_gpa = guest_desc.addr.get();
-        let hdr_ptr =
-            get_host_address_range(mem, GuestAddress(hdr_gpa), VSOCK_PKT_HDR_SIZE).unwrap();
+        let hdr_ptr = get_host_address_range(mem, GuestAddress(hdr_gpa), VSOCK_PKT_HDR_SIZE)
+            .unwrap() as *mut u8;
         let len_ptr = unsafe { hdr_ptr.add(HDROFF_LEN) };
 
         LittleEndian::write_u32(unsafe { std::slice::from_raw_parts_mut(len_ptr, 4) }, len);
@@ -592,6 +520,16 @@
             expect_asm_error!(tx, test_ctx, handler_ctx, VsockError::InvalidPktLen(_));
         }
 
+        // Test case:
+        // - packet header advertises some data length; and
+        // - the data descriptor is missing.
+        {
+            create_context!(test_ctx, handler_ctx);
+            set_pkt_len(1024, &handler_ctx.guest_txvq.dtable[0], &test_ctx.mem);
+            handler_ctx.guest_txvq.dtable[0].flags.set(0);
+            expect_asm_error!(tx, test_ctx, handler_ctx, VsockError::BufDescMissing);
+        }
+
         // Test case: error on write-only buf descriptor.
         {
             create_context!(test_ctx, handler_ctx);
@@ -647,6 +585,15 @@
                 .set(VSOCK_PKT_HDR_SIZE as u32 - 1);
             expect_asm_error!(rx, test_ctx, handler_ctx, VsockError::HdrDescTooSmall(_));
         }
+
+        // Test case: RX descriptor chain is missing the packet buffer descriptor.
+        {
+            create_context!(test_ctx, handler_ctx);
+            handler_ctx.guest_rxvq.dtable[0]
+                .flags
+                .set(VRING_DESC_F_WRITE.try_into().unwrap());
+            expect_asm_error!(rx, test_ctx, handler_ctx, VsockError::BufDescMissing);
+        }
     }
 
     #[test]
