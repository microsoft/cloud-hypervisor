// Copyright 2018 Amazon.com, Inc. or its affiliates. All Rights Reserved.
// SPDX-License-Identifier: Apache-2.0
//

//! `VsockPacket` provides a thin wrapper over the buffers exchanged via virtio queues.
//! There are two components to a vsock packet, each using its own descriptor in a
//! virtio queue:
//! - the packet header; and
//! - the packet data/buffer.
//! There is a 1:1 relation between descriptor chains and packets: the first (chain head) holds
//! the header, and an optional second descriptor holds the data. The second descriptor is only
//! present for data packets (VSOCK_OP_RW).
//!
//! `VsockPacket` wraps these two buffers and provides direct access to the data stored
//! in guest memory. This is done to avoid unnecessarily copying data from guest memory
//! to temporary buffers, before passing it on to the vsock backend.

use byteorder::{ByteOrder, LittleEndian};
use std::ops::Deref;
use std::sync::Arc;

use super::defs;
use super::{Result, VsockError};
use crate::get_host_address_range;
use virtio_queue::DescriptorChain;
use vm_memory::{Address, GuestMemory};
use vm_virtio::{AccessPlatform, Translatable};

// The vsock packet header is defined by the C struct:
//
// ```C
// struct virtio_vsock_hdr {
//     le64 src_cid;
//     le64 dst_cid;
//     le32 src_port;
//     le32 dst_port;
//     le32 len;
//     le16 type;
//     le16 op;
//     le32 flags;
//     le32 buf_alloc;
//     le32 fwd_cnt;
// };
// ```
//
// This struct will occupy the buffer pointed to by the head descriptor. We'll be accessing it
// as a byte slice. To that end, we define below the offsets for each field struct, as well as the
// packed struct size, as a bunch of `usize` consts.
// Note that these offsets are only used privately by the `VsockPacket` struct, the public interface
// consisting of getter and setter methods, for each struct field, that will also handle the correct
// endianness.

/// The vsock packet header struct size (when packed).
pub const VSOCK_PKT_HDR_SIZE: usize = 44;

// Source CID.
const HDROFF_SRC_CID: usize = 0;

// Destination CID.
const HDROFF_DST_CID: usize = 8;

// Source port.
const HDROFF_SRC_PORT: usize = 16;

// Destination port.
const HDROFF_DST_PORT: usize = 20;

// Data length (in bytes) - may be 0, if there is no data buffer.
const HDROFF_LEN: usize = 24;

// Socket type. Currently, only connection-oriented streams are defined by the vsock protocol.
const HDROFF_TYPE: usize = 28;

// Operation ID - one of the VSOCK_OP_* values; e.g.
// - VSOCK_OP_RW: a data packet;
// - VSOCK_OP_REQUEST: connection request;
// - VSOCK_OP_RST: forceful connection termination;
// etc (see `super::defs::uapi` for the full list).
const HDROFF_OP: usize = 30;

// Additional options (flags) associated with the current operation (`op`).
// Currently, only used with shutdown requests (VSOCK_OP_SHUTDOWN).
const HDROFF_FLAGS: usize = 32;

// Size (in bytes) of the packet sender receive buffer (for the connection to which this packet
// belongs).
const HDROFF_BUF_ALLOC: usize = 36;

// Number of bytes the sender has received and consumed (for the connection to which this packet
// belongs). For instance, for our Unix backend, this counter would be the total number of bytes
// we have successfully written to a backing Unix socket.
const HDROFF_FWD_CNT: usize = 40;

/// The vsock packet, implemented as a wrapper over a virtq descriptor chain:
/// - the chain head, holding the packet header; and
/// - (an optional) data/buffer descriptor, only present for data packets (VSOCK_OP_RW).
///
pub struct VsockPacket {
    hdr: *mut u8,
    buf: Option<*mut u8>,
    buf_size: usize,
}

impl VsockPacket {
    /// Create the packet wrapper from a TX virtq chain head.
    ///
    /// The chain head is expected to hold valid packet header data. A following packet buffer
    /// descriptor can optionally end the chain. Bounds and pointer checks are performed when
    /// creating the wrapper.
    ///
    pub fn from_tx_virtq_head<M>(
        desc_chain: &mut DescriptorChain<M>,
        access_platform: Option<&Arc<dyn AccessPlatform>>,
        #[cfg(all(feature = "mshv", feature = "snp"))] vm: Arc<dyn hypervisor::Vm>,
    ) -> Result<Self>
    where
        M: Clone + Deref,
        M::Target: GuestMemory,
    {
        let head = desc_chain.next().ok_or(VsockError::HdrDescMissing)?;

        // All buffers in the TX queue must be readable.
        //
        if head.is_write_only() {
            return Err(VsockError::UnreadableDescriptor);
        }

        // The packet header should fit inside the head descriptor.
        if head.len() < VSOCK_PKT_HDR_SIZE as u32 {
            return Err(VsockError::HdrDescTooSmall(head.len()));
        }

        let mut pkt = Self {
            hdr: get_host_address_range(
                desc_chain.memory(),
<<<<<<< HEAD
                head.addr().translate_gva_with_vmfd(
                    access_platform,
                    head.len() as usize,
                    #[cfg(all(feature = "mshv", feature = "snp"))]
                    Some(&vm.clone()),
                ),
=======
                head.addr()
                    .translate_gva(access_platform, VSOCK_PKT_HDR_SIZE),
>>>>>>> 5e702dcd
                VSOCK_PKT_HDR_SIZE,
            )
            .ok_or(VsockError::GuestMemory)?,
            buf: None,
            buf_size: 0,
        };

        // No point looking for a data/buffer descriptor, if the packet is zero-lengthed.
        if pkt.is_empty() {
            return Ok(pkt);
        }

        // Reject weirdly-sized packets.
        //
        if pkt.len() > defs::MAX_PKT_BUF_SIZE as u32 {
            return Err(VsockError::InvalidPktLen(pkt.len()));
        }

        // Prior to Linux v6.3 there are two descriptors
        if head.has_next() {
            let buf_desc = desc_chain.next().ok_or(VsockError::BufDescMissing)?;

            // TX data should be read-only.
            if buf_desc.is_write_only() {
                return Err(VsockError::UnreadableDescriptor);
            }

            // The data buffer should be large enough to fit the size of the data, as described by
            // the header descriptor.
            if buf_desc.len() < pkt.len() {
                return Err(VsockError::BufDescTooSmall);
            }
            let buf_size = buf_desc.len() as usize;
            pkt.buf_size = buf_size;
            pkt.buf = Some(
                get_host_address_range(
                    desc_chain.memory(),
                    buf_desc.addr().translate_gva(access_platform, buf_size),
                    pkt.buf_size,
                )
                .ok_or(VsockError::GuestMemory)?,
            );
        } else {
            let buf_size: usize = head.len() as usize - VSOCK_PKT_HDR_SIZE;
            pkt.buf_size = buf_size;
            pkt.buf = Some(
                get_host_address_range(
                    desc_chain.memory(),
                    head.addr()
                        .checked_add(VSOCK_PKT_HDR_SIZE as u64)
                        .unwrap()
                        .translate_gva(access_platform, buf_size),
                    buf_size,
                )
                .ok_or(VsockError::GuestMemory)?,
            );
        }

<<<<<<< HEAD
        pkt.buf_size = buf_desc.len() as usize;
        pkt.buf = Some(
            get_host_address_range(
                desc_chain.memory(),
                buf_desc.addr().translate_gva_with_vmfd(
                    access_platform,
                    buf_desc.len() as usize,
                    #[cfg(all(feature = "mshv", feature = "snp"))]
                    Some(&vm.clone()),
                ),
                pkt.buf_size,
            )
            .ok_or(VsockError::GuestMemory)? as *mut u8,
        );

=======
>>>>>>> 5e702dcd
        Ok(pkt)
    }

    /// Create the packet wrapper from an RX virtq chain head.
    ///
    /// There must be two descriptors in the chain, both writable: a header descriptor and a data
    /// descriptor. Bounds and pointer checks are performed when creating the wrapper.
    ///
    pub fn from_rx_virtq_head<M>(
        desc_chain: &mut DescriptorChain<M>,
        access_platform: Option<&Arc<dyn AccessPlatform>>,
        #[cfg(all(feature = "mshv", feature = "snp"))] vm: Arc<dyn hypervisor::Vm>,
    ) -> Result<Self>
    where
        M: Clone + Deref,
        M::Target: GuestMemory,
    {
        let head = desc_chain.next().ok_or(VsockError::HdrDescMissing)?;

        // All RX buffers must be writable.
        //
        if !head.is_write_only() {
            return Err(VsockError::UnwritableDescriptor);
        }

        // The packet header should fit inside the head descriptor.
        if head.len() < VSOCK_PKT_HDR_SIZE as u32 {
            return Err(VsockError::HdrDescTooSmall(head.len()));
        }

        // Prior to Linux v6.3 there are two descriptors
        if head.has_next() {
            let buf_desc = desc_chain.next().ok_or(VsockError::BufDescMissing)?;
            let buf_size = buf_desc.len() as usize;

<<<<<<< HEAD
        Ok(Self {
            hdr: get_host_address_range(
                desc_chain.memory(),
                head.addr().translate_gva_with_vmfd(
                    access_platform,
                    head.len() as usize,
                    #[cfg(all(feature = "mshv", feature = "snp"))]
                    Some(&vm.clone()),
                ),
                VSOCK_PKT_HDR_SIZE,
            )
            .ok_or(VsockError::GuestMemory)? as *mut u8,
            buf: Some(
                get_host_address_range(
                    desc_chain.memory(),
                    buf_desc.addr().translate_gva_with_vmfd(
                        access_platform,
                        buf_desc.len() as usize,
                        #[cfg(all(feature = "mshv", feature = "snp"))]
                        Some(&vm.clone()),
                    ),
                    buf_size,
=======
            Ok(Self {
                hdr: get_host_address_range(
                    desc_chain.memory(),
                    head.addr()
                        .translate_gva(access_platform, VSOCK_PKT_HDR_SIZE),
                    VSOCK_PKT_HDR_SIZE,
>>>>>>> 5e702dcd
                )
                .ok_or(VsockError::GuestMemory)?,
                buf: Some(
                    get_host_address_range(
                        desc_chain.memory(),
                        buf_desc.addr().translate_gva(access_platform, buf_size),
                        buf_size,
                    )
                    .ok_or(VsockError::GuestMemory)?,
                ),
                buf_size,
            })
        } else {
            let buf_size: usize = head.len() as usize - VSOCK_PKT_HDR_SIZE;
            Ok(Self {
                hdr: get_host_address_range(
                    desc_chain.memory(),
                    head.addr()
                        .translate_gva(access_platform, VSOCK_PKT_HDR_SIZE),
                    VSOCK_PKT_HDR_SIZE,
                )
                .ok_or(VsockError::GuestMemory)?,
                buf: Some(
                    get_host_address_range(
                        desc_chain.memory(),
                        head.addr()
                            .checked_add(VSOCK_PKT_HDR_SIZE as u64)
                            .unwrap()
                            .translate_gva(access_platform, buf_size),
                        buf_size,
                    )
                    .ok_or(VsockError::GuestMemory)?,
                ),
                buf_size,
            })
        }
    }

    /// Provides in-place, byte-slice, access to the vsock packet header.
    ///
    pub fn hdr(&self) -> &[u8] {
        // SAFETY: bound checks have already been performed when creating the packet
        // from the virtq descriptor.
        unsafe { std::slice::from_raw_parts(self.hdr as *const u8, VSOCK_PKT_HDR_SIZE) }
    }

    /// Provides in-place, byte-slice, mutable access to the vsock packet header.
    ///
    pub fn hdr_mut(&mut self) -> &mut [u8] {
        // SAFETY: bound checks have already been performed when creating the packet
        // from the virtq descriptor.
        unsafe { std::slice::from_raw_parts_mut(self.hdr, VSOCK_PKT_HDR_SIZE) }
    }

    /// Provides in-place, byte-slice access to the vsock packet data buffer.
    ///
    /// Note: control packets (e.g. connection request or reset) have no data buffer associated.
    ///       For those packets, this method will return `None`.
    /// Also note: calling `len()` on the returned slice will yield the buffer size, which may be
    ///            (and often is) larger than the length of the packet data. The packet data length
    ///            is stored in the packet header, and accessible via `VsockPacket::len()`.
    pub fn buf(&self) -> Option<&[u8]> {
        self.buf.map(|ptr| {
            // SAFETY: bound checks have already been performed when creating the packet
            // from the virtq descriptor.
            unsafe { std::slice::from_raw_parts(ptr as *const u8, self.buf_size) }
        })
    }

    /// Provides in-place, byte-slice, mutable access to the vsock packet data buffer.
    ///
    /// Note: control packets (e.g. connection request or reset) have no data buffer associated.
    ///       For those packets, this method will return `None`.
    /// Also note: calling `len()` on the returned slice will yield the buffer size, which may be
    ///            (and often is) larger than the length of the packet data. The packet data length
    ///            is stored in the packet header, and accessible via `VsockPacket::len()`.
    pub fn buf_mut(&mut self) -> Option<&mut [u8]> {
        self.buf.map(|ptr| {
            // SAFETY: bound checks have already been performed when creating the packet
            // from the virtq descriptor.
            unsafe { std::slice::from_raw_parts_mut(ptr, self.buf_size) }
        })
    }

    pub fn src_cid(&self) -> u64 {
        LittleEndian::read_u64(&self.hdr()[HDROFF_SRC_CID..])
    }

    pub fn set_src_cid(&mut self, cid: u64) -> &mut Self {
        LittleEndian::write_u64(&mut self.hdr_mut()[HDROFF_SRC_CID..], cid);
        self
    }

    pub fn dst_cid(&self) -> u64 {
        LittleEndian::read_u64(&self.hdr()[HDROFF_DST_CID..])
    }

    pub fn set_dst_cid(&mut self, cid: u64) -> &mut Self {
        LittleEndian::write_u64(&mut self.hdr_mut()[HDROFF_DST_CID..], cid);
        self
    }

    pub fn src_port(&self) -> u32 {
        LittleEndian::read_u32(&self.hdr()[HDROFF_SRC_PORT..])
    }

    pub fn set_src_port(&mut self, port: u32) -> &mut Self {
        LittleEndian::write_u32(&mut self.hdr_mut()[HDROFF_SRC_PORT..], port);
        self
    }

    pub fn dst_port(&self) -> u32 {
        LittleEndian::read_u32(&self.hdr()[HDROFF_DST_PORT..])
    }

    pub fn set_dst_port(&mut self, port: u32) -> &mut Self {
        LittleEndian::write_u32(&mut self.hdr_mut()[HDROFF_DST_PORT..], port);
        self
    }

    pub fn len(&self) -> u32 {
        LittleEndian::read_u32(&self.hdr()[HDROFF_LEN..])
    }

    pub fn is_empty(&self) -> bool {
        self.len() == 0
    }

    pub fn set_len(&mut self, len: u32) -> &mut Self {
        LittleEndian::write_u32(&mut self.hdr_mut()[HDROFF_LEN..], len);
        self
    }

    pub fn type_(&self) -> u16 {
        LittleEndian::read_u16(&self.hdr()[HDROFF_TYPE..])
    }

    pub fn set_type(&mut self, type_: u16) -> &mut Self {
        LittleEndian::write_u16(&mut self.hdr_mut()[HDROFF_TYPE..], type_);
        self
    }

    pub fn op(&self) -> u16 {
        LittleEndian::read_u16(&self.hdr()[HDROFF_OP..])
    }

    pub fn set_op(&mut self, op: u16) -> &mut Self {
        LittleEndian::write_u16(&mut self.hdr_mut()[HDROFF_OP..], op);
        self
    }

    pub fn flags(&self) -> u32 {
        LittleEndian::read_u32(&self.hdr()[HDROFF_FLAGS..])
    }

    pub fn set_flags(&mut self, flags: u32) -> &mut Self {
        LittleEndian::write_u32(&mut self.hdr_mut()[HDROFF_FLAGS..], flags);
        self
    }

    pub fn set_flag(&mut self, flag: u32) -> &mut Self {
        self.set_flags(self.flags() | flag);
        self
    }

    pub fn buf_alloc(&self) -> u32 {
        LittleEndian::read_u32(&self.hdr()[HDROFF_BUF_ALLOC..])
    }

    pub fn set_buf_alloc(&mut self, buf_alloc: u32) -> &mut Self {
        LittleEndian::write_u32(&mut self.hdr_mut()[HDROFF_BUF_ALLOC..], buf_alloc);
        self
    }

    pub fn fwd_cnt(&self) -> u32 {
        LittleEndian::read_u32(&self.hdr()[HDROFF_FWD_CNT..])
    }

    pub fn set_fwd_cnt(&mut self, fwd_cnt: u32) -> &mut Self {
        LittleEndian::write_u32(&mut self.hdr_mut()[HDROFF_FWD_CNT..], fwd_cnt);
        self
    }
}

#[cfg(test)]
#[allow(clippy::undocumented_unsafe_blocks)]
#[cfg(not(all(feature = "mshv", feature = "snp")))]
mod tests {
    use super::super::tests::TestContext;
    use super::*;
    use crate::vsock::defs::MAX_PKT_BUF_SIZE;
    use crate::GuestMemoryMmap;
    use virtio_bindings::virtio_ring::VRING_DESC_F_WRITE;
    use virtio_queue::QueueOwnedT;
    use vm_memory::GuestAddress;
    use vm_virtio::queue::testing::VirtqDesc as GuestQDesc;

    macro_rules! create_context {
        ($test_ctx:ident, $handler_ctx:ident) => {
            let $test_ctx = TestContext::new();
            let mut $handler_ctx = $test_ctx.create_epoll_handler_context();
            // For TX packets, hdr.len should be set to a valid value.
            set_pkt_len(1024, &$handler_ctx.guest_txvq.dtable[0], &$test_ctx.mem);
        };
    }

    macro_rules! expect_asm_error {
        (tx, $test_ctx:expr, $handler_ctx:expr, $err:pat) => {
            expect_asm_error!($test_ctx, $handler_ctx, $err, from_tx_virtq_head, 1);
        };
        (rx, $test_ctx:expr, $handler_ctx:expr, $err:pat) => {
            expect_asm_error!($test_ctx, $handler_ctx, $err, from_rx_virtq_head, 0);
        };
        ($test_ctx:expr, $handler_ctx:expr, $err:pat, $ctor:ident, $vq:expr) => {
            match VsockPacket::$ctor(
                &mut $handler_ctx.handler.queues[$vq]
                    .iter(&$test_ctx.mem)
                    .unwrap()
                    .next()
                    .unwrap(),
                None,
            ) {
                Err($err) => (),
                Ok(_) => panic!("Packet assembly should've failed!"),
                Err(other) => panic!("Packet assembly failed with: {:?}", other),
            }
        };
    }

    fn set_pkt_len(len: u32, guest_desc: &GuestQDesc, mem: &GuestMemoryMmap) {
        let hdr_gpa = guest_desc.addr.get();
        let hdr_ptr =
            get_host_address_range(mem, GuestAddress(hdr_gpa), VSOCK_PKT_HDR_SIZE).unwrap();
        let len_ptr = unsafe { hdr_ptr.add(HDROFF_LEN) };

        LittleEndian::write_u32(unsafe { std::slice::from_raw_parts_mut(len_ptr, 4) }, len);
    }

    #[test]
    fn test_tx_packet_assembly() {
        // Test case: successful TX packet assembly.
        {
            create_context!(test_ctx, handler_ctx);

            let pkt = VsockPacket::from_tx_virtq_head(
                &mut handler_ctx.handler.queues[1]
                    .iter(&test_ctx.mem)
                    .unwrap()
                    .next()
                    .unwrap(),
                None,
            )
            .unwrap();
            assert_eq!(pkt.hdr().len(), VSOCK_PKT_HDR_SIZE);
            assert_eq!(
                pkt.buf().unwrap().len(),
                handler_ctx.guest_txvq.dtable[1].len.get() as usize
            );
        }

        // Test case: error on write-only hdr descriptor.
        {
            create_context!(test_ctx, handler_ctx);
            handler_ctx.guest_txvq.dtable[0]
                .flags
                .set(VRING_DESC_F_WRITE.try_into().unwrap());
            expect_asm_error!(tx, test_ctx, handler_ctx, VsockError::UnreadableDescriptor);
        }

        // Test case: header descriptor has insufficient space to hold the packet header.
        {
            create_context!(test_ctx, handler_ctx);
            handler_ctx.guest_txvq.dtable[0]
                .len
                .set(VSOCK_PKT_HDR_SIZE as u32 - 1);
            expect_asm_error!(tx, test_ctx, handler_ctx, VsockError::HdrDescTooSmall(_));
        }

        // Test case: zero-length TX packet.
        {
            create_context!(test_ctx, handler_ctx);
            set_pkt_len(0, &handler_ctx.guest_txvq.dtable[0], &test_ctx.mem);
            let mut pkt = VsockPacket::from_tx_virtq_head(
                &mut handler_ctx.handler.queues[1]
                    .iter(&test_ctx.mem)
                    .unwrap()
                    .next()
                    .unwrap(),
                None,
            )
            .unwrap();
            assert!(pkt.buf().is_none());
            assert!(pkt.buf_mut().is_none());
        }

        // Test case: TX packet has more data than we can handle.
        {
            create_context!(test_ctx, handler_ctx);
            set_pkt_len(
                MAX_PKT_BUF_SIZE as u32 + 1,
                &handler_ctx.guest_txvq.dtable[0],
                &test_ctx.mem,
            );
            expect_asm_error!(tx, test_ctx, handler_ctx, VsockError::InvalidPktLen(_));
        }

        // Test case: error on write-only buf descriptor.
        {
            create_context!(test_ctx, handler_ctx);
            handler_ctx.guest_txvq.dtable[1]
                .flags
                .set(VRING_DESC_F_WRITE.try_into().unwrap());
            expect_asm_error!(tx, test_ctx, handler_ctx, VsockError::UnreadableDescriptor);
        }

        // Test case: the buffer descriptor cannot fit all the data advertised by the
        // packet header `len` field.
        {
            create_context!(test_ctx, handler_ctx);
            set_pkt_len(8 * 1024, &handler_ctx.guest_txvq.dtable[0], &test_ctx.mem);
            handler_ctx.guest_txvq.dtable[1].len.set(4 * 1024);
            expect_asm_error!(tx, test_ctx, handler_ctx, VsockError::BufDescTooSmall);
        }
    }

    #[test]
    fn test_rx_packet_assembly() {
        // Test case: successful RX packet assembly.
        {
            create_context!(test_ctx, handler_ctx);
            let pkt = VsockPacket::from_rx_virtq_head(
                &mut handler_ctx.handler.queues[0]
                    .iter(&test_ctx.mem)
                    .unwrap()
                    .next()
                    .unwrap(),
                None,
            )
            .unwrap();
            assert_eq!(pkt.hdr().len(), VSOCK_PKT_HDR_SIZE);
            assert_eq!(
                pkt.buf().unwrap().len(),
                handler_ctx.guest_rxvq.dtable[1].len.get() as usize
            );
        }

        // Test case: read-only RX packet header.
        {
            create_context!(test_ctx, handler_ctx);
            handler_ctx.guest_rxvq.dtable[0].flags.set(0);
            expect_asm_error!(rx, test_ctx, handler_ctx, VsockError::UnwritableDescriptor);
        }

        // Test case: RX descriptor head cannot fit the entire packet header.
        {
            create_context!(test_ctx, handler_ctx);
            handler_ctx.guest_rxvq.dtable[0]
                .len
                .set(VSOCK_PKT_HDR_SIZE as u32 - 1);
            expect_asm_error!(rx, test_ctx, handler_ctx, VsockError::HdrDescTooSmall(_));
        }
    }

    #[test]
    #[cfg(not(all(feature = "mshv", feature = "snp")))]
    fn test_packet_hdr_accessors() {
        const SRC_CID: u64 = 1;
        const DST_CID: u64 = 2;
        const SRC_PORT: u32 = 3;
        const DST_PORT: u32 = 4;
        const LEN: u32 = 5;
        const TYPE: u16 = 6;
        const OP: u16 = 7;
        const FLAGS: u32 = 8;
        const BUF_ALLOC: u32 = 9;
        const FWD_CNT: u32 = 10;

        create_context!(test_ctx, handler_ctx);
        let mut pkt = VsockPacket::from_rx_virtq_head(
            &mut handler_ctx.handler.queues[0]
                .iter(&test_ctx.mem)
                .unwrap()
                .next()
                .unwrap(),
            None,
        )
        .unwrap();

        // Test field accessors.
        pkt.set_src_cid(SRC_CID)
            .set_dst_cid(DST_CID)
            .set_src_port(SRC_PORT)
            .set_dst_port(DST_PORT)
            .set_len(LEN)
            .set_type(TYPE)
            .set_op(OP)
            .set_flags(FLAGS)
            .set_buf_alloc(BUF_ALLOC)
            .set_fwd_cnt(FWD_CNT);

        assert_eq!(pkt.src_cid(), SRC_CID);
        assert_eq!(pkt.dst_cid(), DST_CID);
        assert_eq!(pkt.src_port(), SRC_PORT);
        assert_eq!(pkt.dst_port(), DST_PORT);
        assert_eq!(pkt.len(), LEN);
        assert_eq!(pkt.type_(), TYPE);
        assert_eq!(pkt.op(), OP);
        assert_eq!(pkt.flags(), FLAGS);
        assert_eq!(pkt.buf_alloc(), BUF_ALLOC);
        assert_eq!(pkt.fwd_cnt(), FWD_CNT);

        // Test individual flag setting.
        let flags = pkt.flags() | 0b1000;
        pkt.set_flag(0b1000);
        assert_eq!(pkt.flags(), flags);

        // Test packet header as-slice access.
        //

        assert_eq!(pkt.hdr().len(), VSOCK_PKT_HDR_SIZE);

        assert_eq!(
            SRC_CID,
            LittleEndian::read_u64(&pkt.hdr()[HDROFF_SRC_CID..])
        );
        assert_eq!(
            DST_CID,
            LittleEndian::read_u64(&pkt.hdr()[HDROFF_DST_CID..])
        );
        assert_eq!(
            SRC_PORT,
            LittleEndian::read_u32(&pkt.hdr()[HDROFF_SRC_PORT..])
        );
        assert_eq!(
            DST_PORT,
            LittleEndian::read_u32(&pkt.hdr()[HDROFF_DST_PORT..])
        );
        assert_eq!(LEN, LittleEndian::read_u32(&pkt.hdr()[HDROFF_LEN..]));
        assert_eq!(TYPE, LittleEndian::read_u16(&pkt.hdr()[HDROFF_TYPE..]));
        assert_eq!(OP, LittleEndian::read_u16(&pkt.hdr()[HDROFF_OP..]));
        assert_eq!(FLAGS, LittleEndian::read_u32(&pkt.hdr()[HDROFF_FLAGS..]));
        assert_eq!(
            BUF_ALLOC,
            LittleEndian::read_u32(&pkt.hdr()[HDROFF_BUF_ALLOC..])
        );
        assert_eq!(
            FWD_CNT,
            LittleEndian::read_u32(&pkt.hdr()[HDROFF_FWD_CNT..])
        );

        assert_eq!(pkt.hdr_mut().len(), VSOCK_PKT_HDR_SIZE);
        for b in pkt.hdr_mut() {
            *b = 0;
        }
        assert_eq!(pkt.src_cid(), 0);
        assert_eq!(pkt.dst_cid(), 0);
        assert_eq!(pkt.src_port(), 0);
        assert_eq!(pkt.dst_port(), 0);
        assert_eq!(pkt.len(), 0);
        assert_eq!(pkt.type_(), 0);
        assert_eq!(pkt.op(), 0);
        assert_eq!(pkt.flags(), 0);
        assert_eq!(pkt.buf_alloc(), 0);
        assert_eq!(pkt.fwd_cnt(), 0);
    }

    #[test]
    #[cfg(not(all(feature = "mshv", feature = "snp")))]
    fn test_packet_buf() {
        create_context!(test_ctx, handler_ctx);
        let mut pkt = VsockPacket::from_rx_virtq_head(
            &mut handler_ctx.handler.queues[0]
                .iter(&test_ctx.mem)
                .unwrap()
                .next()
                .unwrap(),
            None,
        )
        .unwrap();

        assert_eq!(
            pkt.buf().unwrap().len(),
            handler_ctx.guest_rxvq.dtable[1].len.get() as usize
        );
        assert_eq!(
            pkt.buf_mut().unwrap().len(),
            handler_ctx.guest_rxvq.dtable[1].len.get() as usize
        );

        for i in 0..pkt.buf().unwrap().len() {
            pkt.buf_mut().unwrap()[i] = (i % 0x100) as u8;
            assert_eq!(pkt.buf().unwrap()[i], (i % 0x100) as u8);
        }
    }
}<|MERGE_RESOLUTION|>--- conflicted
+++ resolved
@@ -111,7 +111,6 @@
     pub fn from_tx_virtq_head<M>(
         desc_chain: &mut DescriptorChain<M>,
         access_platform: Option<&Arc<dyn AccessPlatform>>,
-        #[cfg(all(feature = "mshv", feature = "snp"))] vm: Arc<dyn hypervisor::Vm>,
     ) -> Result<Self>
     where
         M: Clone + Deref,
@@ -133,17 +132,8 @@
         let mut pkt = Self {
             hdr: get_host_address_range(
                 desc_chain.memory(),
-<<<<<<< HEAD
-                head.addr().translate_gva_with_vmfd(
-                    access_platform,
-                    head.len() as usize,
-                    #[cfg(all(feature = "mshv", feature = "snp"))]
-                    Some(&vm.clone()),
-                ),
-=======
                 head.addr()
                     .translate_gva(access_platform, VSOCK_PKT_HDR_SIZE),
->>>>>>> 5e702dcd
                 VSOCK_PKT_HDR_SIZE,
             )
             .ok_or(VsockError::GuestMemory)?,
@@ -202,24 +192,18 @@
             );
         }
 
-<<<<<<< HEAD
         pkt.buf_size = buf_desc.len() as usize;
         pkt.buf = Some(
             get_host_address_range(
                 desc_chain.memory(),
-                buf_desc.addr().translate_gva_with_vmfd(
-                    access_platform,
-                    buf_desc.len() as usize,
-                    #[cfg(all(feature = "mshv", feature = "snp"))]
-                    Some(&vm.clone()),
-                ),
+                buf_desc
+                    .addr()
+                    .translate_gva(access_platform, buf_desc.len() as usize),
                 pkt.buf_size,
             )
             .ok_or(VsockError::GuestMemory)? as *mut u8,
         );
 
-=======
->>>>>>> 5e702dcd
         Ok(pkt)
     }
 
@@ -231,7 +215,6 @@
     pub fn from_rx_virtq_head<M>(
         desc_chain: &mut DescriptorChain<M>,
         access_platform: Option<&Arc<dyn AccessPlatform>>,
-        #[cfg(all(feature = "mshv", feature = "snp"))] vm: Arc<dyn hypervisor::Vm>,
     ) -> Result<Self>
     where
         M: Clone + Deref,
@@ -255,37 +238,12 @@
             let buf_desc = desc_chain.next().ok_or(VsockError::BufDescMissing)?;
             let buf_size = buf_desc.len() as usize;
 
-<<<<<<< HEAD
-        Ok(Self {
-            hdr: get_host_address_range(
-                desc_chain.memory(),
-                head.addr().translate_gva_with_vmfd(
-                    access_platform,
-                    head.len() as usize,
-                    #[cfg(all(feature = "mshv", feature = "snp"))]
-                    Some(&vm.clone()),
-                ),
-                VSOCK_PKT_HDR_SIZE,
-            )
-            .ok_or(VsockError::GuestMemory)? as *mut u8,
-            buf: Some(
-                get_host_address_range(
-                    desc_chain.memory(),
-                    buf_desc.addr().translate_gva_with_vmfd(
-                        access_platform,
-                        buf_desc.len() as usize,
-                        #[cfg(all(feature = "mshv", feature = "snp"))]
-                        Some(&vm.clone()),
-                    ),
-                    buf_size,
-=======
             Ok(Self {
                 hdr: get_host_address_range(
                     desc_chain.memory(),
                     head.addr()
                         .translate_gva(access_platform, VSOCK_PKT_HDR_SIZE),
                     VSOCK_PKT_HDR_SIZE,
->>>>>>> 5e702dcd
                 )
                 .ok_or(VsockError::GuestMemory)?,
                 buf: Some(
@@ -472,7 +430,6 @@
 
 #[cfg(test)]
 #[allow(clippy::undocumented_unsafe_blocks)]
-#[cfg(not(all(feature = "mshv", feature = "snp")))]
 mod tests {
     use super::super::tests::TestContext;
     use super::*;
@@ -650,7 +607,6 @@
     }
 
     #[test]
-    #[cfg(not(all(feature = "mshv", feature = "snp")))]
     fn test_packet_hdr_accessors() {
         const SRC_CID: u64 = 1;
         const DST_CID: u64 = 2;
@@ -753,7 +709,6 @@
     }
 
     #[test]
-    #[cfg(not(all(feature = "mshv", feature = "snp")))]
     fn test_packet_buf() {
         create_context!(test_ctx, handler_ctx);
         let mut pkt = VsockPacket::from_rx_virtq_head(
