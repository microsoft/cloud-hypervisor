// Copyright 2018 Amazon.com, Inc. or its affiliates. All Rights Reserved.
//
// Portions Copyright 2017 The Chromium OS Authors. All rights reserved.
// Use of this source code is governed by a BSD-style license that can be
// found in the LICENSE-BSD-3-Clause file.
//
// Copyright © 2020 Intel Corporation
//
// SPDX-License-Identifier: Apache-2.0 AND BSD-3-Clause

use super::Error as DeviceError;
use super::{
    ActivateError, ActivateResult, EpollHelper, EpollHelperError, EpollHelperHandler,
    RateLimiterConfig, VirtioCommon, VirtioDevice, VirtioDeviceType, VirtioInterruptType,
    EPOLL_HELPER_EVENT_LAST,
};
use crate::seccomp_filters::Thread;
use crate::thread_helper::spawn_virtio_thread;
use crate::GuestMemoryMmap;
use crate::VirtioInterrupt;
use anyhow::anyhow;
use block::{
    async_io::AsyncIo, async_io::AsyncIoError, async_io::DiskFile, build_serial, Request,
    RequestType, VirtioBlockConfig,
};
use rate_limiter::{RateLimiter, TokenType};
use seccompiler::SeccompAction;
use std::collections::VecDeque;
use std::io;
use std::num::Wrapping;
use std::ops::Deref;
use std::os::unix::io::AsRawFd;
use std::path::PathBuf;
use std::result;
use std::sync::atomic::{AtomicBool, AtomicU64, Ordering};
use std::sync::{Arc, Barrier};
use std::{collections::HashMap, convert::TryInto};
use thiserror::Error;
use versionize::{VersionMap, Versionize, VersionizeResult};
use versionize_derive::Versionize;
use virtio_bindings::virtio_blk::*;
use virtio_bindings::virtio_config::*;
use virtio_queue::{Queue, QueueOwnedT, QueueT};
use vm_memory::{ByteValued, Bytes, GuestAddressSpace, GuestMemoryAtomic, GuestMemoryError};
use vm_migration::VersionMapped;
use vm_migration::{Migratable, MigratableError, Pausable, Snapshot, Snapshottable, Transportable};
use vm_virtio::AccessPlatform;
use vmm_sys_util::eventfd::EventFd;

const SECTOR_SHIFT: u8 = 9;
pub const SECTOR_SIZE: u64 = 0x01 << SECTOR_SHIFT;

// New descriptors are pending on the virtio queue.
const QUEUE_AVAIL_EVENT: u16 = EPOLL_HELPER_EVENT_LAST + 1;
// New completed tasks are pending on the completion ring.
const COMPLETION_EVENT: u16 = EPOLL_HELPER_EVENT_LAST + 2;
// New 'wake up' event from the rate limiter
const RATE_LIMITER_EVENT: u16 = EPOLL_HELPER_EVENT_LAST + 3;

// latency scale, for reduce precision loss in calculate.
const LATENCY_SCALE: u64 = 10000;

#[derive(Error, Debug)]
pub enum Error {
    #[error("Failed to parse the request: {0}")]
    RequestParsing(block::Error),
    #[error("Failed to execute the request: {0}")]
    RequestExecuting(block::ExecuteError),
    #[error("Failed to complete the request: {0}")]
    RequestCompleting(block::Error),
    #[error("Missing the expected entry in the list of requests")]
    MissingEntryRequestList,
    #[error("The asynchronous request returned with failure")]
    AsyncRequestFailure,
    #[error("Failed synchronizing the file: {0}")]
    Fsync(AsyncIoError),
    #[error("Failed adding used index: {0}")]
    QueueAddUsed(virtio_queue::Error),
    #[error("Failed creating an iterator over the queue: {0}")]
    QueueIterator(virtio_queue::Error),
    #[error("Failed to update request status: {0}")]
    RequestStatus(GuestMemoryError),
}

pub type Result<T> = result::Result<T, Error>;

// latency will be records as microseconds, average latency
// will be save as scaled value.
#[derive(Clone)]
pub struct BlockCounters {
    read_bytes: Arc<AtomicU64>,
    read_ops: Arc<AtomicU64>,
    read_latency_min: Arc<AtomicU64>,
    read_latency_max: Arc<AtomicU64>,
    read_latency_avg: Arc<AtomicU64>,
    write_bytes: Arc<AtomicU64>,
    write_ops: Arc<AtomicU64>,
    write_latency_min: Arc<AtomicU64>,
    write_latency_max: Arc<AtomicU64>,
    write_latency_avg: Arc<AtomicU64>,
}

impl Default for BlockCounters {
    fn default() -> Self {
        BlockCounters {
            read_bytes: Arc::new(AtomicU64::new(0)),
            read_ops: Arc::new(AtomicU64::new(0)),
            read_latency_min: Arc::new(AtomicU64::new(u64::MAX)),
            read_latency_max: Arc::new(AtomicU64::new(u64::MAX)),
            read_latency_avg: Arc::new(AtomicU64::new(u64::MAX)),
            write_bytes: Arc::new(AtomicU64::new(0)),
            write_ops: Arc::new(AtomicU64::new(0)),
            write_latency_min: Arc::new(AtomicU64::new(u64::MAX)),
            write_latency_max: Arc::new(AtomicU64::new(u64::MAX)),
            write_latency_avg: Arc::new(AtomicU64::new(u64::MAX)),
        }
    }
}

struct BlockEpollHandler {
    queue_index: u16,
    queue: Queue,
    mem: GuestMemoryAtomic<GuestMemoryMmap>,
    disk_image: Box<dyn AsyncIo>,
    disk_nsectors: u64,
    interrupt_cb: Arc<dyn VirtioInterrupt>,
    serial: Vec<u8>,
    kill_evt: EventFd,
    pause_evt: EventFd,
    writeback: Arc<AtomicBool>,
    counters: BlockCounters,
    queue_evt: EventFd,
    inflight_requests: VecDeque<(u16, Request)>,
    rate_limiter: Option<RateLimiter>,
    access_platform: Option<Arc<dyn AccessPlatform>>,
    read_only: bool,
    #[cfg(all(feature = "mshv", feature = "snp"))]
    vm: Arc<dyn hypervisor::Vm>,
}

impl BlockEpollHandler {
    fn process_queue_submit(&mut self) -> Result<bool> {
        let queue = &mut self.queue;

        let mut used_descs = false;

        while let Some(mut desc_chain) = queue.pop_descriptor_chain(self.mem.memory()) {
            let mut request = Request::parse(
                &mut desc_chain,
                self.access_platform.as_ref(),
                #[cfg(all(feature = "mshv", feature = "snp"))]
                Some(&self.vm.clone()),
            )
            .map_err(Error::RequestParsing)?;

            // For virtio spec compliance
            // "A device MUST set the status byte to VIRTIO_BLK_S_IOERR for a write request
            // if the VIRTIO_BLK_F_RO feature if offered, and MUST NOT write any data."
            if self.read_only
                && (request.request_type == RequestType::Out
                    || request.request_type == RequestType::Flush)
            {
                desc_chain
                    .memory()
                    .write_obj(VIRTIO_BLK_S_IOERR, request.status_addr)
                    .map_err(Error::RequestStatus)?;

                // If no asynchronous operation has been submitted, we can
                // simply return the used descriptor.
                queue
                    .add_used(desc_chain.memory(), desc_chain.head_index(), 0)
                    .map_err(Error::QueueAddUsed)?;
                used_descs = true;
                continue;
            }

            if let Some(rate_limiter) = &mut self.rate_limiter {
                // If limiter.consume() fails it means there is no more TokenType::Ops
                // budget and rate limiting is in effect.
                if !rate_limiter.consume(1, TokenType::Ops) {
                    // Stop processing the queue and return this descriptor chain to the
                    // avail ring, for later processing.
                    queue.go_to_previous_position();
                    break;
                }
                // Exercise the rate limiter only if this request is of data transfer type.
                if request.request_type == RequestType::In
                    || request.request_type == RequestType::Out
                {
                    let mut bytes = Wrapping(0);
                    for (_, data_len) in &request.data_descriptors {
                        bytes += Wrapping(*data_len as u64);
                    }

                    // If limiter.consume() fails it means there is no more TokenType::Bytes
                    // budget and rate limiting is in effect.
                    if !rate_limiter.consume(bytes.0, TokenType::Bytes) {
                        // Revert the OPS consume().
                        rate_limiter.manual_replenish(1, TokenType::Ops);
                        // Stop processing the queue and return this descriptor chain to the
                        // avail ring, for later processing.
                        queue.go_to_previous_position();
                        break;
                    }
                };
            }

            request.set_writeback(self.writeback.load(Ordering::Acquire));

            if request
                .execute_async(
                    desc_chain.memory(),
                    self.disk_nsectors,
                    self.disk_image.as_mut(),
                    &self.serial,
                    desc_chain.head_index() as u64,
                    #[cfg(all(feature = "mshv", feature = "snp"))]
                    Some(&self.vm.clone()),
                )
                .map_err(Error::RequestExecuting)?
            {
                self.inflight_requests
                    .push_back((desc_chain.head_index(), request));
            } else {
                desc_chain
                    .memory()
                    .write_obj(VIRTIO_BLK_S_OK, request.status_addr)
                    .map_err(Error::RequestStatus)?;

                // If no asynchronous operation has been submitted, we can
                // simply return the used descriptor.
                queue
                    .add_used(desc_chain.memory(), desc_chain.head_index(), 0)
                    .map_err(Error::QueueAddUsed)?;
                used_descs = true;
            }
        }

        Ok(used_descs)
    }

    fn process_queue_submit_and_signal(&mut self) -> result::Result<(), EpollHelperError> {
        let needs_notification = self.process_queue_submit().map_err(|e| {
            EpollHelperError::HandleEvent(anyhow!("Failed to process queue (submit): {:?}", e))
        })?;

        if needs_notification {
            self.signal_used_queue().map_err(|e| {
                EpollHelperError::HandleEvent(anyhow!("Failed to signal used queue: {:?}", e))
            })?
        };

        Ok(())
    }

    #[inline]
    fn find_inflight_request(&mut self, completed_head: u16) -> Result<Request> {
        // This loop neatly handles the fast path where the completions are
        // in order (it turng into just a pop_front()) and the 1% of the time
        // (analysis during boot) where slight out of ordering has been
        // observed e.g.
        // Submissions: 1 2 3 4 5 6 7
        // Completions: 2 1 3 5 4 7 6
        // In this case find the corresponding item and swap it with the front
        // This is a O(1) operation and is prepared for the future as it it likely
        // the next completion would be for the one that was skipped which will
        // now be the new front.
        for (i, (head, _)) in self.inflight_requests.iter().enumerate() {
            if head == &completed_head {
                return Ok(self.inflight_requests.swap_remove_front(i).unwrap().1);
            }
        }

        Err(Error::MissingEntryRequestList)
    }

    fn process_queue_complete(&mut self) -> Result<bool> {
        let mut used_descs = false;
        let mem = self.mem.memory();
        let mut read_bytes = Wrapping(0);
        let mut write_bytes = Wrapping(0);
        let mut read_ops = Wrapping(0);
        let mut write_ops = Wrapping(0);

        while let Some((user_data, result)) = self.disk_image.next_completed_request() {
            let desc_index = user_data as u16;

            let mut request = self.find_inflight_request(desc_index)?;

            request.complete_async().map_err(Error::RequestCompleting)?;

            let latency = request.start.elapsed().as_micros() as u64;
            let read_ops_last = self.counters.read_ops.load(Ordering::Relaxed);
            let write_ops_last = self.counters.write_ops.load(Ordering::Relaxed);
            let read_max = self.counters.read_latency_max.load(Ordering::Relaxed);
            let write_max = self.counters.write_latency_max.load(Ordering::Relaxed);
            let mut read_avg = self.counters.read_latency_avg.load(Ordering::Relaxed);
            let mut write_avg = self.counters.write_latency_avg.load(Ordering::Relaxed);
            let (status, len) = if result >= 0 {
                match request.request_type {
                    RequestType::In => {
                        for (_, data_len) in &request.data_descriptors {
                            read_bytes += Wrapping(*data_len as u64);
                        }
                        read_ops += Wrapping(1);
                        if latency < self.counters.read_latency_min.load(Ordering::Relaxed) {
                            self.counters
                                .read_latency_min
                                .store(latency, Ordering::Relaxed);
                        }
                        if latency > read_max || read_max == u64::MAX {
                            self.counters
                                .read_latency_max
                                .store(latency, Ordering::Relaxed);
                        }

                        // Special case the first real latency report
                        read_avg = if read_avg == u64::MAX {
                            latency * LATENCY_SCALE
                        } else {
                            // Cumulative average is guaranteed to be
                            // positive if being calculated properly
                            (read_avg as i64
                                + ((latency * LATENCY_SCALE) as i64 - read_avg as i64)
                                    / (read_ops_last + read_ops.0) as i64)
                                .try_into()
                                .unwrap()
                        };
                    }
                    RequestType::Out => {
                        if !request.writeback {
                            self.disk_image.fsync(None).map_err(Error::Fsync)?;
                        }
                        for (_, data_len) in &request.data_descriptors {
                            write_bytes += Wrapping(*data_len as u64);
                        }
                        write_ops += Wrapping(1);
                        if latency < self.counters.write_latency_min.load(Ordering::Relaxed) {
                            self.counters
                                .write_latency_min
                                .store(latency, Ordering::Relaxed);
                        }
                        if latency > write_max || write_max == u64::MAX {
                            self.counters
                                .write_latency_max
                                .store(latency, Ordering::Relaxed);
                        }

                        // Special case the first real latency report
                        write_avg = if write_avg == u64::MAX {
                            latency * LATENCY_SCALE
                        } else {
                            // Cumulative average is guaranteed to be
                            // positive if being calculated properly
                            (write_avg as i64
                                + ((latency * LATENCY_SCALE) as i64 - write_avg as i64)
                                    / (write_ops_last + write_ops.0) as i64)
                                .try_into()
                                .unwrap()
                        }
                    }
                    _ => {}
                }

                self.counters
                    .read_latency_avg
                    .store(read_avg, Ordering::Relaxed);

                self.counters
                    .write_latency_avg
                    .store(write_avg, Ordering::Relaxed);

                (VIRTIO_BLK_S_OK, result as u32)
            } else {
                error!(
                    "Request failed: {:x?} {:?}",
                    request,
                    io::Error::from_raw_os_error(-result)
                );
                return Err(Error::AsyncRequestFailure);
            };

            mem.write_obj(status, request.status_addr)
                .map_err(Error::RequestStatus)?;

            let queue = &mut self.queue;

            queue
                .add_used(mem.deref(), desc_index, len)
                .map_err(Error::QueueAddUsed)?;
            used_descs = true;
        }

        self.counters
            .write_bytes
            .fetch_add(write_bytes.0, Ordering::AcqRel);
        self.counters
            .write_ops
            .fetch_add(write_ops.0, Ordering::AcqRel);

        self.counters
            .read_bytes
            .fetch_add(read_bytes.0, Ordering::AcqRel);
        self.counters
            .read_ops
            .fetch_add(read_ops.0, Ordering::AcqRel);

        Ok(used_descs)
    }

    fn signal_used_queue(&self) -> result::Result<(), DeviceError> {
        self.interrupt_cb
            .trigger(VirtioInterruptType::Queue(self.queue_index))
            .map_err(|e| {
                error!("Failed to signal used queue: {:?}", e);
                DeviceError::FailedSignalingUsedQueue(e)
            })
    }

    fn run(
        &mut self,
        paused: Arc<AtomicBool>,
        paused_sync: Arc<Barrier>,
    ) -> result::Result<(), EpollHelperError> {
        let mut helper = EpollHelper::new(&self.kill_evt, &self.pause_evt)?;
        helper.add_event(self.queue_evt.as_raw_fd(), QUEUE_AVAIL_EVENT)?;
        helper.add_event(self.disk_image.notifier().as_raw_fd(), COMPLETION_EVENT)?;
        if let Some(rate_limiter) = &self.rate_limiter {
            helper.add_event(rate_limiter.as_raw_fd(), RATE_LIMITER_EVENT)?;
        }
        helper.run(paused, paused_sync, self)?;

        Ok(())
    }
}

impl EpollHelperHandler for BlockEpollHandler {
    fn handle_event(
        &mut self,
        _helper: &mut EpollHelper,
        event: &epoll::Event,
    ) -> result::Result<(), EpollHelperError> {
        let ev_type = event.data as u16;
        match ev_type {
            QUEUE_AVAIL_EVENT => {
                self.queue_evt.read().map_err(|e| {
                    EpollHelperError::HandleEvent(anyhow!("Failed to get queue event: {:?}", e))
                })?;

                let rate_limit_reached =
                    self.rate_limiter.as_ref().map_or(false, |r| r.is_blocked());

                // Process the queue only when the rate limit is not reached
                if !rate_limit_reached {
                    self.process_queue_submit_and_signal()?
                }
            }
            COMPLETION_EVENT => {
                self.disk_image.notifier().read().map_err(|e| {
                    EpollHelperError::HandleEvent(anyhow!("Failed to get queue event: {:?}", e))
                })?;

                let needs_notification = self.process_queue_complete().map_err(|e| {
                    EpollHelperError::HandleEvent(anyhow!(
                        "Failed to process queue (complete): {:?}",
                        e
                    ))
                })?;

                if needs_notification {
                    self.signal_used_queue().map_err(|e| {
                        EpollHelperError::HandleEvent(anyhow!(
                            "Failed to signal used queue: {:?}",
                            e
                        ))
                    })?;
                }
            }
            RATE_LIMITER_EVENT => {
                if let Some(rate_limiter) = &mut self.rate_limiter {
                    // Upon rate limiter event, call the rate limiter handler
                    // and restart processing the queue.
                    rate_limiter.event_handler().map_err(|e| {
                        EpollHelperError::HandleEvent(anyhow!(
                            "Failed to process rate limiter event: {:?}",
                            e
                        ))
                    })?;

                    self.process_queue_submit_and_signal()?
                } else {
                    return Err(EpollHelperError::HandleEvent(anyhow!(
                        "Unexpected 'RATE_LIMITER_EVENT' when rate_limiter is not enabled."
                    )));
                }
            }
            _ => {
                return Err(EpollHelperError::HandleEvent(anyhow!(
                    "Unexpected event: {}",
                    ev_type
                )));
            }
        }
        Ok(())
    }
}

/// Virtio device for exposing block level read/write operations on a host file.
pub struct Block {
    common: VirtioCommon,
    id: String,
    disk_image: Box<dyn DiskFile>,
    disk_path: PathBuf,
    disk_nsectors: u64,
    config: VirtioBlockConfig,
    writeback: Arc<AtomicBool>,
    counters: BlockCounters,
    seccomp_action: SeccompAction,
    rate_limiter_config: Option<RateLimiterConfig>,
    exit_evt: EventFd,
    read_only: bool,
<<<<<<< HEAD
    #[cfg(all(feature = "mshv", feature = "snp"))]
    vm: Arc<dyn hypervisor::Vm>,
=======
    serial: Vec<u8>,
>>>>>>> 5e702dcd
}

#[derive(Versionize)]
pub struct BlockState {
    pub disk_path: String,
    pub disk_nsectors: u64,
    pub avail_features: u64,
    pub acked_features: u64,
    pub config: VirtioBlockConfig,
}

impl VersionMapped for BlockState {}

impl Block {
    /// Create a new virtio block device that operates on the given file.
    #[allow(clippy::too_many_arguments)]
    pub fn new(
        id: String,
        mut disk_image: Box<dyn DiskFile>,
        disk_path: PathBuf,
        read_only: bool,
        iommu: bool,
        num_queues: usize,
        queue_size: u16,
        serial: Option<String>,
        seccomp_action: SeccompAction,
        rate_limiter_config: Option<RateLimiterConfig>,
        exit_evt: EventFd,
        state: Option<BlockState>,
        #[cfg(all(feature = "mshv", feature = "snp"))] vm: Arc<dyn hypervisor::Vm>,
    ) -> io::Result<Self> {
        let (disk_nsectors, avail_features, acked_features, config, paused) =
            if let Some(state) = state {
                info!("Restoring virtio-block {}", id);
                (
                    state.disk_nsectors,
                    state.avail_features,
                    state.acked_features,
                    state.config,
                    true,
                )
            } else {
                let disk_size = disk_image.size().map_err(|e| {
                    io::Error::new(
                        io::ErrorKind::Other,
                        format!("Failed getting disk size: {e}"),
                    )
                })?;
                if disk_size % SECTOR_SIZE != 0 {
                    warn!(
                        "Disk size {} is not a multiple of sector size {}; \
                 the remainder will not be visible to the guest.",
                        disk_size, SECTOR_SIZE
                    );
                }

                let mut avail_features = (1u64 << VIRTIO_F_VERSION_1)
                    | (1u64 << VIRTIO_BLK_F_FLUSH)
                    | (1u64 << VIRTIO_BLK_F_CONFIG_WCE)
                    | (1u64 << VIRTIO_BLK_F_BLK_SIZE)
                    | (1u64 << VIRTIO_BLK_F_TOPOLOGY);

                if iommu {
                    avail_features |= 1u64 << VIRTIO_F_IOMMU_PLATFORM;
                }

                if read_only {
                    avail_features |= 1u64 << VIRTIO_BLK_F_RO;
                }

                let topology = disk_image.topology();
                info!("Disk topology: {:?}", topology);

                let logical_block_size = if topology.logical_block_size > 512 {
                    topology.logical_block_size
                } else {
                    512
                };

                // Calculate the exponent that maps physical block to logical block
                let mut physical_block_exp = 0;
                let mut size = logical_block_size;
                while size < topology.physical_block_size {
                    physical_block_exp += 1;
                    size <<= 1;
                }

                let disk_nsectors = disk_size / SECTOR_SIZE;
                let mut config = VirtioBlockConfig {
                    capacity: disk_nsectors,
                    writeback: 1,
                    blk_size: topology.logical_block_size as u32,
                    physical_block_exp,
                    min_io_size: (topology.minimum_io_size / logical_block_size) as u16,
                    opt_io_size: (topology.optimal_io_size / logical_block_size) as u32,
                    ..Default::default()
                };

                if num_queues > 1 {
                    avail_features |= 1u64 << VIRTIO_BLK_F_MQ;
                    config.num_queues = num_queues as u16;
                }

                (disk_nsectors, avail_features, 0, config, false)
            };

        let serial = serial
            .map(Vec::from)
            .unwrap_or_else(|| build_serial(&disk_path));

        Ok(Block {
            common: VirtioCommon {
                device_type: VirtioDeviceType::Block as u32,
                avail_features,
                acked_features,
                paused_sync: Some(Arc::new(Barrier::new(num_queues + 1))),
                queue_sizes: vec![queue_size; num_queues],
                min_queues: 1,
                paused: Arc::new(AtomicBool::new(paused)),
                ..Default::default()
            },
            id,
            disk_image,
            disk_path,
            disk_nsectors,
            config,
            writeback: Arc::new(AtomicBool::new(true)),
            counters: BlockCounters::default(),
            seccomp_action,
            rate_limiter_config,
            exit_evt,
            read_only,
<<<<<<< HEAD
            #[cfg(all(feature = "mshv", feature = "snp"))]
            vm,
=======
            serial,
>>>>>>> 5e702dcd
        })
    }

    fn state(&self) -> BlockState {
        BlockState {
            disk_path: self.disk_path.to_str().unwrap().to_owned(),
            disk_nsectors: self.disk_nsectors,
            avail_features: self.common.avail_features,
            acked_features: self.common.acked_features,
            config: self.config,
        }
    }

    fn update_writeback(&mut self) {
        // Use writeback from config if VIRTIO_BLK_F_CONFIG_WCE
        let writeback = if self.common.feature_acked(VIRTIO_BLK_F_CONFIG_WCE.into()) {
            self.config.writeback == 1
        } else {
            // Else check if VIRTIO_BLK_F_FLUSH negotiated
            self.common.feature_acked(VIRTIO_BLK_F_FLUSH.into())
        };

        info!(
            "Changing cache mode to {}",
            if writeback {
                "writeback"
            } else {
                "writethrough"
            }
        );
        self.writeback.store(writeback, Ordering::Release);
    }

    #[cfg(fuzzing)]
    pub fn wait_for_epoll_threads(&mut self) {
        self.common.wait_for_epoll_threads();
    }
}

impl Drop for Block {
    fn drop(&mut self) {
        if let Some(kill_evt) = self.common.kill_evt.take() {
            // Ignore the result because there is nothing we can do about it.
            let _ = kill_evt.write(1);
        }
        self.common.wait_for_epoll_threads();
    }
}

impl VirtioDevice for Block {
    fn device_type(&self) -> u32 {
        self.common.device_type
    }

    fn queue_max_sizes(&self) -> &[u16] {
        &self.common.queue_sizes
    }

    fn features(&self) -> u64 {
        self.common.avail_features
    }

    fn ack_features(&mut self, value: u64) {
        self.common.ack_features(value)
    }

    fn read_config(&self, offset: u64, data: &mut [u8]) {
        self.read_config_from_slice(self.config.as_slice(), offset, data);
    }

    fn write_config(&mut self, offset: u64, data: &[u8]) {
        // The "writeback" field is the only mutable field
        let writeback_offset =
            (&self.config.writeback as *const _ as u64) - (&self.config as *const _ as u64);
        if offset != writeback_offset || data.len() != std::mem::size_of_val(&self.config.writeback)
        {
            error!(
                "Attempt to write to read-only field: offset {:x} length {}",
                offset,
                data.len()
            );
            return;
        }

        self.config.writeback = data[0];
        self.update_writeback();
    }

    fn activate(
        &mut self,
        mem: GuestMemoryAtomic<GuestMemoryMmap>,
        interrupt_cb: Arc<dyn VirtioInterrupt>,
        mut queues: Vec<(usize, Queue, EventFd)>,
    ) -> ActivateResult {
        self.common.activate(&queues, &interrupt_cb)?;

        self.update_writeback();

        let mut epoll_threads = Vec::new();
        for i in 0..queues.len() {
            let (_, queue, queue_evt) = queues.remove(0);
            let queue_size = queue.size();
            let (kill_evt, pause_evt) = self.common.dup_eventfds();

            let rate_limiter: Option<RateLimiter> = self
                .rate_limiter_config
                .map(RateLimiterConfig::try_into)
                .transpose()
                .map_err(ActivateError::CreateRateLimiter)?;

            let mut handler = BlockEpollHandler {
                queue_index: i as u16,
                queue,
                mem: mem.clone(),
                disk_image: self
                    .disk_image
                    .new_async_io(queue_size as u32)
                    .map_err(|e| {
                        error!("failed to create new AsyncIo: {}", e);
                        ActivateError::BadActivate
                    })?,
                disk_nsectors: self.disk_nsectors,
                interrupt_cb: interrupt_cb.clone(),
                serial: self.serial.clone(),
                kill_evt,
                pause_evt,
                writeback: self.writeback.clone(),
                counters: self.counters.clone(),
                queue_evt,
                // Analysis during boot shows around ~40 maximum requests
                // This gives head room for systems with slower I/O without
                // compromising the cost of the reallocation or memory overhead
                inflight_requests: VecDeque::with_capacity(64),
                rate_limiter,
                access_platform: self.common.access_platform.clone(),
                read_only: self.read_only,
                #[cfg(all(feature = "mshv", feature = "snp"))]
                vm: self.vm.clone(),
            };

            let paused = self.common.paused.clone();
            let paused_sync = self.common.paused_sync.clone();

            spawn_virtio_thread(
                &format!("{}_q{}", self.id.clone(), i),
                &self.seccomp_action,
                Thread::VirtioBlock,
                &mut epoll_threads,
                &self.exit_evt,
                move || handler.run(paused, paused_sync.unwrap()),
            )?;
        }

        self.common.epoll_threads = Some(epoll_threads);
        event!("virtio-device", "activated", "id", &self.id);

        Ok(())
    }

    fn reset(&mut self) -> Option<Arc<dyn VirtioInterrupt>> {
        let result = self.common.reset();
        event!("virtio-device", "reset", "id", &self.id);
        result
    }

    fn counters(&self) -> Option<HashMap<&'static str, Wrapping<u64>>> {
        let mut counters = HashMap::new();

        counters.insert(
            "read_bytes",
            Wrapping(self.counters.read_bytes.load(Ordering::Acquire)),
        );
        counters.insert(
            "write_bytes",
            Wrapping(self.counters.write_bytes.load(Ordering::Acquire)),
        );
        counters.insert(
            "read_ops",
            Wrapping(self.counters.read_ops.load(Ordering::Acquire)),
        );
        counters.insert(
            "write_ops",
            Wrapping(self.counters.write_ops.load(Ordering::Acquire)),
        );
        counters.insert(
            "write_latency_min",
            Wrapping(self.counters.write_latency_min.load(Ordering::Acquire)),
        );
        counters.insert(
            "write_latency_max",
            Wrapping(self.counters.write_latency_max.load(Ordering::Acquire)),
        );
        counters.insert(
            "write_latency_avg",
            Wrapping(self.counters.write_latency_avg.load(Ordering::Acquire) / LATENCY_SCALE),
        );
        counters.insert(
            "read_latency_min",
            Wrapping(self.counters.read_latency_min.load(Ordering::Acquire)),
        );
        counters.insert(
            "read_latency_max",
            Wrapping(self.counters.read_latency_max.load(Ordering::Acquire)),
        );
        counters.insert(
            "read_latency_avg",
            Wrapping(self.counters.read_latency_avg.load(Ordering::Acquire) / LATENCY_SCALE),
        );

        Some(counters)
    }

    fn set_access_platform(&mut self, access_platform: Arc<dyn AccessPlatform>) {
        self.common.set_access_platform(access_platform)
    }
}

impl Pausable for Block {
    fn pause(&mut self) -> result::Result<(), MigratableError> {
        self.common.pause()
    }

    fn resume(&mut self) -> result::Result<(), MigratableError> {
        self.common.resume()
    }
}

impl Snapshottable for Block {
    fn id(&self) -> String {
        self.id.clone()
    }

    fn snapshot(&mut self) -> std::result::Result<Snapshot, MigratableError> {
        Snapshot::new_from_versioned_state(&self.state())
    }
}
impl Transportable for Block {}
impl Migratable for Block {}<|MERGE_RESOLUTION|>--- conflicted
+++ resolved
@@ -134,8 +134,6 @@
     rate_limiter: Option<RateLimiter>,
     access_platform: Option<Arc<dyn AccessPlatform>>,
     read_only: bool,
-    #[cfg(all(feature = "mshv", feature = "snp"))]
-    vm: Arc<dyn hypervisor::Vm>,
 }
 
 impl BlockEpollHandler {
@@ -145,13 +143,8 @@
         let mut used_descs = false;
 
         while let Some(mut desc_chain) = queue.pop_descriptor_chain(self.mem.memory()) {
-            let mut request = Request::parse(
-                &mut desc_chain,
-                self.access_platform.as_ref(),
-                #[cfg(all(feature = "mshv", feature = "snp"))]
-                Some(&self.vm.clone()),
-            )
-            .map_err(Error::RequestParsing)?;
+            let mut request = Request::parse(&mut desc_chain, self.access_platform.as_ref())
+                .map_err(Error::RequestParsing)?;
 
             // For virtio spec compliance
             // "A device MUST set the status byte to VIRTIO_BLK_S_IOERR for a write request
@@ -214,8 +207,6 @@
                     self.disk_image.as_mut(),
                     &self.serial,
                     desc_chain.head_index() as u64,
-                    #[cfg(all(feature = "mshv", feature = "snp"))]
-                    Some(&self.vm.clone()),
                 )
                 .map_err(Error::RequestExecuting)?
             {
@@ -519,12 +510,7 @@
     rate_limiter_config: Option<RateLimiterConfig>,
     exit_evt: EventFd,
     read_only: bool,
-<<<<<<< HEAD
-    #[cfg(all(feature = "mshv", feature = "snp"))]
-    vm: Arc<dyn hypervisor::Vm>,
-=======
     serial: Vec<u8>,
->>>>>>> 5e702dcd
 }
 
 #[derive(Versionize)]
@@ -554,7 +540,6 @@
         rate_limiter_config: Option<RateLimiterConfig>,
         exit_evt: EventFd,
         state: Option<BlockState>,
-        #[cfg(all(feature = "mshv", feature = "snp"))] vm: Arc<dyn hypervisor::Vm>,
     ) -> io::Result<Self> {
         let (disk_nsectors, avail_features, acked_features, config, paused) =
             if let Some(state) = state {
@@ -657,12 +642,7 @@
             rate_limiter_config,
             exit_evt,
             read_only,
-<<<<<<< HEAD
-            #[cfg(all(feature = "mshv", feature = "snp"))]
-            vm,
-=======
             serial,
->>>>>>> 5e702dcd
         })
     }
 
@@ -799,8 +779,6 @@
                 rate_limiter,
                 access_platform: self.common.access_platform.clone(),
                 read_only: self.read_only,
-                #[cfg(all(feature = "mshv", feature = "snp"))]
-                vm: self.vm.clone(),
             };
 
             let paused = self.common.paused.clone();
