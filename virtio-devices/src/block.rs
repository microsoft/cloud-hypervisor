// Copyright 2018 Amazon.com, Inc. or its affiliates. All Rights Reserved.
//
// Portions Copyright 2017 The Chromium OS Authors. All rights reserved.
// Use of this source code is governed by a BSD-style license that can be
// found in the LICENSE-BSD-3-Clause file.
//
// Copyright © 2020 Intel Corporation
//
// SPDX-License-Identifier: Apache-2.0 AND BSD-3-Clause

use super::Error as DeviceError;
use super::{
    ActivateError, ActivateResult, EpollHelper, EpollHelperError, EpollHelperHandler,
    RateLimiterConfig, VirtioCommon, VirtioDevice, VirtioDeviceType, VirtioInterruptType,
    EPOLL_HELPER_EVENT_LAST,
};
use crate::seccomp_filters::Thread;
use crate::thread_helper::spawn_virtio_thread;
use crate::GuestMemoryMmap;
use crate::VirtioInterrupt;
use anyhow::anyhow;
use block::{
    async_io::AsyncIo, async_io::AsyncIoError, async_io::DiskFile, build_serial, Request,
    RequestType, VirtioBlockConfig,
};
use rate_limiter::{RateLimiter, TokenType};
use seccompiler::SeccompAction;
use std::collections::VecDeque;
use std::io;
use std::num::Wrapping;
use std::ops::Deref;
use std::os::unix::io::AsRawFd;
use std::path::PathBuf;
use std::result;
use std::sync::atomic::{AtomicBool, AtomicU64, Ordering};
use std::sync::{Arc, Barrier};
use std::{collections::HashMap, convert::TryInto};
use thiserror::Error;
use versionize::{VersionMap, Versionize, VersionizeResult};
use versionize_derive::Versionize;
use virtio_bindings::virtio_blk::*;
use virtio_bindings::virtio_config::*;
use virtio_queue::{Queue, QueueOwnedT, QueueT};
use vm_memory::{ByteValued, Bytes, GuestAddressSpace, GuestMemoryAtomic, GuestMemoryError};
use vm_migration::VersionMapped;
use vm_migration::{Migratable, MigratableError, Pausable, Snapshot, Snapshottable, Transportable};
use vm_virtio::AccessPlatform;
use vmm_sys_util::eventfd::EventFd;

const SECTOR_SHIFT: u8 = 9;
pub const SECTOR_SIZE: u64 = 0x01 << SECTOR_SHIFT;

// New descriptors are pending on the virtio queue.
const QUEUE_AVAIL_EVENT: u16 = EPOLL_HELPER_EVENT_LAST + 1;
// New completed tasks are pending on the completion ring.
const COMPLETION_EVENT: u16 = EPOLL_HELPER_EVENT_LAST + 2;
// New 'wake up' event from the rate limiter
const RATE_LIMITER_EVENT: u16 = EPOLL_HELPER_EVENT_LAST + 3;

// latency scale, for reduce precision loss in calculate.
const LATENCY_SCALE: u64 = 10000;

#[derive(Error, Debug)]
pub enum Error {
    #[error("Failed to parse the request: {0}")]
    RequestParsing(block::Error),
    #[error("Failed to execute the request: {0}")]
    RequestExecuting(block::ExecuteError),
    #[error("Failed to complete the request: {0}")]
    RequestCompleting(block::Error),
    #[error("Missing the expected entry in the list of requests")]
    MissingEntryRequestList,
    #[error("The asynchronous request returned with failure")]
    AsyncRequestFailure,
    #[error("Failed synchronizing the file: {0}")]
    Fsync(AsyncIoError),
    #[error("Failed adding used index: {0}")]
    QueueAddUsed(virtio_queue::Error),
    #[error("Failed creating an iterator over the queue: {0}")]
    QueueIterator(virtio_queue::Error),
    #[error("Failed to update request status: {0}")]
    RequestStatus(GuestMemoryError),
}

pub type Result<T> = result::Result<T, Error>;

// latency will be records as microseconds, average latency
// will be save as scaled value.
#[derive(Clone)]
pub struct BlockCounters {
    read_bytes: Arc<AtomicU64>,
    read_ops: Arc<AtomicU64>,
    read_latency_min: Arc<AtomicU64>,
    read_latency_max: Arc<AtomicU64>,
    read_latency_avg: Arc<AtomicU64>,
    write_bytes: Arc<AtomicU64>,
    write_ops: Arc<AtomicU64>,
    write_latency_min: Arc<AtomicU64>,
    write_latency_max: Arc<AtomicU64>,
    write_latency_avg: Arc<AtomicU64>,
}

impl Default for BlockCounters {
    fn default() -> Self {
        BlockCounters {
            read_bytes: Arc::new(AtomicU64::new(0)),
            read_ops: Arc::new(AtomicU64::new(0)),
            read_latency_min: Arc::new(AtomicU64::new(u64::MAX)),
            read_latency_max: Arc::new(AtomicU64::new(u64::MAX)),
            read_latency_avg: Arc::new(AtomicU64::new(u64::MAX)),
            write_bytes: Arc::new(AtomicU64::new(0)),
            write_ops: Arc::new(AtomicU64::new(0)),
            write_latency_min: Arc::new(AtomicU64::new(u64::MAX)),
            write_latency_max: Arc::new(AtomicU64::new(u64::MAX)),
            write_latency_avg: Arc::new(AtomicU64::new(u64::MAX)),
        }
    }
}

struct BlockEpollHandler {
    queue_index: u16,
    queue: Queue,
    mem: GuestMemoryAtomic<GuestMemoryMmap>,
    disk_image: Box<dyn AsyncIo>,
    disk_nsectors: u64,
    interrupt_cb: Arc<dyn VirtioInterrupt>,
    serial: Vec<u8>,
    kill_evt: EventFd,
    pause_evt: EventFd,
    writeback: Arc<AtomicBool>,
    counters: BlockCounters,
    queue_evt: EventFd,
    inflight_requests: VecDeque<(u16, Request)>,
    rate_limiter: Option<RateLimiter>,
    access_platform: Option<Arc<dyn AccessPlatform>>,
    read_only: bool,
    #[cfg(all(feature = "mshv", feature = "snp"))]
    vm: Arc<dyn hypervisor::Vm>,
}

impl BlockEpollHandler {
    fn process_queue_submit(&mut self) -> Result<bool> {
        let queue = &mut self.queue;

        let mut used_descs = false;

        while let Some(mut desc_chain) = queue.pop_descriptor_chain(self.mem.memory()) {
            let mut request = Request::parse(
                &mut desc_chain,
                self.access_platform.as_ref(),
                #[cfg(all(feature = "mshv", feature = "snp"))]
                Some(&self.vm.clone()),
            )
            .map_err(Error::RequestParsing)?;

            // For virtio spec compliance
            // "A device MUST set the status byte to VIRTIO_BLK_S_IOERR for a write request
            // if the VIRTIO_BLK_F_RO feature if offered, and MUST NOT write any data."
            if self.read_only
                && (request.request_type == RequestType::Out
                    || request.request_type == RequestType::Flush)
            {
                desc_chain
                    .memory()
                    .write_obj(VIRTIO_BLK_S_IOERR, request.status_addr)
                    .map_err(Error::RequestStatus)?;

                // If no asynchronous operation has been submitted, we can
                // simply return the used descriptor.
                queue
                    .add_used(desc_chain.memory(), desc_chain.head_index(), 0)
                    .map_err(Error::QueueAddUsed)?;
                used_descs = true;
                continue;
            }

            if let Some(rate_limiter) = &mut self.rate_limiter {
                // If limiter.consume() fails it means there is no more TokenType::Ops
                // budget and rate limiting is in effect.
                if !rate_limiter.consume(1, TokenType::Ops) {
                    // Stop processing the queue and return this descriptor chain to the
                    // avail ring, for later processing.
                    queue.go_to_previous_position();
                    break;
                }
                // Exercise the rate limiter only if this request is of data transfer type.
                if request.request_type == RequestType::In
                    || request.request_type == RequestType::Out
                {
                    let mut bytes = Wrapping(0);
                    for (_, data_len) in &request.data_descriptors {
                        bytes += Wrapping(*data_len as u64);
                    }

                    // If limiter.consume() fails it means there is no more TokenType::Bytes
                    // budget and rate limiting is in effect.
                    if !rate_limiter.consume(bytes.0, TokenType::Bytes) {
                        // Revert the OPS consume().
                        rate_limiter.manual_replenish(1, TokenType::Ops);
                        // Stop processing the queue and return this descriptor chain to the
                        // avail ring, for later processing.
                        queue.go_to_previous_position();
                        break;
                    }
                };
            }

            request.set_writeback(self.writeback.load(Ordering::Acquire));

            if request
                .execute_async(
                    desc_chain.memory(),
                    self.disk_nsectors,
                    self.disk_image.as_mut(),
                    &self.serial,
                    desc_chain.head_index() as u64,
                    #[cfg(all(feature = "mshv", feature = "snp"))]
                    Some(&self.vm.clone()),
                )
                .map_err(Error::RequestExecuting)?
            {
                self.inflight_requests
                    .push_back((desc_chain.head_index(), request));
            } else {
                desc_chain
                    .memory()
                    .write_obj(VIRTIO_BLK_S_OK, request.status_addr)
                    .map_err(Error::RequestStatus)?;

                // If no asynchronous operation has been submitted, we can
                // simply return the used descriptor.
                queue
                    .add_used(desc_chain.memory(), desc_chain.head_index(), 0)
                    .map_err(Error::QueueAddUsed)?;
                used_descs = true;
            }
        }

        Ok(used_descs)
    }

    fn process_queue_submit_and_signal(&mut self) -> result::Result<(), EpollHelperError> {
        let needs_notification = self.process_queue_submit().map_err(|e| {
            EpollHelperError::HandleEvent(anyhow!("Failed to process queue (submit): {:?}", e))
        })?;

        if needs_notification {
            self.signal_used_queue().map_err(|e| {
                EpollHelperError::HandleEvent(anyhow!("Failed to signal used queue: {:?}", e))
            })?
        };

        Ok(())
    }

    #[inline]
    fn find_inflight_request(&mut self, completed_head: u16) -> Result<Request> {
        // This loop neatly handles the fast path where the completions are
        // in order (it turng into just a pop_front()) and the 1% of the time
        // (analysis during boot) where slight out of ordering has been
        // observed e.g.
        // Submissions: 1 2 3 4 5 6 7
        // Completions: 2 1 3 5 4 7 6
        // In this case find the corresponding item and swap it with the front
        // This is a O(1) operation and is prepared for the future as it it likely
        // the next completion would be for the one that was skipped which will
        // now be the new front.
        for (i, (head, _)) in self.inflight_requests.iter().enumerate() {
            if head == &completed_head {
                return Ok(self.inflight_requests.swap_remove_front(i).unwrap().1);
            }
        }

        Err(Error::MissingEntryRequestList)
    }

    fn process_queue_complete(&mut self) -> Result<bool> {
        let mut used_descs = false;
        let mem = self.mem.memory();
        let mut read_bytes = Wrapping(0);
        let mut write_bytes = Wrapping(0);
        let mut read_ops = Wrapping(0);
        let mut write_ops = Wrapping(0);

        while let Some((user_data, result)) = self.disk_image.next_completed_request() {
            let desc_index = user_data as u16;

            let mut request = self.find_inflight_request(desc_index)?;

            request.complete_async().map_err(Error::RequestCompleting)?;

            let latency = request.start.elapsed().as_micros() as u64;
            let read_ops_last = self.counters.read_ops.load(Ordering::Relaxed);
            let write_ops_last = self.counters.write_ops.load(Ordering::Relaxed);
            let read_max = self.counters.read_latency_max.load(Ordering::Relaxed);
            let write_max = self.counters.write_latency_max.load(Ordering::Relaxed);
            let mut read_avg = self.counters.read_latency_avg.load(Ordering::Relaxed);
            let mut write_avg = self.counters.write_latency_avg.load(Ordering::Relaxed);
            let (status, len) = if result >= 0 {
                match request.request_type {
                    RequestType::In => {
                        for (_, data_len) in &request.data_descriptors {
                            read_bytes += Wrapping(*data_len as u64);
                        }
                        read_ops += Wrapping(1);
                        if latency < self.counters.read_latency_min.load(Ordering::Relaxed) {
                            self.counters
                                .read_latency_min
                                .store(latency, Ordering::Relaxed);
                        }
                        if latency > read_max || read_max == u64::MAX {
                            self.counters
                                .read_latency_max
                                .store(latency, Ordering::Relaxed);
                        }

                        // Special case the first real latency report
                        read_avg = if read_avg == u64::MAX {
                            latency * LATENCY_SCALE
                        } else {
                            // Cumulative average is guaranteed to be
                            // positive if being calculated properly
                            (read_avg as i64
                                + ((latency * LATENCY_SCALE) as i64 - read_avg as i64)
                                    / (read_ops_last + read_ops.0) as i64)
                                .try_into()
                                .unwrap()
                        };
                    }
                    RequestType::Out => {
                        if !request.writeback {
                            self.disk_image.fsync(None).map_err(Error::Fsync)?;
                        }
                        for (_, data_len) in &request.data_descriptors {
                            write_bytes += Wrapping(*data_len as u64);
                        }
                        write_ops += Wrapping(1);
                        if latency < self.counters.write_latency_min.load(Ordering::Relaxed) {
                            self.counters
                                .write_latency_min
                                .store(latency, Ordering::Relaxed);
                        }
                        if latency > write_max || write_max == u64::MAX {
                            self.counters
                                .write_latency_max
                                .store(latency, Ordering::Relaxed);
                        }

                        // Special case the first real latency report
                        write_avg = if write_avg == u64::MAX {
                            latency * LATENCY_SCALE
                        } else {
                            // Cumulative average is guaranteed to be
                            // positive if being calculated properly
                            (write_avg as i64
                                + ((latency * LATENCY_SCALE) as i64 - write_avg as i64)
                                    / (write_ops_last + write_ops.0) as i64)
                                .try_into()
                                .unwrap()
                        }
                    }
                    _ => {}
                }

                self.counters
                    .read_latency_avg
                    .store(read_avg, Ordering::Relaxed);

                self.counters
                    .write_latency_avg
                    .store(write_avg, Ordering::Relaxed);

                (VIRTIO_BLK_S_OK, result as u32)
            } else {
                error!(
                    "Request failed: {:x?} {:?}",
                    request,
                    io::Error::from_raw_os_error(-result)
                );
                return Err(Error::AsyncRequestFailure);
            };

            mem.write_obj(status, request.status_addr)
                .map_err(Error::RequestStatus)?;

            let queue = &mut self.queue;

            queue
                .add_used(mem.deref(), desc_index, len)
                .map_err(Error::QueueAddUsed)?;
            used_descs = true;
        }

        self.counters
            .write_bytes
            .fetch_add(write_bytes.0, Ordering::AcqRel);
        self.counters
            .write_ops
            .fetch_add(write_ops.0, Ordering::AcqRel);

        self.counters
            .read_bytes
            .fetch_add(read_bytes.0, Ordering::AcqRel);
        self.counters
            .read_ops
            .fetch_add(read_ops.0, Ordering::AcqRel);

        Ok(used_descs)
    }

    fn signal_used_queue(&self) -> result::Result<(), DeviceError> {
        self.interrupt_cb
            .trigger(VirtioInterruptType::Queue(self.queue_index))
            .map_err(|e| {
                error!("Failed to signal used queue: {:?}", e);
                DeviceError::FailedSignalingUsedQueue(e)
            })
    }

    fn run(
        &mut self,
        paused: Arc<AtomicBool>,
        paused_sync: Arc<Barrier>,
    ) -> result::Result<(), EpollHelperError> {
        let mut helper = EpollHelper::new(&self.kill_evt, &self.pause_evt)?;
        helper.add_event(self.queue_evt.as_raw_fd(), QUEUE_AVAIL_EVENT)?;
        helper.add_event(self.disk_image.notifier().as_raw_fd(), COMPLETION_EVENT)?;
        if let Some(rate_limiter) = &self.rate_limiter {
            helper.add_event(rate_limiter.as_raw_fd(), RATE_LIMITER_EVENT)?;
        }
        helper.run(paused, paused_sync, self)?;

        Ok(())
    }
}

impl EpollHelperHandler for BlockEpollHandler {
    fn handle_event(
        &mut self,
        _helper: &mut EpollHelper,
        event: &epoll::Event,
    ) -> result::Result<(), EpollHelperError> {
        let ev_type = event.data as u16;
        match ev_type {
            QUEUE_AVAIL_EVENT => {
                self.queue_evt.read().map_err(|e| {
                    EpollHelperError::HandleEvent(anyhow!("Failed to get queue event: {:?}", e))
                })?;

                let rate_limit_reached =
                    self.rate_limiter.as_ref().map_or(false, |r| r.is_blocked());

                // Process the queue only when the rate limit is not reached
                if !rate_limit_reached {
                    self.process_queue_submit_and_signal()?
                }
            }
            COMPLETION_EVENT => {
                self.disk_image.notifier().read().map_err(|e| {
                    EpollHelperError::HandleEvent(anyhow!("Failed to get queue event: {:?}", e))
                })?;

                let needs_notification = self.process_queue_complete().map_err(|e| {
                    EpollHelperError::HandleEvent(anyhow!(
                        "Failed to process queue (complete): {:?}",
                        e
                    ))
                })?;

                if needs_notification {
                    self.signal_used_queue().map_err(|e| {
                        EpollHelperError::HandleEvent(anyhow!(
                            "Failed to signal used queue: {:?}",
                            e
                        ))
                    })?;
                }
            }
            RATE_LIMITER_EVENT => {
                if let Some(rate_limiter) = &mut self.rate_limiter {
                    // Upon rate limiter event, call the rate limiter handler
                    // and restart processing the queue.
                    rate_limiter.event_handler().map_err(|e| {
                        EpollHelperError::HandleEvent(anyhow!(
                            "Failed to process rate limiter event: {:?}",
                            e
                        ))
                    })?;

                    self.process_queue_submit_and_signal()?
                } else {
                    return Err(EpollHelperError::HandleEvent(anyhow!(
                        "Unexpected 'RATE_LIMITER_EVENT' when rate_limiter is not enabled."
                    )));
                }
            }
            _ => {
                return Err(EpollHelperError::HandleEvent(anyhow!(
                    "Unexpected event: {}",
                    ev_type
                )));
            }
        }
        Ok(())
    }
}

/// Virtio device for exposing block level read/write operations on a host file.
pub struct Block {
    common: VirtioCommon,
    id: String,
    disk_image: Box<dyn DiskFile>,
    disk_path: PathBuf,
    disk_nsectors: u64,
    config: VirtioBlockConfig,
    writeback: Arc<AtomicBool>,
    counters: BlockCounters,
    seccomp_action: SeccompAction,
    rate_limiter_config: Option<RateLimiterConfig>,
    exit_evt: EventFd,
    read_only: bool,
<<<<<<< HEAD
    #[cfg(all(feature = "mshv", feature = "snp"))]
    vm: Arc<dyn hypervisor::Vm>,
=======
    serial: Vec<u8>,
>>>>>>> 5e702dcd
}

#[derive(Versionize)]
pub struct BlockState {
    pub disk_path: String,
    pub disk_nsectors: u64,
    pub avail_features: u64,
    pub acked_features: u64,
    pub config: VirtioBlockConfig,
}

impl VersionMapped for BlockState {}

impl Block {
    /// Create a new virtio block device that operates on the given file.
    #[allow(clippy::too_many_arguments)]
    pub fn new(
        id: String,
        mut disk_image: Box<dyn DiskFile>,
        disk_path: PathBuf,
        read_only: bool,
        iommu: bool,
        num_queues: usize,
        queue_size: u16,
        serial: Option<String>,
        seccomp_action: SeccompAction,
        rate_limiter_config: Option<RateLimiterConfig>,
        exit_evt: EventFd,
        state: Option<BlockState>,
        #[cfg(all(feature = "mshv", feature = "snp"))] vm: Arc<dyn hypervisor::Vm>,
    ) -> io::Result<Self> {
        let (disk_nsectors, avail_features, acked_features, config, paused) =
            if let Some(state) = state {
                info!("Restoring virtio-block {}", id);
                (
                    state.disk_nsectors,
                    state.avail_features,
                    state.acked_features,
                    state.config,
                    true,
                )
            } else {
                let disk_size = disk_image.size().map_err(|e| {
                    io::Error::new(
                        io::ErrorKind::Other,
                        format!("Failed getting disk size: {e}"),
                    )
                })?;
                if disk_size % SECTOR_SIZE != 0 {
                    warn!(
                        "Disk size {} is not a multiple of sector size {}; \
                 the remainder will not be visible to the guest.",
                        disk_size, SECTOR_SIZE
                    );
                }

                let mut avail_features = (1u64 << VIRTIO_F_VERSION_1)
                    | (1u64 << VIRTIO_BLK_F_FLUSH)
                    | (1u64 << VIRTIO_BLK_F_CONFIG_WCE)
                    | (1u64 << VIRTIO_BLK_F_BLK_SIZE)
                    | (1u64 << VIRTIO_BLK_F_TOPOLOGY);

                if iommu {
                    avail_features |= 1u64 << VIRTIO_F_IOMMU_PLATFORM;
                }

                if read_only {
                    avail_features |= 1u64 << VIRTIO_BLK_F_RO;
                }

                let topology = disk_image.topology();
                info!("Disk topology: {:?}", topology);

                let logical_block_size = if topology.logical_block_size > 512 {
                    topology.logical_block_size
                } else {
                    512
                };

                // Calculate the exponent that maps physical block to logical block
                let mut physical_block_exp = 0;
                let mut size = logical_block_size;
                while size < topology.physical_block_size {
                    physical_block_exp += 1;
                    size <<= 1;
                }

                let disk_nsectors = disk_size / SECTOR_SIZE;
                let mut config = VirtioBlockConfig {
                    capacity: disk_nsectors,
                    writeback: 1,
                    blk_size: topology.logical_block_size as u32,
                    physical_block_exp,
                    min_io_size: (topology.minimum_io_size / logical_block_size) as u16,
                    opt_io_size: (topology.optimal_io_size / logical_block_size) as u32,
                    ..Default::default()
                };

                if num_queues > 1 {
                    avail_features |= 1u64 << VIRTIO_BLK_F_MQ;
                    config.num_queues = num_queues as u16;
                }

                (disk_nsectors, avail_features, 0, config, false)
            };

        let serial = serial
            .map(Vec::from)
            .unwrap_or_else(|| build_serial(&disk_path));

        Ok(Block {
            common: VirtioCommon {
                device_type: VirtioDeviceType::Block as u32,
                avail_features,
                acked_features,
                paused_sync: Some(Arc::new(Barrier::new(num_queues + 1))),
                queue_sizes: vec![queue_size; num_queues],
                min_queues: 1,
                paused: Arc::new(AtomicBool::new(paused)),
                ..Default::default()
            },
            id,
            disk_image,
            disk_path,
            disk_nsectors,
            config,
            writeback: Arc::new(AtomicBool::new(true)),
            counters: BlockCounters::default(),
            seccomp_action,
            rate_limiter_config,
            exit_evt,
            read_only,
<<<<<<< HEAD
            #[cfg(all(feature = "mshv", feature = "snp"))]
            vm,
=======
            serial,
>>>>>>> 5e702dcd
        })
    }

    fn state(&self) -> BlockState {
        BlockState {
            disk_path: self.disk_path.to_str().unwrap().to_owned(),
            disk_nsectors: self.disk_nsectors,
            avail_features: self.common.avail_features,
            acked_features: self.common.acked_features,
            config: self.config,
        }
    }

    fn update_writeback(&mut self) {
        // Use writeback from config if VIRTIO_BLK_F_CONFIG_WCE
        let writeback = if self.common.feature_acked(VIRTIO_BLK_F_CONFIG_WCE.into()) {
            self.config.writeback == 1
        } else {
            // Else check if VIRTIO_BLK_F_FLUSH negotiated
            self.common.feature_acked(VIRTIO_BLK_F_FLUSH.into())
        };

        info!(
            "Changing cache mode to {}",
            if writeback {
                "writeback"
            } else {
                "writethrough"
            }
        );
        self.writeback.store(writeback, Ordering::Release);
    }

    #[cfg(fuzzing)]
    pub fn wait_for_epoll_threads(&mut self) {
        self.common.wait_for_epoll_threads();
    }
}

impl Drop for Block {
    fn drop(&mut self) {
        if let Some(kill_evt) = self.common.kill_evt.take() {
            // Ignore the result because there is nothing we can do about it.
            let _ = kill_evt.write(1);
        }
        self.common.wait_for_epoll_threads();
    }
}

impl VirtioDevice for Block {
    fn device_type(&self) -> u32 {
        self.common.device_type
    }

    fn queue_max_sizes(&self) -> &[u16] {
        &self.common.queue_sizes
    }

    fn features(&self) -> u64 {
        self.common.avail_features
    }

    fn ack_features(&mut self, value: u64) {
        self.common.ack_features(value)
    }

    fn read_config(&self, offset: u64, data: &mut [u8]) {
        self.read_config_from_slice(self.config.as_slice(), offset, data);
    }

    fn write_config(&mut self, offset: u64, data: &[u8]) {
        // The "writeback" field is the only mutable field
        let writeback_offset =
            (&self.config.writeback as *const _ as u64) - (&self.config as *const _ as u64);
        if offset != writeback_offset || data.len() != std::mem::size_of_val(&self.config.writeback)
        {
            error!(
                "Attempt to write to read-only field: offset {:x} length {}",
                offset,
                data.len()
            );
            return;
        }

        self.config.writeback = data[0];
        self.update_writeback();
    }

    fn activate(
        &mut self,
        mem: GuestMemoryAtomic<GuestMemoryMmap>,
        interrupt_cb: Arc<dyn VirtioInterrupt>,
        mut queues: Vec<(usize, Queue, EventFd)>,
    ) -> ActivateResult {
        self.common.activate(&queues, &interrupt_cb)?;

        self.update_writeback();

        let mut epoll_threads = Vec::new();
        for i in 0..queues.len() {
            let (_, queue, queue_evt) = queues.remove(0);
            let queue_size = queue.size();
            let (kill_evt, pause_evt) = self.common.dup_eventfds();

            let rate_limiter: Option<RateLimiter> = self
                .rate_limiter_config
                .map(RateLimiterConfig::try_into)
                .transpose()
                .map_err(ActivateError::CreateRateLimiter)?;

            let mut handler = BlockEpollHandler {
                queue_index: i as u16,
                queue,
                mem: mem.clone(),
                disk_image: self
                    .disk_image
                    .new_async_io(queue_size as u32)
                    .map_err(|e| {
                        error!("failed to create new AsyncIo: {}", e);
                        ActivateError::BadActivate
                    })?,
                disk_nsectors: self.disk_nsectors,
                interrupt_cb: interrupt_cb.clone(),
                serial: self.serial.clone(),
                kill_evt,
                pause_evt,
                writeback: self.writeback.clone(),
                counters: self.counters.clone(),
                queue_evt,
                // Analysis during boot shows around ~40 maximum requests
                // This gives head room for systems with slower I/O without
                // compromising the cost of the reallocation or memory overhead
                inflight_requests: VecDeque::with_capacity(64),
                rate_limiter,
                access_platform: self.common.access_platform.clone(),
                read_only: self.read_only,
                #[cfg(all(feature = "mshv", feature = "snp"))]
                vm: self.vm.clone(),
            };

            let paused = self.common.paused.clone();
            let paused_sync = self.common.paused_sync.clone();

            spawn_virtio_thread(
                &format!("{}_q{}", self.id.clone(), i),
                &self.seccomp_action,
                Thread::VirtioBlock,
                &mut epoll_threads,
                &self.exit_evt,
                move || handler.run(paused, paused_sync.unwrap()),
            )?;
        }

        self.common.epoll_threads = Some(epoll_threads);
        event!("virtio-device", "activated", "id", &self.id);

        Ok(())
    }

    fn reset(&mut self) -> Option<Arc<dyn VirtioInterrupt>> {
        let result = self.common.reset();
        event!("virtio-device", "reset", "id", &self.id);
        result
    }

    fn counters(&self) -> Option<HashMap<&'static str, Wrapping<u64>>> {
        let mut counters = HashMap::new();

        counters.insert(
            "read_bytes",
            Wrapping(self.counters.read_bytes.load(Ordering::Acquire)),
        );
        counters.insert(
            "write_bytes",
            Wrapping(self.counters.write_bytes.load(Ordering::Acquire)),
        );
        counters.insert(
            "read_ops",
            Wrapping(self.counters.read_ops.load(Ordering::Acquire)),
        );
        counters.insert(
            "write_ops",
            Wrapping(self.counters.write_ops.load(Ordering::Acquire)),
        );
        counters.insert(
            "write_latency_min",
            Wrapping(self.counters.write_latency_min.load(Ordering::Acquire)),
        );
        counters.insert(
            "write_latency_max",
            Wrapping(self.counters.write_latency_max.load(Ordering::Acquire)),
        );
        counters.insert(
            "write_latency_avg",
            Wrapping(self.counters.write_latency_avg.load(Ordering::Acquire) / LATENCY_SCALE),
        );
        counters.insert(
            "read_latency_min",
            Wrapping(self.counters.read_latency_min.load(Ordering::Acquire)),
        );
        counters.insert(
            "read_latency_max",
            Wrapping(self.counters.read_latency_max.load(Ordering::Acquire)),
        );
        counters.insert(
            "read_latency_avg",
            Wrapping(self.counters.read_latency_avg.load(Ordering::Acquire) / LATENCY_SCALE),
        );

        Some(counters)
    }

    fn set_access_platform(&mut self, access_platform: Arc<dyn AccessPlatform>) {
        self.common.set_access_platform(access_platform)
    }
}

impl Pausable for Block {
    fn pause(&mut self) -> result::Result<(), MigratableError> {
        self.common.pause()
    }

    fn resume(&mut self) -> result::Result<(), MigratableError> {
        self.common.resume()
    }
}

impl Snapshottable for Block {
    fn id(&self) -> String {
        self.id.clone()
    }

    fn snapshot(&mut self) -> std::result::Result<Snapshot, MigratableError> {
        Snapshot::new_from_versioned_state(&self.state())
    }
}
impl Transportable for Block {}
impl Migratable for Block {}<|MERGE_RESOLUTION|>--- conflicted
+++ resolved
@@ -519,12 +519,9 @@
     rate_limiter_config: Option<RateLimiterConfig>,
     exit_evt: EventFd,
     read_only: bool,
-<<<<<<< HEAD
+    serial: Vec<u8>,
     #[cfg(all(feature = "mshv", feature = "snp"))]
     vm: Arc<dyn hypervisor::Vm>,
-=======
-    serial: Vec<u8>,
->>>>>>> 5e702dcd
 }
 
 #[derive(Versionize)]
@@ -657,12 +654,9 @@
             rate_limiter_config,
             exit_evt,
             read_only,
-<<<<<<< HEAD
+            serial,
             #[cfg(all(feature = "mshv", feature = "snp"))]
             vm,
-=======
-            serial,
->>>>>>> 5e702dcd
         })
     }
 
