--- conflicted
+++ resolved
@@ -77,7 +77,6 @@
             // Fill the read with data from the random device on the host.
             let len = desc_chain
                 .memory()
-<<<<<<< HEAD
                 .read_from(
                     desc.addr().translate_gva_with_vmfd(
                         self.access_platform.as_ref(),
@@ -85,11 +84,6 @@
                         #[cfg(all(feature = "mshv", feature = "snp"))]
                         Some(&self.vm.clone()),
                     ),
-=======
-                .read_volatile_from(
-                    desc.addr()
-                        .translate_gva(self.access_platform.as_ref(), desc.len() as usize),
->>>>>>> 5e702dcd
                     &mut self.random_file,
                     desc.len() as usize,
                 )
@@ -203,7 +197,6 @@
                 avail_features |= 1u64 << VIRTIO_F_IOMMU_PLATFORM;
             }
 
-            //avail_features |= 1u64 << VIRTIO_F_IOMMU_PLATFORM;
             (avail_features, 0, false)
         };
 
