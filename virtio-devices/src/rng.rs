// Copyright 2017 The Chromium OS Authors. All rights reserved.
// Use of this source code is governed by a BSD-style license that can be
// found in the LICENSE file.

use super::Error as DeviceError;
use super::{
    ActivateError, ActivateResult, EpollHelper, EpollHelperError, EpollHelperHandler, VirtioCommon,
    VirtioDevice, VirtioDeviceType, EPOLL_HELPER_EVENT_LAST, VIRTIO_F_IOMMU_PLATFORM,
    VIRTIO_F_VERSION_1,
};
use crate::seccomp_filters::Thread;
use crate::thread_helper::spawn_virtio_thread;
use crate::GuestMemoryMmap;
use crate::{VirtioInterrupt, VirtioInterruptType};
use anyhow::anyhow;
use seccompiler::SeccompAction;
use std::fs::File;
use std::io;
use std::os::unix::io::AsRawFd;
use std::result;
use std::sync::atomic::AtomicBool;
use std::sync::{Arc, Barrier};
use thiserror::Error;
use versionize::{VersionMap, Versionize, VersionizeResult};
use versionize_derive::Versionize;
use virtio_queue::{Queue, QueueT};
use vm_memory::{GuestAddressSpace, GuestMemory, GuestMemoryAtomic};
use vm_migration::VersionMapped;
use vm_migration::{Migratable, MigratableError, Pausable, Snapshot, Snapshottable, Transportable};
use vm_virtio::{AccessPlatform, Translatable};
use vmm_sys_util::eventfd::EventFd;

const QUEUE_SIZE: u16 = 256;
const QUEUE_SIZES: &[u16] = &[QUEUE_SIZE];

// New descriptors are pending on the virtio queue.
const QUEUE_AVAIL_EVENT: u16 = EPOLL_HELPER_EVENT_LAST + 1;

#[derive(Error, Debug)]
enum Error {
    #[error("Descriptor chain too short")]
    DescriptorChainTooShort,
    #[error("Invalid descriptor")]
    InvalidDescriptor,
    #[error("Failed to write to guest memory: {0}")]
    GuestMemoryWrite(vm_memory::guest_memory::Error),
    #[error("Failed adding used index: {0}")]
    QueueAddUsed(virtio_queue::Error),
}

struct RngEpollHandler {
    mem: GuestMemoryAtomic<GuestMemoryMmap>,
    queue: Queue,
    random_file: File,
    interrupt_cb: Arc<dyn VirtioInterrupt>,
    queue_evt: EventFd,
    kill_evt: EventFd,
    pause_evt: EventFd,
    access_platform: Option<Arc<dyn AccessPlatform>>,
    #[cfg(all(feature = "mshv", feature = "snp"))]
    vm: Arc<dyn hypervisor::Vm>,
}

impl RngEpollHandler {
    fn process_queue(&mut self) -> result::Result<bool, Error> {
        let queue = &mut self.queue;

        let mut used_descs = false;
        while let Some(mut desc_chain) = queue.pop_descriptor_chain(self.mem.memory()) {
            let desc = desc_chain.next().ok_or(Error::DescriptorChainTooShort)?;

            // The descriptor must be write-only and non-zero length
            if !(desc.is_write_only() && desc.len() > 0) {
                return Err(Error::InvalidDescriptor);
            }

            // Fill the read with data from the random device on the host.
            let len = desc_chain
                .memory()
<<<<<<< HEAD
                .read_from(
                    desc.addr().translate_gva_with_vmfd(
                        self.access_platform.as_ref(),
                        desc.len() as usize,
                        #[cfg(all(feature = "mshv", feature = "snp"))]
                        Some(&self.vm.clone()),
                    ),
=======
                .read_volatile_from(
                    desc.addr()
                        .translate_gva(self.access_platform.as_ref(), desc.len() as usize),
>>>>>>> 5e702dcd
                    &mut self.random_file,
                    desc.len() as usize,
                )
                .map_err(Error::GuestMemoryWrite)?;

            queue
                .add_used(desc_chain.memory(), desc_chain.head_index(), len as u32)
                .map_err(Error::QueueAddUsed)?;
            used_descs = true;
        }

        Ok(used_descs)
    }

    fn signal_used_queue(&self) -> result::Result<(), DeviceError> {
        self.interrupt_cb
            .trigger(VirtioInterruptType::Queue(0))
            .map_err(|e| {
                error!("Failed to signal used queue: {:?}", e);
                DeviceError::FailedSignalingUsedQueue(e)
            })
    }

    fn run(
        &mut self,
        paused: Arc<AtomicBool>,
        paused_sync: Arc<Barrier>,
    ) -> result::Result<(), EpollHelperError> {
        let mut helper = EpollHelper::new(&self.kill_evt, &self.pause_evt)?;
        helper.add_event(self.queue_evt.as_raw_fd(), QUEUE_AVAIL_EVENT)?;
        helper.run(paused, paused_sync, self)?;

        Ok(())
    }
}

impl EpollHelperHandler for RngEpollHandler {
    fn handle_event(
        &mut self,
        _helper: &mut EpollHelper,
        event: &epoll::Event,
    ) -> result::Result<(), EpollHelperError> {
        let ev_type = event.data as u16;
        match ev_type {
            QUEUE_AVAIL_EVENT => {
                self.queue_evt.read().map_err(|e| {
                    EpollHelperError::HandleEvent(anyhow!("Failed to get queue event: {:?}", e))
                })?;
                let needs_notification = self.process_queue().map_err(|e| {
                    EpollHelperError::HandleEvent(anyhow!("Failed to process queue : {:?}", e))
                })?;
                if needs_notification {
                    self.signal_used_queue().map_err(|e| {
                        EpollHelperError::HandleEvent(anyhow!(
                            "Failed to signal used queue: {:?}",
                            e
                        ))
                    })?;
                }
            }
            _ => {
                return Err(EpollHelperError::HandleEvent(anyhow!(
                    "Unexpected event: {}",
                    ev_type
                )));
            }
        }
        Ok(())
    }
}

/// Virtio device for exposing entropy to the guest OS through virtio.
pub struct Rng {
    common: VirtioCommon,
    id: String,
    random_file: Option<File>,
    seccomp_action: SeccompAction,
    exit_evt: EventFd,
    #[cfg(all(feature = "mshv", feature = "snp"))]
    vm: Arc<dyn hypervisor::Vm>,
}

#[derive(Versionize)]
pub struct RngState {
    pub avail_features: u64,
    pub acked_features: u64,
}

impl VersionMapped for RngState {}

impl Rng {
    /// Create a new virtio rng device that gets random data from /dev/urandom.
    pub fn new(
        id: String,
        path: &str,
        iommu: bool,
        seccomp_action: SeccompAction,
        exit_evt: EventFd,
        state: Option<RngState>,
        #[cfg(all(feature = "mshv", feature = "snp"))] vm: Arc<dyn hypervisor::Vm>,
    ) -> io::Result<Rng> {
        let random_file = File::open(path)?;

        let (avail_features, acked_features, paused) = if let Some(state) = state {
            info!("Restoring virtio-rng {}", id);
            (state.avail_features, state.acked_features, true)
        } else {
            let mut avail_features = 1u64 << VIRTIO_F_VERSION_1;

            if iommu {
                avail_features |= 1u64 << VIRTIO_F_IOMMU_PLATFORM;
            }

            //avail_features |= 1u64 << VIRTIO_F_IOMMU_PLATFORM;
            (avail_features, 0, false)
        };

        Ok(Rng {
            common: VirtioCommon {
                device_type: VirtioDeviceType::Rng as u32,
                queue_sizes: QUEUE_SIZES.to_vec(),
                paused_sync: Some(Arc::new(Barrier::new(2))),
                avail_features,
                acked_features,
                min_queues: 1,
                paused: Arc::new(AtomicBool::new(paused)),
                ..Default::default()
            },
            id,
            random_file: Some(random_file),
            seccomp_action,
            exit_evt,
            #[cfg(all(feature = "mshv", feature = "snp"))]
            vm,
        })
    }

    fn state(&self) -> RngState {
        RngState {
            avail_features: self.common.avail_features,
            acked_features: self.common.acked_features,
        }
    }

    #[cfg(fuzzing)]
    pub fn wait_for_epoll_threads(&mut self) {
        self.common.wait_for_epoll_threads();
    }
}

impl Drop for Rng {
    fn drop(&mut self) {
        if let Some(kill_evt) = self.common.kill_evt.take() {
            // Ignore the result because there is nothing we can do about it.
            let _ = kill_evt.write(1);
        }
        self.common.wait_for_epoll_threads();
    }
}

impl VirtioDevice for Rng {
    fn device_type(&self) -> u32 {
        self.common.device_type
    }

    fn queue_max_sizes(&self) -> &[u16] {
        &self.common.queue_sizes
    }

    fn features(&self) -> u64 {
        self.common.avail_features
    }

    fn ack_features(&mut self, value: u64) {
        self.common.ack_features(value)
    }

    fn activate(
        &mut self,
        mem: GuestMemoryAtomic<GuestMemoryMmap>,
        interrupt_cb: Arc<dyn VirtioInterrupt>,
        mut queues: Vec<(usize, Queue, EventFd)>,
    ) -> ActivateResult {
        self.common.activate(&queues, &interrupt_cb)?;
        let (kill_evt, pause_evt) = self.common.dup_eventfds();

        if let Some(file) = self.random_file.as_ref() {
            let random_file = file.try_clone().map_err(|e| {
                error!("failed cloning rng source: {}", e);
                ActivateError::BadActivate
            })?;

            let (_, queue, queue_evt) = queues.remove(0);

            let mut handler = RngEpollHandler {
                mem,
                queue,
                random_file,
                interrupt_cb,
                queue_evt,
                kill_evt,
                pause_evt,
                access_platform: self.common.access_platform.clone(),
                #[cfg(all(feature = "mshv", feature = "snp"))]
                vm: self.vm.clone(),
            };

            let paused = self.common.paused.clone();
            let paused_sync = self.common.paused_sync.clone();
            let mut epoll_threads = Vec::new();
            spawn_virtio_thread(
                &self.id,
                &self.seccomp_action,
                Thread::VirtioRng,
                &mut epoll_threads,
                &self.exit_evt,
                move || handler.run(paused, paused_sync.unwrap()),
            )?;

            self.common.epoll_threads = Some(epoll_threads);

            event!("virtio-device", "activated", "id", &self.id);
            return Ok(());
        }
        Err(ActivateError::BadActivate)
    }

    fn reset(&mut self) -> Option<Arc<dyn VirtioInterrupt>> {
        let result = self.common.reset();
        event!("virtio-device", "reset", "id", &self.id);
        result
    }

    fn set_access_platform(&mut self, access_platform: Arc<dyn AccessPlatform>) {
        self.common.set_access_platform(access_platform)
    }
}

impl Pausable for Rng {
    fn pause(&mut self) -> result::Result<(), MigratableError> {
        self.common.pause()
    }

    fn resume(&mut self) -> result::Result<(), MigratableError> {
        self.common.resume()
    }
}

impl Snapshottable for Rng {
    fn id(&self) -> String {
        self.id.clone()
    }

    fn snapshot(&mut self) -> std::result::Result<Snapshot, MigratableError> {
        Snapshot::new_from_versioned_state(&self.state())
    }
}

impl Transportable for Rng {}
impl Migratable for Rng {}<|MERGE_RESOLUTION|>--- conflicted
+++ resolved
@@ -57,8 +57,6 @@
     kill_evt: EventFd,
     pause_evt: EventFd,
     access_platform: Option<Arc<dyn AccessPlatform>>,
-    #[cfg(all(feature = "mshv", feature = "snp"))]
-    vm: Arc<dyn hypervisor::Vm>,
 }
 
 impl RngEpollHandler {
@@ -77,19 +75,9 @@
             // Fill the read with data from the random device on the host.
             let len = desc_chain
                 .memory()
-<<<<<<< HEAD
-                .read_from(
-                    desc.addr().translate_gva_with_vmfd(
-                        self.access_platform.as_ref(),
-                        desc.len() as usize,
-                        #[cfg(all(feature = "mshv", feature = "snp"))]
-                        Some(&self.vm.clone()),
-                    ),
-=======
                 .read_volatile_from(
                     desc.addr()
                         .translate_gva(self.access_platform.as_ref(), desc.len() as usize),
->>>>>>> 5e702dcd
                     &mut self.random_file,
                     desc.len() as usize,
                 )
@@ -168,8 +156,6 @@
     random_file: Option<File>,
     seccomp_action: SeccompAction,
     exit_evt: EventFd,
-    #[cfg(all(feature = "mshv", feature = "snp"))]
-    vm: Arc<dyn hypervisor::Vm>,
 }
 
 #[derive(Versionize)]
@@ -189,7 +175,6 @@
         seccomp_action: SeccompAction,
         exit_evt: EventFd,
         state: Option<RngState>,
-        #[cfg(all(feature = "mshv", feature = "snp"))] vm: Arc<dyn hypervisor::Vm>,
     ) -> io::Result<Rng> {
         let random_file = File::open(path)?;
 
@@ -203,7 +188,6 @@
                 avail_features |= 1u64 << VIRTIO_F_IOMMU_PLATFORM;
             }
 
-            //avail_features |= 1u64 << VIRTIO_F_IOMMU_PLATFORM;
             (avail_features, 0, false)
         };
 
@@ -222,8 +206,6 @@
             random_file: Some(random_file),
             seccomp_action,
             exit_evt,
-            #[cfg(all(feature = "mshv", feature = "snp"))]
-            vm,
         })
     }
 
@@ -293,8 +275,6 @@
                 kill_evt,
                 pause_evt,
                 access_platform: self.common.access_platform.clone(),
-                #[cfg(all(feature = "mshv", feature = "snp"))]
-                vm: self.vm.clone(),
             };
 
             let paused = self.common.paused.clone();
