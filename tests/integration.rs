// Copyright © 2020 Intel Corporation
//
// SPDX-License-Identifier: Apache-2.0
//

#[cfg(test)]
#[cfg(feature = "integration_tests")]
#[macro_use]
extern crate lazy_static;

#[cfg(test)]
#[cfg(feature = "integration_tests")]
extern crate test_infra;

#[cfg(test)]
#[cfg(feature = "integration_tests")]
mod tests {
    use net_util::MacAddr;
    use std::collections::HashMap;
    use std::env;
    use std::ffi::OsStr;
    use std::fs;
    use std::io;
    use std::io::BufRead;
    use std::io::Read;
    use std::io::Seek;
    use std::io::Write;
    use std::os::unix::io::AsRawFd;
    use std::path::PathBuf;
    use std::process::{Child, Command, Stdio};
    use std::string::String;
    use std::sync::mpsc::Receiver;
    use std::sync::{mpsc, Mutex};
    use std::thread;
    use test_infra::*;
    use vmm_sys_util::{tempdir::TempDir, tempfile::TempFile};
    #[cfg_attr(target_arch = "aarch64", allow(unused_imports))]
    use wait_timeout::ChildExt;

    lazy_static! {
        static ref NEXT_VM_ID: Mutex<u8> = Mutex::new(1);
    }

    struct Guest {
        tmp_dir: TempDir,
        disk_config: Box<dyn DiskConfig>,
        fw_path: String,
        network: GuestNetworkConfig,
    }

    // Safe to implement as we know we have no interior mutability
    impl std::panic::RefUnwindSafe for Guest {}

    #[cfg(target_arch = "x86_64")]
    const BIONIC_IMAGE_NAME: &str = "bionic-server-cloudimg-amd64.raw";
    #[cfg(target_arch = "x86_64")]
    const FOCAL_IMAGE_NAME: &str = "focal-server-cloudimg-amd64-custom-20210609-0.raw";
    #[cfg(target_arch = "x86_64")]
    const FOCAL_SGX_IMAGE_NAME: &str = "focal-server-cloudimg-amd64-sgx.raw";
    #[cfg(target_arch = "x86_64")]
    const HIRSUTE_NVIDIA_IMAGE_NAME: &str = "hirsute-server-cloudimg-amd64-nvidia.raw";
    #[cfg(target_arch = "aarch64")]
    const BIONIC_IMAGE_NAME: &str = "bionic-server-cloudimg-arm64.raw";
    #[cfg(target_arch = "aarch64")]
    const FOCAL_IMAGE_NAME: &str = "focal-server-cloudimg-arm64-custom.raw";
    #[cfg(target_arch = "aarch64")]
    const FOCAL_IMAGE_NAME_QCOW2: &str = "focal-server-cloudimg-arm64-custom.qcow2";
    #[cfg(target_arch = "x86_64")]
    const FOCAL_IMAGE_NAME_QCOW2: &str = "focal-server-cloudimg-amd64-custom-20210609-0.qcow2";
    #[cfg(target_arch = "aarch64")]
    const FOCAL_IMAGE_NAME_VHD: &str = "focal-server-cloudimg-arm64-custom.vhd";
    #[cfg(target_arch = "x86_64")]
    const FOCAL_IMAGE_NAME_VHD: &str = "focal-server-cloudimg-amd64-custom-20210609-0.vhd";
    #[cfg(target_arch = "aarch64")]
    const FOCAL_IMAGE_NAME_VHDX: &str = "focal-server-cloudimg-arm64-custom.vhdx";
    #[cfg(target_arch = "x86_64")]
    const FOCAL_IMAGE_NAME_VHDX: &str = "focal-server-cloudimg-amd64-custom-20210609-0.vhdx";
    #[cfg(target_arch = "x86_64")]
    const WINDOWS_IMAGE_NAME: &str = "windows-server-2019.raw";
    #[cfg(target_arch = "x86_64")]
    const OVMF_NAME: &str = "OVMF-4b47d0c6c8.fd";

    const DIRECT_KERNEL_BOOT_CMDLINE: &str =
        "root=/dev/vda1 console=hvc0 rw systemd.journald.forward_to_console=1";

    #[cfg(target_arch = "x86_64")]
    const GREP_SERIAL_IRQ_CMD: &str = "grep -c 'IO-APIC.*ttyS0' /proc/interrupts || true";
    #[cfg(target_arch = "aarch64")]
    const GREP_SERIAL_IRQ_CMD: &str = "grep -c 'GICv3.*uart-pl011' /proc/interrupts || true";

    const PIPE_SIZE: i32 = 32 << 20;

    const CONSOLE_TEST_STRING: &str = "Started OpenBSD Secure Shell server";

    fn clh_command(cmd: &str) -> String {
        env::var("BUILD_TARGET").map_or(
            format!("target/x86_64-unknown-linux-gnu/release/{}", cmd),
            |target| format!("target/{}/release/{}", target, cmd),
        )
    }

    fn prepare_virtiofsd(
        tmp_dir: &TempDir,
        shared_dir: &str,
        cache: &str,
    ) -> (std::process::Child, String) {
        let mut workload_path = dirs::home_dir().unwrap();
        workload_path.push("workloads");

        let mut virtiofsd_path = workload_path;
        virtiofsd_path.push("virtiofsd");
        let virtiofsd_path = String::from(virtiofsd_path.to_str().unwrap());

        let virtiofsd_socket_path =
            String::from(tmp_dir.as_path().join("virtiofs.sock").to_str().unwrap());

        // Start the daemon
        let child = Command::new(virtiofsd_path.as_str())
            .args(&[format!("--socket-path={}", virtiofsd_socket_path).as_str()])
            .args(&["-o", format!("source={}", shared_dir).as_str()])
            .args(&["-o", format!("cache={}", cache).as_str()])
            .spawn()
            .unwrap();

        thread::sleep(std::time::Duration::new(10, 0));

        (child, virtiofsd_socket_path)
    }

    fn prepare_virtofsd_rs_daemon(
        tmp_dir: &TempDir,
        shared_dir: &str,
        _cache: &str,
    ) -> (std::process::Child, String) {
        let mut workload_path = dirs::home_dir().unwrap();
        workload_path.push("workloads");

        let mut virtiofsd_path = workload_path;
        virtiofsd_path.push("virtiofsd-rs");
        let virtiofsd_path = String::from(virtiofsd_path.to_str().unwrap());

        let virtiofsd_socket_path =
            String::from(tmp_dir.as_path().join("virtiofs.sock").to_str().unwrap());

        // Start the daemon
        let child = Command::new(virtiofsd_path.as_str())
            .args(&["--shared-dir", shared_dir])
            .args(&["--socket", virtiofsd_socket_path.as_str()])
            .spawn()
            .unwrap();

        thread::sleep(std::time::Duration::new(10, 0));

        (child, virtiofsd_socket_path)
    }

    fn prepare_vubd(
        tmp_dir: &TempDir,
        blk_img: &str,
        num_queues: usize,
        rdonly: bool,
        direct: bool,
    ) -> (std::process::Child, String) {
        let mut workload_path = dirs::home_dir().unwrap();
        workload_path.push("workloads");

        let mut blk_file_path = workload_path;
        blk_file_path.push(blk_img);
        let blk_file_path = String::from(blk_file_path.to_str().unwrap());

        let vubd_socket_path = String::from(tmp_dir.as_path().join("vub.sock").to_str().unwrap());

        // Start the daemon
        let child = Command::new(clh_command("vhost_user_block"))
            .args(&[
                "--block-backend",
                format!(
                    "path={},socket={},num_queues={},readonly={},direct={}",
                    blk_file_path, vubd_socket_path, num_queues, rdonly, direct
                )
                .as_str(),
            ])
            .spawn()
            .unwrap();

        thread::sleep(std::time::Duration::new(10, 0));

        (child, vubd_socket_path)
    }

    fn temp_vsock_path(tmp_dir: &TempDir) -> String {
        String::from(tmp_dir.as_path().join("vsock").to_str().unwrap())
    }

    fn temp_api_path(tmp_dir: &TempDir) -> String {
        String::from(
            tmp_dir
                .as_path()
                .join("cloud-hypervisor.sock")
                .to_str()
                .unwrap(),
        )
    }

    // Creates the directory and returns the path.
    fn temp_snapshot_dir_path(tmp_dir: &TempDir) -> String {
        let snapshot_dir = String::from(tmp_dir.as_path().join("snapshot").to_str().unwrap());
        std::fs::create_dir(&snapshot_dir).unwrap();
        snapshot_dir
    }

    // Creates the path for direct kernel boot and return the path.
    // For x86_64, this function returns the vmlinux kernel path.
    // For AArch64, this function returns the PE kernel path.
    fn direct_kernel_boot_path() -> PathBuf {
        let mut workload_path = dirs::home_dir().unwrap();
        workload_path.push("workloads");

        let mut kernel_path = workload_path;
        #[cfg(target_arch = "x86_64")]
        kernel_path.push("vmlinux");
        #[cfg(target_arch = "aarch64")]
        kernel_path.push("Image");

        kernel_path
    }

    #[cfg(target_arch = "aarch64")]
    fn edk2_path() -> PathBuf {
        let mut workload_path = dirs::home_dir().unwrap();
        workload_path.push("workloads");
        let mut edk2_path = workload_path;
        edk2_path.push("CLOUDHV_EFI.fd");

        edk2_path
    }

    fn prepare_vhost_user_net_daemon(
        tmp_dir: &TempDir,
        ip: &str,
        tap: Option<&str>,
        num_queues: usize,
        client_mode: bool,
    ) -> (std::process::Command, String) {
        let vunet_socket_path =
            String::from(tmp_dir.as_path().join("vunet.sock").to_str().unwrap());

        // Start the daemon
        let net_params = if let Some(tap_str) = tap {
            format!(
                "tap={},ip={},mask=255.255.255.0,socket={},num_queues={},queue_size=1024,client={}",
                tap_str, ip, vunet_socket_path, num_queues, client_mode
            )
        } else {
            format!(
                "ip={},mask=255.255.255.0,socket={},num_queues={},queue_size=1024,client={}",
                ip, vunet_socket_path, num_queues, client_mode
            )
        };

        let mut command = Command::new(clh_command("vhost_user_net"));
        command.args(&["--net-backend", net_params.as_str()]);

        (command, vunet_socket_path)
    }

    fn curl_command(api_socket: &str, method: &str, url: &str, http_body: Option<&str>) {
        let mut curl_args: Vec<&str> =
            ["--unix-socket", api_socket, "-i", "-X", method, url].to_vec();

        if let Some(body) = http_body {
            curl_args.push("-H");
            curl_args.push("Accept: application/json");
            curl_args.push("-H");
            curl_args.push("Content-Type: application/json");
            curl_args.push("-d");
            curl_args.push(body);
        }

        let status = Command::new("curl")
            .args(curl_args)
            .status()
            .expect("Failed to launch curl command");

        assert!(status.success());
    }

    fn remote_command(api_socket: &str, command: &str, arg: Option<&str>) -> bool {
        let mut cmd = Command::new(clh_command("ch-remote"));
        cmd.args(&[&format!("--api-socket={}", api_socket), command]);

        if let Some(arg) = arg {
            cmd.arg(arg);
        }

        cmd.status().expect("Failed to launch ch-remote").success()
    }

    fn remote_command_w_output(
        api_socket: &str,
        command: &str,
        arg: Option<&str>,
    ) -> (bool, Vec<u8>) {
        let mut cmd = Command::new(clh_command("ch-remote"));
        cmd.args(&[&format!("--api-socket={}", api_socket), command]);

        if let Some(arg) = arg {
            cmd.arg(arg);
        }

        let output = cmd.output().expect("Failed to launch ch-remote");

        (output.status.success(), output.stdout)
    }

    fn resize_command(
        api_socket: &str,
        desired_vcpus: Option<u8>,
        desired_ram: Option<usize>,
        desired_balloon: Option<usize>,
    ) -> bool {
        let mut cmd = Command::new(clh_command("ch-remote"));
        cmd.args(&[&format!("--api-socket={}", api_socket), "resize"]);

        if let Some(desired_vcpus) = desired_vcpus {
            cmd.arg(format!("--cpus={}", desired_vcpus));
        }

        if let Some(desired_ram) = desired_ram {
            cmd.arg(format!("--memory={}", desired_ram));
        }

        if let Some(desired_balloon) = desired_balloon {
            cmd.arg(format!("--balloon={}", desired_balloon));
        }

        cmd.status().expect("Failed to launch ch-remote").success()
    }

    fn resize_zone_command(api_socket: &str, id: &str, desired_size: &str) -> bool {
        let mut cmd = Command::new(clh_command("ch-remote"));
        cmd.args(&[
            &format!("--api-socket={}", api_socket),
            "resize-zone",
            &format!("--id={}", id),
            &format!("--size={}", desired_size),
        ]);

        cmd.status().expect("Failed to launch ch-remote").success()
    }

    // setup OVS-DPDK bridge and ports
    fn setup_ovs_dpdk() {
        // setup OVS-DPDK
        assert!(exec_host_command_status("service openvswitch-switch start").success());
        assert!(exec_host_command_status("ovs-vsctl init").success());
        assert!(exec_host_command_status(
            "ovs-vsctl set Open_vSwitch . other_config:dpdk-init=true"
        )
        .success());
        assert!(exec_host_command_status("service openvswitch-switch restart").success());

        // Create OVS-DPDK bridge and ports
        assert!(exec_host_command_status(
            "ovs-vsctl add-br ovsbr0 -- set bridge ovsbr0 datapath_type=netdev",
        )
        .success());
        assert!(exec_host_command_status("ovs-vsctl add-port ovsbr0 vhost-user1 -- set Interface vhost-user1 type=dpdkvhostuserclient options:vhost-server-path=/tmp/dpdkvhostclient1").success());
        assert!(exec_host_command_status("ovs-vsctl add-port ovsbr0 vhost-user2 -- set Interface vhost-user2 type=dpdkvhostuserclient options:vhost-server-path=/tmp/dpdkvhostclient2").success());
        assert!(exec_host_command_status("ip link set up dev ovsbr0").success());
        assert!(exec_host_command_status("service openvswitch-switch restart").success());
    }
    fn cleanup_ovs_dpdk() {
        assert!(exec_host_command_status("ovs-vsctl del-br ovsbr0").success());
        exec_host_command_status("rm -f ovs-vsctl /tmp/dpdkvhostclient1 /tmp/dpdkvhostclient2");
    }
    // Setup two guests and ensure they are connected through ovs-dpdk
    fn setup_ovs_dpdk_guests(guest1: &Guest, guest2: &Guest, api_socket: &str) -> (Child, Child) {
        setup_ovs_dpdk();

        let mut child1 = GuestCommand::new(guest1)
                    .args(&["--cpus", "boot=2"])
                    .args(&["--memory", "size=0,shared=on"])
                    .args(&["--memory-zone", "id=mem0,size=1G,shared=on,host_numa_node=0"])
                    .args(&["--kernel", direct_kernel_boot_path().to_str().unwrap()])
                    .args(&["--cmdline", DIRECT_KERNEL_BOOT_CMDLINE])
                    .default_disks()
                    .args(&["--net", guest1.default_net_string().as_str(), "vhost_user=true,socket=/tmp/dpdkvhostclient1,num_queues=2,queue_size=256,vhost_mode=server"])
                    .capture_output()
                    .spawn()
                    .unwrap();

        #[cfg(target_arch = "x86_64")]
        let guest_net_iface = "ens5";
        #[cfg(target_arch = "aarch64")]
        let guest_net_iface = "enp0s5";

        let r = std::panic::catch_unwind(|| {
            guest1.wait_vm_boot(None).unwrap();

            guest1
                .ssh_command(&format!(
                    "sudo ip addr add 172.100.0.1/24 dev {}",
                    guest_net_iface
                ))
                .unwrap();
            guest1
                .ssh_command(&format!("sudo ip link set up dev {}", guest_net_iface))
                .unwrap();

            let guest_ip = guest1.network.guest_ip.clone();
            thread::spawn(move || {
                ssh_command_ip(
                    "nc -l 12345",
                    &guest_ip,
                    DEFAULT_SSH_RETRIES,
                    DEFAULT_SSH_TIMEOUT,
                )
                .unwrap();
            });
        });
        if r.is_err() {
            cleanup_ovs_dpdk();

            let _ = child1.kill();
            let output = child1.wait_with_output().unwrap();
            handle_child_output(r, &output);
            panic!("Test should already be failed/panicked"); // To explicitly mark this block never return
        }

        let mut child2 = GuestCommand::new(guest2)
                    .args(&["--api-socket", api_socket])
                    .args(&["--cpus", "boot=2"])
                    .args(&["--memory", "size=0,shared=on"])
                    .args(&["--memory-zone", "id=mem0,size=1G,shared=on,host_numa_node=0"])
                    .args(&["--kernel", direct_kernel_boot_path().to_str().unwrap()])
                    .args(&["--cmdline", DIRECT_KERNEL_BOOT_CMDLINE])
                    .default_disks()
                    .args(&["--net", guest2.default_net_string().as_str(), "vhost_user=true,socket=/tmp/dpdkvhostclient2,num_queues=2,queue_size=256,vhost_mode=server"])
                    .capture_output()
                    .spawn()
                    .unwrap();

        let r = std::panic::catch_unwind(|| {
            guest2.wait_vm_boot(None).unwrap();

            guest2
                .ssh_command(&format!(
                    "sudo ip addr add 172.100.0.2/24 dev {}",
                    guest_net_iface
                ))
                .unwrap();
            guest2
                .ssh_command(&format!("sudo ip link set up dev {}", guest_net_iface))
                .unwrap();

            // Check the connection works properly between the two VMs
            guest2.ssh_command("nc -vz 172.100.0.1 12345").unwrap();
        });
        if r.is_err() {
            cleanup_ovs_dpdk();

            let _ = child1.kill();
            let _ = child2.kill();
            let output = child2.wait_with_output().unwrap();
            handle_child_output(r, &output);
            panic!("Test should already be failed/panicked"); // To explicitly mark this block never return
        }

        (child1, child2)
    }

    #[derive(Debug)]
    enum Error {
        Parsing(std::num::ParseIntError),
        SshCommand(SshCommandError),
        WaitForBoot(WaitForBootError),
    }

    impl From<SshCommandError> for Error {
        fn from(e: SshCommandError) -> Self {
            Self::SshCommand(e)
        }
    }

    impl Guest {
        fn new_from_ip_range(mut disk_config: Box<dyn DiskConfig>, class: &str, id: u8) -> Self {
            let tmp_dir = TempDir::new_with_prefix("/tmp/ch").unwrap();

            let mut workload_path = dirs::home_dir().unwrap();
            workload_path.push("workloads");

            let mut fw_path = workload_path;
            #[cfg(target_arch = "aarch64")]
            fw_path.push("CLOUDHV_EFI.fd");
            #[cfg(target_arch = "x86_64")]
            fw_path.push("hypervisor-fw");
            let fw_path = String::from(fw_path.to_str().unwrap());
            let network = GuestNetworkConfig {
                guest_ip: format!("{}.{}.2", class, id),
                l2_guest_ip1: format!("{}.{}.3", class, id),
                l2_guest_ip2: format!("{}.{}.4", class, id),
                l2_guest_ip3: format!("{}.{}.5", class, id),
                host_ip: format!("{}.{}.232", class, id),
                guest_mac: format!("12:34:56:78:90:{:02x}", id),
                l2_guest_mac1: format!("de:ad:be:ef:12:{:02x}", id),
                l2_guest_mac2: format!("de:ad:be:ef:34:{:02x}", id),
                l2_guest_mac3: format!("de:ad:be:ef:56:{:02x}", id),
                tcp_listener_port: DEFAULT_TCP_LISTENER_PORT + id as u16,
            };

            disk_config.prepare_files(&tmp_dir, &network);

            Guest {
                tmp_dir,
                disk_config,
                fw_path,
                network,
            }
        }

        fn new(disk_config: Box<dyn DiskConfig>) -> Self {
            let mut guard = NEXT_VM_ID.lock().unwrap();
            let id = *guard;
            *guard = id + 1;

            Self::new_from_ip_range(disk_config, "192.168", id + 32)
        }

        fn default_net_string(&self) -> String {
            format!(
                "tap=,mac={},ip={},mask=255.255.255.0",
                self.network.guest_mac, self.network.host_ip
            )
        }

        fn default_net_string_w_iommu(&self) -> String {
            format!(
                "tap=,mac={},ip={},mask=255.255.255.0,iommu=on",
                self.network.guest_mac, self.network.host_ip
            )
        }

        fn ssh_command(&self, command: &str) -> Result<String, SshCommandError> {
            ssh_command_ip(
                command,
                &self.network.guest_ip,
                DEFAULT_SSH_RETRIES,
                DEFAULT_SSH_TIMEOUT,
            )
        }

        fn ssh_command_l1(&self, command: &str) -> Result<String, SshCommandError> {
            ssh_command_ip(
                command,
                &self.network.guest_ip,
                DEFAULT_SSH_RETRIES,
                DEFAULT_SSH_TIMEOUT,
            )
        }

        fn ssh_command_l2_1(&self, command: &str) -> Result<String, SshCommandError> {
            ssh_command_ip(
                command,
                &self.network.l2_guest_ip1,
                DEFAULT_SSH_RETRIES,
                DEFAULT_SSH_TIMEOUT,
            )
        }

        fn ssh_command_l2_2(&self, command: &str) -> Result<String, SshCommandError> {
            ssh_command_ip(
                command,
                &self.network.l2_guest_ip2,
                DEFAULT_SSH_RETRIES,
                DEFAULT_SSH_TIMEOUT,
            )
        }

        fn ssh_command_l2_3(&self, command: &str) -> Result<String, SshCommandError> {
            ssh_command_ip(
                command,
                &self.network.l2_guest_ip3,
                DEFAULT_SSH_RETRIES,
                DEFAULT_SSH_TIMEOUT,
            )
        }

        fn api_create_body(&self, cpu_count: u8) -> String {
            #[cfg(all(feature = "kvm", target_arch = "x86_64"))]
            format! {"{{\"cpus\":{{\"boot_vcpus\":{},\"max_vcpus\":{}}},\"kernel\":{{\"path\":\"{}\"}},\"cmdline\":{{\"args\": \"\"}},\"net\":[{{\"ip\":\"{}\", \"mask\":\"255.255.255.0\", \"mac\":\"{}\"}}], \"disks\":[{{\"path\":\"{}\"}}, {{\"path\":\"{}\"}}]}}",
                     cpu_count,
                     cpu_count,
                     self.fw_path.as_str(),
                     self.network.host_ip,
                     self.network.guest_mac,
                     self.disk_config.disk(DiskType::OperatingSystem).unwrap().as_str(),
                     self.disk_config.disk(DiskType::CloudInit).unwrap().as_str(),
            }
            #[cfg(all(feature = "mshv", target_arch = "x86_64"))]
            format! {"{{\"cpus\":{{\"boot_vcpus\":{},\"max_vcpus\":{}}},\"kernel\":{{\"path\":\"{}\"}},\"cmdline\":{{\"args\": \"{}\"}},\"net\":[{{\"ip\":\"{}\", \"mask\":\"255.255.255.0\", \"mac\":\"{}\"}}], \"disks\":[{{\"path\":\"{}\"}}, {{\"path\":\"{}\"}}]}}",
                     cpu_count,
                     cpu_count,
                     direct_kernel_boot_path().to_str().unwrap(),
                     DIRECT_KERNEL_BOOT_CMDLINE,
                     self.network.host_ip,
                     self.network.guest_mac,
                     self.disk_config.disk(DiskType::OperatingSystem).unwrap().as_str(),
                     self.disk_config.disk(DiskType::CloudInit).unwrap().as_str(),
            }
            #[cfg(target_arch = "aarch64")]
            format! {"{{\"cpus\":{{\"boot_vcpus\":{},\"max_vcpus\":{}}},\"kernel\":{{\"path\":\"{}\"}},\"cmdline\":{{\"args\": \"{}\"}},\"net\":[{{\"ip\":\"{}\", \"mask\":\"255.255.255.0\", \"mac\":\"{}\"}}], \"disks\":[{{\"path\":\"{}\"}}, {{\"path\":\"{}\"}}]}}",
                     cpu_count,
                     cpu_count,
                     direct_kernel_boot_path().to_str().unwrap(),
                     DIRECT_KERNEL_BOOT_CMDLINE,
                     self.network.host_ip,
                     self.network.guest_mac,
                     self.disk_config.disk(DiskType::OperatingSystem).unwrap().as_str(),
                     self.disk_config.disk(DiskType::CloudInit).unwrap().as_str(),
            }
        }

        fn get_cpu_count(&self) -> Result<u32, Error> {
            self.ssh_command("grep -c processor /proc/cpuinfo")?
                .trim()
                .parse()
                .map_err(Error::Parsing)
        }

        fn get_initial_apicid(&self) -> Result<u32, Error> {
            self.ssh_command("grep \"initial apicid\" /proc/cpuinfo | grep -o \"[0-9]*\"")?
                .trim()
                .parse()
                .map_err(Error::Parsing)
        }

        fn get_total_memory(&self) -> Result<u32, Error> {
            self.ssh_command("grep MemTotal /proc/meminfo | grep -o \"[0-9]*\"")?
                .trim()
                .parse()
                .map_err(Error::Parsing)
        }

        fn get_total_memory_l2(&self) -> Result<u32, Error> {
            self.ssh_command_l2_1("grep MemTotal /proc/meminfo | grep -o \"[0-9]*\"")?
                .trim()
                .parse()
                .map_err(Error::Parsing)
        }

        fn get_numa_node_memory(&self, node_id: usize) -> Result<u32, Error> {
            self.ssh_command(
                format!(
                    "grep MemTotal /sys/devices/system/node/node{}/meminfo \
                        | cut -d \":\" -f 2 | grep -o \"[0-9]*\"",
                    node_id
                )
                .as_str(),
            )?
            .trim()
            .parse()
            .map_err(Error::Parsing)
        }

        fn wait_vm_boot(&self, custom_timeout: Option<i32>) -> Result<(), Error> {
            self.network
                .wait_vm_boot(custom_timeout)
                .map_err(Error::WaitForBoot)
        }

        fn check_numa_node_cpus(&self, node_id: usize, cpus: Vec<usize>) -> Result<(), Error> {
            for cpu in cpus.iter() {
                let cmd = format!(
                    "[ -d \"/sys/devices/system/node/node{}/cpu{}\" ]",
                    node_id, cpu
                );
                self.ssh_command(cmd.as_str())?;
            }

            Ok(())
        }

        fn check_numa_node_distances(
            &self,
            node_id: usize,
            distances: &str,
        ) -> Result<bool, Error> {
            let cmd = format!("cat /sys/devices/system/node/node{}/distance", node_id);
            if self.ssh_command(cmd.as_str())?.trim() == distances {
                Ok(true)
            } else {
                Ok(false)
            }
        }

        fn check_numa_common(
            &self,
            mem_ref: Option<&[u32]>,
            node_ref: Option<&[Vec<usize>]>,
            distance_ref: Option<&[&str]>,
        ) {
            if let Some(mem_ref) = mem_ref {
                // Check each NUMA node has been assigned the right amount of
                // memory.
                for (i, &m) in mem_ref.iter().enumerate() {
                    assert!(self.get_numa_node_memory(i).unwrap_or_default() > m);
                }
            }

            if let Some(node_ref) = node_ref {
                // Check each NUMA node has been assigned the right CPUs set.
                for (i, n) in node_ref.iter().enumerate() {
                    self.check_numa_node_cpus(i, n.clone()).unwrap();
                }
            }

            if let Some(distance_ref) = distance_ref {
                // Check each NUMA node has been assigned the right distances.
                for (i, &d) in distance_ref.iter().enumerate() {
                    assert!(self.check_numa_node_distances(i, d).unwrap());
                }
            }
        }

        fn check_sgx_support(&self) -> Result<(), Error> {
            self.ssh_command(
                "cpuid -l 0x7 -s 0 | tr -s [:space:] | grep -q 'SGX: \
                    Software Guard Extensions supported = true'",
            )?;
            self.ssh_command(
                "cpuid -l 0x7 -s 0 | tr -s [:space:] | grep -q 'SGX_LC: \
                    SGX launch config supported = true'",
            )?;
            self.ssh_command(
                "cpuid -l 0x12 -s 0 | tr -s [:space:] | grep -q 'SGX1 \
                    supported = true'",
            )?;

            Ok(())
        }

        fn get_entropy(&self) -> Result<u32, Error> {
            self.ssh_command("cat /proc/sys/kernel/random/entropy_avail")?
                .trim()
                .parse()
                .map_err(Error::Parsing)
        }

        fn get_pci_bridge_class(&self) -> Result<String, Error> {
            Ok(self
                .ssh_command("cat /sys/bus/pci/devices/0000:00:00.0/class")?
                .trim()
                .to_string())
        }

        fn get_pci_device_ids(&self) -> Result<String, Error> {
            Ok(self
                .ssh_command("cat /sys/bus/pci/devices/*/device")?
                .trim()
                .to_string())
        }

        fn get_pci_vendor_ids(&self) -> Result<String, Error> {
            Ok(self
                .ssh_command("cat /sys/bus/pci/devices/*/vendor")?
                .trim()
                .to_string())
        }

        fn does_device_vendor_pair_match(
            &self,
            device_id: &str,
            vendor_id: &str,
        ) -> Result<bool, Error> {
            // We are checking if console device's device id and vendor id pair matches
            let devices = self.get_pci_device_ids()?;
            let devices: Vec<&str> = devices.split('\n').collect();
            let vendors = self.get_pci_vendor_ids()?;
            let vendors: Vec<&str> = vendors.split('\n').collect();

            for (index, d_id) in devices.iter().enumerate() {
                if *d_id == device_id {
                    if let Some(v_id) = vendors.get(index) {
                        if *v_id == vendor_id {
                            return Ok(true);
                        }
                    }
                }
            }

            Ok(false)
        }

        fn valid_virtio_fs_cache_size(
            &self,
            dax: bool,
            cache_size: Option<u64>,
        ) -> Result<bool, Error> {
            // SHM region is called different things depending on kernel
            let shm_region = self
                .ssh_command("sudo grep 'virtio[0-9]\\|virtio-pci-shm' /proc/iomem || true")?
                .trim()
                .to_string();

            if shm_region.is_empty() {
                return Ok(!dax);
            }

            // From this point, the region is not empty, hence it is an error
            // if DAX is off.
            if !dax {
                return Ok(false);
            }

            let cache = if let Some(cache) = cache_size {
                cache
            } else {
                // 8Gib by default
                0x0002_0000_0000
            };

            let args: Vec<&str> = shm_region.split(':').collect();
            if args.is_empty() {
                return Ok(false);
            }

            let args: Vec<&str> = args[0].trim().split('-').collect();
            if args.len() != 2 {
                return Ok(false);
            }

            let start_addr = u64::from_str_radix(args[0], 16).map_err(Error::Parsing)?;
            let end_addr = u64::from_str_radix(args[1], 16).map_err(Error::Parsing)?;

            Ok(cache == (end_addr - start_addr + 1))
        }

        fn check_vsock(&self, socket: &str) {
            // Listen from guest on vsock CID=3 PORT=16
            // SOCKET-LISTEN:<domain>:<protocol>:<local-address>
            let guest_ip = self.network.guest_ip.clone();
            let listen_socat = thread::spawn(move || {
                ssh_command_ip("sudo socat - SOCKET-LISTEN:40:0:x00x00x10x00x00x00x03x00x00x00x00x00x00x00 > vsock_log", &guest_ip, DEFAULT_SSH_RETRIES, DEFAULT_SSH_TIMEOUT).unwrap();
            });

            // Make sure socat is listening, which might take a few second on slow systems
            thread::sleep(std::time::Duration::new(10, 0));

            // Write something to vsock from the host
            assert!(exec_host_command_status(&format!(
                "echo -e \"CONNECT 16\\nHelloWorld!\" | socat - UNIX-CONNECT:{}",
                socket
            ))
            .success());

            // Wait for the thread to terminate.
            listen_socat.join().unwrap();

            assert_eq!(
                self.ssh_command("cat vsock_log").unwrap().trim(),
                "HelloWorld!"
            );
        }

        fn check_nvidia_gpu(&self) {
            // Run CUDA sample to validate it can find the device
            let device_query_result = self
                .ssh_command(
                    "sudo /root/NVIDIA_CUDA-11.3_Samples/bin/x86_64/linux/release/deviceQuery",
                )
                .unwrap();
            assert!(device_query_result.contains("Detected 1 CUDA Capable device"));
            assert!(device_query_result.contains("Device 0: \"NVIDIA Tesla T4\""));
            assert!(device_query_result.contains("Result = PASS"));

            // Run NVIDIA DCGM Diagnostics to validate the device is functional
            self.ssh_command("sudo nv-hostengine").unwrap();

            assert!(self
                .ssh_command("sudo dcgmi discovery -l")
                .unwrap()
                .contains("Name: NVIDIA Tesla T4"));
            assert_eq!(
                self.ssh_command("sudo dcgmi diag -r 'diagnostic' | grep Pass | wc -l")
                    .unwrap()
                    .trim(),
                "10"
            );
        }

        fn reboot_linux(&self, current_reboot_count: u32, custom_timeout: Option<i32>) {
            let list_boots_cmd = "sudo journalctl --list-boots | wc -l";
            let boot_count = self
                .ssh_command(list_boots_cmd)
                .unwrap()
                .trim()
                .parse::<u32>()
                .unwrap_or_default();

            assert_eq!(boot_count, current_reboot_count + 1);
            self.ssh_command("sudo reboot").unwrap();

            self.wait_vm_boot(custom_timeout).unwrap();
            let boot_count = self
                .ssh_command(list_boots_cmd)
                .unwrap()
                .trim()
                .parse::<u32>()
                .unwrap_or_default();
            assert_eq!(boot_count, current_reboot_count + 2);
        }

        fn enable_memory_hotplug(&self) {
            self.ssh_command(
                "echo online | sudo tee /sys/devices/system/memory/auto_online_blocks",
            )
            .unwrap();
        }

        fn check_devices_common(&self, socket: Option<&String>, console_text: Option<&String>) {
            // Check block devices are readable
            self.ssh_command("sudo dd if=/dev/vda of=/dev/null bs=1M iflag=direct count=1024")
                .unwrap();
            self.ssh_command("sudo dd if=/dev/vdb of=/dev/null bs=1M iflag=direct count=8")
                .unwrap();
            // Check if the rng device is readable
            self.ssh_command("sudo head -c 1000 /dev/hwrng > /dev/null")
                .unwrap();
            // Check vsock
            if let Some(socket) = socket {
                self.check_vsock(socket.as_str());
            }
            // Check if the console is usable
            if let Some(console_text) = console_text {
                let console_cmd = format!("echo {} | sudo tee /dev/hvc0", console_text);
                self.ssh_command(&console_cmd).unwrap();
            }
            // The net device is 'automatically' exercised through the above 'ssh' commands
        }
    }

    struct GuestCommand<'a> {
        command: Command,
        guest: &'a Guest,
        capture_output: bool,
    }

    impl<'a> GuestCommand<'a> {
        fn new(guest: &'a Guest) -> Self {
            Self::new_with_binary_name(guest, "cloud-hypervisor")
        }

        fn new_with_binary_name(guest: &'a Guest, binary_name: &str) -> Self {
            Self {
                command: Command::new(clh_command(binary_name)),
                guest,
                capture_output: false,
            }
        }

        fn capture_output(&mut self) -> &mut Self {
            self.capture_output = true;
            self
        }

        fn spawn(&mut self) -> io::Result<Child> {
            println!(
                "\n\n==== Start cloud-hypervisor command-line ====\n\n\
                 {:?}\n\
                 \n==== End cloud-hypervisor command-line ====\n\n",
                self.command
            );

            if self.capture_output {
                let child = self
                    .command
                    .arg("-v")
                    .stderr(Stdio::piped())
                    .stdout(Stdio::piped())
                    .spawn()
                    .unwrap();

                let fd = child.stdout.as_ref().unwrap().as_raw_fd();
                let pipesize = unsafe { libc::fcntl(fd, libc::F_SETPIPE_SZ, PIPE_SIZE) };
                let fd = child.stderr.as_ref().unwrap().as_raw_fd();
                let pipesize1 = unsafe { libc::fcntl(fd, libc::F_SETPIPE_SZ, PIPE_SIZE) };

                if pipesize >= PIPE_SIZE && pipesize1 >= PIPE_SIZE {
                    Ok(child)
                } else {
                    Err(std::io::Error::new(
                        std::io::ErrorKind::Other,
                        "resizing pipe w/ 'fnctl' failed!",
                    ))
                }
            } else {
                self.command.arg("-v").spawn()
            }
        }

        fn args<I, S>(&mut self, args: I) -> &mut Self
        where
            I: IntoIterator<Item = S>,
            S: AsRef<OsStr>,
        {
            self.command.args(args);
            self
        }

        fn default_disks(&mut self) -> &mut Self {
            if self.guest.disk_config.disk(DiskType::CloudInit).is_some() {
                self.args(&[
                    "--disk",
                    format!(
                        "path={}",
                        self.guest
                            .disk_config
                            .disk(DiskType::OperatingSystem)
                            .unwrap()
                    )
                    .as_str(),
                    format!(
                        "path={}",
                        self.guest.disk_config.disk(DiskType::CloudInit).unwrap()
                    )
                    .as_str(),
                ])
            } else {
                self.args(&[
                    "--disk",
                    format!(
                        "path={}",
                        self.guest
                            .disk_config
                            .disk(DiskType::OperatingSystem)
                            .unwrap()
                    )
                    .as_str(),
                ])
            }
        }

        fn default_net(&mut self) -> &mut Self {
            self.args(&["--net", self.guest.default_net_string().as_str()])
        }
    }

    fn test_cpu_topology(threads_per_core: u8, cores_per_package: u8, packages: u8, use_fw: bool) {
        let focal = UbuntuDiskConfig::new(FOCAL_IMAGE_NAME.to_string());
        let guest = Guest::new(Box::new(focal));
        let total_vcpus = threads_per_core * cores_per_package * packages;
        let direct_kernel_boot_path = direct_kernel_boot_path();
        let mut kernel_path = direct_kernel_boot_path.to_str().unwrap();
        if use_fw {
            kernel_path = guest.fw_path.as_str();
        }

        let mut child = GuestCommand::new(&guest)
            .args(&[
                "--cpus",
                &format!(
                    "boot={},topology={}:{}:1:{}",
                    total_vcpus, threads_per_core, cores_per_package, packages
                ),
            ])
            .args(&["--memory", "size=512M"])
            .args(&["--kernel", kernel_path])
            .args(&["--cmdline", DIRECT_KERNEL_BOOT_CMDLINE])
            .default_disks()
            .default_net()
            .capture_output()
            .spawn()
            .unwrap();

        let r = std::panic::catch_unwind(|| {
            guest.wait_vm_boot(None).unwrap();
            assert_eq!(
                guest.get_cpu_count().unwrap_or_default(),
                u32::from(total_vcpus)
            );
            assert_eq!(
                guest
                    .ssh_command("lscpu | grep \"per core\" | cut -f 2 -d \":\" | sed \"s# *##\"")
                    .unwrap()
                    .trim()
                    .parse::<u8>()
                    .unwrap_or(0),
                threads_per_core
            );

            assert_eq!(
                guest
                    .ssh_command("lscpu | grep \"per socket\" | cut -f 2 -d \":\" | sed \"s# *##\"")
                    .unwrap()
                    .trim()
                    .parse::<u8>()
                    .unwrap_or(0),
                cores_per_package
            );

            assert_eq!(
                guest
                    .ssh_command("lscpu | grep \"Socket\" | cut -f 2 -d \":\" | sed \"s# *##\"")
                    .unwrap()
                    .trim()
                    .parse::<u8>()
                    .unwrap_or(0),
                packages
            );
        });

        let _ = child.kill();
        let output = child.wait_with_output().unwrap();

        handle_child_output(r, &output);
    }

    #[allow(unused_variables)]
    fn _test_guest_numa_nodes(acpi: bool) {
        let focal = UbuntuDiskConfig::new(FOCAL_IMAGE_NAME.to_string());
        let guest = Guest::new(Box::new(focal));
        let api_socket = temp_api_path(&guest.tmp_dir);
        #[cfg(target_arch = "x86_64")]
        let kernel_path = direct_kernel_boot_path();
        #[cfg(target_arch = "aarch64")]
        let kernel_path = if acpi {
            edk2_path()
        } else {
            direct_kernel_boot_path()
        };

        let mut child = GuestCommand::new(&guest)
            .args(&["--cpus", "boot=6,max=12"])
            .args(&["--memory", "size=0,hotplug_method=virtio-mem"])
            .args(&[
                "--memory-zone",
                "id=mem0,size=1G,hotplug_size=3G",
                "id=mem1,size=2G,hotplug_size=3G",
                "id=mem2,size=3G,hotplug_size=3G",
            ])
            .args(&[
                "--numa",
                "guest_numa_id=0,cpus=0-2:9,distances=1@15:2@20,memory_zones=mem0",
                "guest_numa_id=1,cpus=3-4:6-8,distances=0@20:2@25,memory_zones=mem1",
                "guest_numa_id=2,cpus=5:10-11,distances=0@25:1@30,memory_zones=mem2",
            ])
            .args(&["--kernel", kernel_path.to_str().unwrap()])
            .args(&["--cmdline", DIRECT_KERNEL_BOOT_CMDLINE])
            .args(&["--api-socket", &api_socket])
            .capture_output()
            .default_disks()
            .default_net()
            .spawn()
            .unwrap();

        let r = std::panic::catch_unwind(|| {
            guest.wait_vm_boot(None).unwrap();

            guest.check_numa_common(
                Some(&[960_000, 1_920_000, 2_880_000]),
                Some(&[vec![0, 1, 2], vec![3, 4], vec![5]]),
                Some(&["10 15 20", "20 10 25", "25 30 10"]),
            );

            // AArch64 currently does not support hotplug, and therefore we only
            // test hotplug-related function on x86_64 here.
            #[cfg(target_arch = "x86_64")]
            {
                guest.enable_memory_hotplug();

                // Resize every memory zone and check each associated NUMA node
                // has been assigned the right amount of memory.
                resize_zone_command(&api_socket, "mem0", "4G");
                resize_zone_command(&api_socket, "mem1", "4G");
                resize_zone_command(&api_socket, "mem2", "4G");
                // Resize to the maximum amount of CPUs and check each NUMA
                // node has been assigned the right CPUs set.
                resize_command(&api_socket, Some(12), None, None);
                thread::sleep(std::time::Duration::new(5, 0));

                guest.check_numa_common(
                    Some(&[3_840_000, 3_840_000, 3_840_000]),
                    Some(&[vec![0, 1, 2, 9], vec![3, 4, 6, 7, 8], vec![5, 10, 11]]),
                    None,
                );
            }
        });

        let _ = child.kill();
        let output = child.wait_with_output().unwrap();

        handle_child_output(r, &output);
    }

    #[allow(unused_variables)]
    fn _test_power_button(acpi: bool) {
        let focal = UbuntuDiskConfig::new(FOCAL_IMAGE_NAME.to_string());
        let guest = Guest::new(Box::new(focal));
        let mut cmd = GuestCommand::new(&guest);
        let api_socket = temp_api_path(&guest.tmp_dir);

        #[cfg(target_arch = "x86_64")]
        let kernel_path = direct_kernel_boot_path();
        #[cfg(target_arch = "aarch64")]
        let kernel_path = if acpi {
            edk2_path()
        } else {
            direct_kernel_boot_path()
        };

        cmd.args(&["--cpus", "boot=1"])
            .args(&["--memory", "size=512M"])
            .args(&["--kernel", kernel_path.to_str().unwrap()])
            .args(&["--cmdline", DIRECT_KERNEL_BOOT_CMDLINE])
            .capture_output()
            .default_disks()
            .default_net()
            .args(&["--api-socket", &api_socket]);

        let child = cmd.spawn().unwrap();

        let r = std::panic::catch_unwind(|| {
            guest.wait_vm_boot(None).unwrap();
            assert!(remote_command(&api_socket, "power-button", None));
        });

        let output = child.wait_with_output().unwrap();
        assert!(output.status.success());
        handle_child_output(r, &output);
    }

    type PrepareNetDaemon =
        dyn Fn(&TempDir, &str, Option<&str>, usize, bool) -> (std::process::Command, String);

    fn test_vhost_user_net(
        tap: Option<&str>,
        num_queues: usize,
        prepare_daemon: &PrepareNetDaemon,
        generate_host_mac: bool,
        client_mode_daemon: bool,
    ) {
        let focal = UbuntuDiskConfig::new(FOCAL_IMAGE_NAME.to_string());
        let guest = Guest::new(Box::new(focal));
        let api_socket = temp_api_path(&guest.tmp_dir);

        let kernel_path = direct_kernel_boot_path();

        let host_mac = if generate_host_mac {
            Some(MacAddr::local_random())
        } else {
            None
        };

        let (mut daemon_command, vunet_socket_path) = prepare_daemon(
            &guest.tmp_dir,
            &guest.network.host_ip,
            tap,
            num_queues,
            client_mode_daemon,
        );

        let net_params = format!(
            "vhost_user=true,mac={},socket={},num_queues={},queue_size=1024{},vhost_mode={}",
            guest.network.guest_mac,
            vunet_socket_path,
            num_queues,
            if let Some(host_mac) = host_mac {
                format!(",host_mac={}", host_mac)
            } else {
                "".to_owned()
            },
            if client_mode_daemon {
                "server"
            } else {
                "client"
            },
        );

        let mut ch_command = GuestCommand::new(&guest);
        ch_command
            .args(&["--cpus", format!("boot={}", num_queues / 2).as_str()])
            .args(&["--memory", "size=512M,hotplug_size=2048M,shared=on"])
            .args(&["--kernel", kernel_path.to_str().unwrap()])
            .args(&["--cmdline", DIRECT_KERNEL_BOOT_CMDLINE])
            .default_disks()
            .args(&["--net", net_params.as_str()])
            .args(&["--api-socket", &api_socket])
            .capture_output();

        let mut daemon_child: std::process::Child;
        let mut child: std::process::Child;

        if client_mode_daemon {
            child = ch_command.spawn().unwrap();
            // Make sure the VMM is waiting for the backend to connect
            thread::sleep(std::time::Duration::new(10, 0));
            daemon_child = daemon_command.spawn().unwrap();
        } else {
            daemon_child = daemon_command.spawn().unwrap();
            // Make sure the backend is waiting for the VMM to connect
            thread::sleep(std::time::Duration::new(10, 0));
            child = ch_command.spawn().unwrap();
        }

        let r = std::panic::catch_unwind(|| {
            guest.wait_vm_boot(None).unwrap();

            if let Some(tap_name) = tap {
                let tap_count =
                    exec_host_command_output(&format!("ip link | grep -c {}", tap_name));
                assert_eq!(String::from_utf8_lossy(&tap_count.stdout).trim(), "1");
            }

            if let Some(host_mac) = tap {
                let mac_count =
                    exec_host_command_output(&format!("ip link | grep -c {}", host_mac));
                assert_eq!(String::from_utf8_lossy(&mac_count.stdout).trim(), "1");
            }

            // 1 network interface + default localhost ==> 2 interfaces
            // It's important to note that this test is fully exercising the
            // vhost-user-net implementation and the associated backend since
            // it does not define any --net network interface. That means all
            // the ssh communication in that test happens through the network
            // interface backed by vhost-user-net.
            assert_eq!(
                guest
                    .ssh_command("ip -o link | wc -l")
                    .unwrap()
                    .trim()
                    .parse::<u32>()
                    .unwrap_or_default(),
                2
            );

            // The following pci devices will appear on guest with PCI-MSI
            // interrupt vectors assigned.
            // 1 virtio-console with 3 vectors: config, Rx, Tx
            // 1 virtio-blk     with 2 vectors: config, Request
            // 1 virtio-blk     with 2 vectors: config, Request
            // 1 virtio-rng     with 2 vectors: config, Request
            // Since virtio-net has 2 queue pairs, its vectors is as follows:
            // 1 virtio-net     with 5 vectors: config, Rx (2), Tx (2)
            // Based on the above, the total vectors should 14.
            #[cfg(target_arch = "x86_64")]
            let grep_cmd = "grep -c PCI-MSI /proc/interrupts";
            #[cfg(target_arch = "aarch64")]
            let grep_cmd = "grep -c ITS-MSI /proc/interrupts";
            assert_eq!(
                guest
                    .ssh_command(grep_cmd)
                    .unwrap()
                    .trim()
                    .parse::<u32>()
                    .unwrap_or_default(),
                10 + (num_queues as u32)
            );

            // ACPI feature is needed.
            #[cfg(all(target_arch = "x86_64", feature = "acpi"))]
            {
                guest.enable_memory_hotplug();

                // Add RAM to the VM
                let desired_ram = 1024 << 20;
                resize_command(&api_socket, None, Some(desired_ram), None);

                thread::sleep(std::time::Duration::new(10, 0));

                // Here by simply checking the size (through ssh), we validate
                // the connection is still working, which means vhost-user-net
                // keeps working after the resize.
                assert!(guest.get_total_memory().unwrap_or_default() > 960_000);
            }
        });

        let _ = child.kill();
        let output = child.wait_with_output().unwrap();

        thread::sleep(std::time::Duration::new(5, 0));
        let _ = daemon_child.kill();
        let _ = daemon_child.wait();

        handle_child_output(r, &output);
    }

    type PrepareBlkDaemon =
        dyn Fn(&TempDir, &str, usize, bool, bool) -> (std::process::Child, String);

    fn test_vhost_user_blk(
        num_queues: usize,
        readonly: bool,
        direct: bool,
        prepare_vhost_user_blk_daemon: Option<&PrepareBlkDaemon>,
    ) {
        let focal = UbuntuDiskConfig::new(FOCAL_IMAGE_NAME.to_string());
        let guest = Guest::new(Box::new(focal));
        let api_socket = temp_api_path(&guest.tmp_dir);

        let kernel_path = direct_kernel_boot_path();

        let (blk_params, daemon_child) = {
            let prepare_daemon = prepare_vhost_user_blk_daemon.unwrap();
            // Start the daemon
            let (daemon_child, vubd_socket_path) =
                prepare_daemon(&guest.tmp_dir, "blk.img", num_queues, readonly, direct);

            (
                format!(
                    "vhost_user=true,socket={},num_queues={},queue_size=128",
                    vubd_socket_path, num_queues,
                ),
                Some(daemon_child),
            )
        };

        let mut child = GuestCommand::new(&guest)
            .args(&["--cpus", format!("boot={}", num_queues).as_str()])
            .args(&["--memory", "size=512M,hotplug_size=2048M,shared=on"])
            .args(&["--kernel", kernel_path.to_str().unwrap()])
            .args(&["--cmdline", DIRECT_KERNEL_BOOT_CMDLINE])
            .args(&[
                "--disk",
                format!(
                    "path={}",
                    guest.disk_config.disk(DiskType::OperatingSystem).unwrap()
                )
                .as_str(),
                format!(
                    "path={}",
                    guest.disk_config.disk(DiskType::CloudInit).unwrap()
                )
                .as_str(),
                blk_params.as_str(),
            ])
            .default_net()
            .args(&["--api-socket", &api_socket])
            .capture_output()
            .spawn()
            .unwrap();

        let r = std::panic::catch_unwind(|| {
            guest.wait_vm_boot(None).unwrap();

            // Check both if /dev/vdc exists and if the block size is 16M.
            assert_eq!(
                guest
                    .ssh_command("lsblk | grep vdc | grep -c 16M")
                    .unwrap()
                    .trim()
                    .parse::<u32>()
                    .unwrap_or_default(),
                1
            );

            // Check if this block is RO or RW.
            assert_eq!(
                guest
                    .ssh_command("lsblk | grep vdc | awk '{print $5}'")
                    .unwrap()
                    .trim()
                    .parse::<u32>()
                    .unwrap_or_default(),
                readonly as u32
            );

            // Check if the number of queues in /sys/block/vdc/mq matches the
            // expected num_queues.
            assert_eq!(
                guest
                    .ssh_command("ls -ll /sys/block/vdc/mq | grep ^d | wc -l")
                    .unwrap()
                    .trim()
                    .parse::<u32>()
                    .unwrap_or_default(),
                num_queues as u32
            );

            // Mount the device
            let mount_ro_rw_flag = if readonly { "ro,noload" } else { "rw" };
            guest.ssh_command("mkdir mount_image").unwrap();
            guest
                .ssh_command(
                    format!(
                        "sudo mount -o {} -t ext4 /dev/vdc mount_image/",
                        mount_ro_rw_flag
                    )
                    .as_str(),
                )
                .unwrap();

            // Check the content of the block device. The file "foo" should
            // contain "bar".
            assert_eq!(
                guest.ssh_command("cat mount_image/foo").unwrap().trim(),
                "bar"
            );

            // ACPI feature is needed.
            #[cfg(all(target_arch = "x86_64", feature = "acpi"))]
            {
                guest.enable_memory_hotplug();

                // Add RAM to the VM
                let desired_ram = 1024 << 20;
                resize_command(&api_socket, None, Some(desired_ram), None);

                thread::sleep(std::time::Duration::new(10, 0));

                assert!(guest.get_total_memory().unwrap_or_default() > 960_000);

                // Check again the content of the block device after the resize
                // has been performed.
                assert_eq!(
                    guest.ssh_command("cat mount_image/foo").unwrap().trim(),
                    "bar"
                );
            }

            // Unmount the device
            guest.ssh_command("sudo umount /dev/vdc").unwrap();
            guest.ssh_command("rm -r mount_image").unwrap();
        });

        let _ = child.kill();
        let output = child.wait_with_output().unwrap();

        if let Some(mut daemon_child) = daemon_child {
            thread::sleep(std::time::Duration::new(5, 0));
            let _ = daemon_child.kill();
            let _ = daemon_child.wait();
        }

        handle_child_output(r, &output);
    }

    fn test_boot_from_vhost_user_blk(
        num_queues: usize,
        readonly: bool,
        direct: bool,
        prepare_vhost_user_blk_daemon: Option<&PrepareBlkDaemon>,
    ) {
        let focal = UbuntuDiskConfig::new(FOCAL_IMAGE_NAME.to_string());
        let guest = Guest::new(Box::new(focal));

        let kernel_path = direct_kernel_boot_path();

        let disk_path = guest.disk_config.disk(DiskType::OperatingSystem).unwrap();

        let (blk_boot_params, daemon_child) = {
            let prepare_daemon = prepare_vhost_user_blk_daemon.unwrap();
            // Start the daemon
            let (daemon_child, vubd_socket_path) = prepare_daemon(
                &guest.tmp_dir,
                disk_path.as_str(),
                num_queues,
                readonly,
                direct,
            );

            (
                format!(
                    "vhost_user=true,socket={},num_queues={},queue_size=128",
                    vubd_socket_path, num_queues,
                ),
                Some(daemon_child),
            )
        };

        let mut child = GuestCommand::new(&guest)
            .args(&["--cpus", format!("boot={}", num_queues).as_str()])
            .args(&["--memory", "size=512M,shared=on"])
            .args(&["--kernel", kernel_path.to_str().unwrap()])
            .args(&["--cmdline", DIRECT_KERNEL_BOOT_CMDLINE])
            .args(&[
                "--disk",
                blk_boot_params.as_str(),
                format!(
                    "path={}",
                    guest.disk_config.disk(DiskType::CloudInit).unwrap()
                )
                .as_str(),
            ])
            .default_net()
            .capture_output()
            .spawn()
            .unwrap();

        let r = std::panic::catch_unwind(|| {
            guest.wait_vm_boot(None).unwrap();

            // Just check the VM booted correctly.
            assert_eq!(guest.get_cpu_count().unwrap_or_default(), num_queues as u32);
            assert!(guest.get_total_memory().unwrap_or_default() > 480_000);
        });
        let _ = child.kill();
        let output = child.wait_with_output().unwrap();

        if let Some(mut daemon_child) = daemon_child {
            thread::sleep(std::time::Duration::new(5, 0));
            let _ = daemon_child.kill();
            let _ = daemon_child.wait();
        }

        handle_child_output(r, &output);
    }

    fn test_virtio_fs(
        dax: bool,
        cache_size: Option<u64>,
        virtiofsd_cache: &str,
        prepare_daemon: &dyn Fn(&TempDir, &str, &str) -> (std::process::Child, String),
        hotplug: bool,
    ) {
        let focal = UbuntuDiskConfig::new(FOCAL_IMAGE_NAME.to_string());
        let guest = Guest::new(Box::new(focal));
        let api_socket = temp_api_path(&guest.tmp_dir);

        let mut workload_path = dirs::home_dir().unwrap();
        workload_path.push("workloads");

        let mut shared_dir = workload_path;
        shared_dir.push("shared_dir");

        let kernel_path = direct_kernel_boot_path();

        let (dax_vmm_param, dax_mount_param) = if dax { ("on", "-o dax") } else { ("off", "") };
        let cache_size_vmm_param = if let Some(cache) = cache_size {
            format!(",cache_size={}", cache)
        } else {
            "".to_string()
        };

        let (mut daemon_child, virtiofsd_socket_path) = prepare_daemon(
            &guest.tmp_dir,
            shared_dir.to_str().unwrap(),
            virtiofsd_cache,
        );

        let mut guest_command = GuestCommand::new(&guest);
        guest_command
            .args(&["--cpus", "boot=1"])
            .args(&["--memory", "size=512M,hotplug_size=2048M,shared=on"])
            .args(&["--kernel", kernel_path.to_str().unwrap()])
            .args(&["--cmdline", DIRECT_KERNEL_BOOT_CMDLINE])
            .default_disks()
            .default_net()
            .args(&["--api-socket", &api_socket]);

        let fs_params = format!(
            "id=myfs0,tag=myfs,socket={},num_queues=1,queue_size=1024,dax={}{}",
            virtiofsd_socket_path, dax_vmm_param, cache_size_vmm_param
        );

        if !hotplug {
            guest_command.args(&["--fs", fs_params.as_str()]);
        }

        let mut child = guest_command.capture_output().spawn().unwrap();

        let r = std::panic::catch_unwind(|| {
            guest.wait_vm_boot(None).unwrap();

            if hotplug {
                // Add fs to the VM
                let (cmd_success, cmd_output) =
                    remote_command_w_output(&api_socket, "add-fs", Some(&fs_params));
                assert!(cmd_success);
                assert!(String::from_utf8_lossy(&cmd_output)
                    .contains("{\"id\":\"myfs0\",\"bdf\":\"0000:00:06.0\"}"));

                thread::sleep(std::time::Duration::new(10, 0));
            }

            // Mount shared directory through virtio_fs filesystem
            let mount_cmd = format!(
                "mkdir -p mount_dir && \
                 sudo mount -t virtiofs {} myfs mount_dir/",
                dax_mount_param
            );
            guest.ssh_command(&mount_cmd).unwrap();

            assert!(guest
                .valid_virtio_fs_cache_size(dax, cache_size)
                .unwrap_or_default());

            // Check file1 exists and its content is "foo"
            assert_eq!(
                guest.ssh_command("cat mount_dir/file1").unwrap().trim(),
                "foo"
            );
            // Check file2 does not exist
            guest
                .ssh_command("[ ! -f 'mount_dir/file2' ] || true")
                .unwrap();

            // Check file3 exists and its content is "bar"
            assert_eq!(
                guest.ssh_command("cat mount_dir/file3").unwrap().trim(),
                "bar"
            );

            // ACPI feature is needed.
            #[cfg(all(target_arch = "x86_64", feature = "acpi"))]
            {
                guest.enable_memory_hotplug();

                // Add RAM to the VM
                let desired_ram = 1024 << 20;
                resize_command(&api_socket, None, Some(desired_ram), None);

                thread::sleep(std::time::Duration::new(30, 0));
                assert!(guest.get_total_memory().unwrap_or_default() > 960_000);

                // After the resize, check again that file1 exists and its
                // content is "foo".
                assert_eq!(
                    guest.ssh_command("cat mount_dir/file1").unwrap().trim(),
                    "foo"
                );
            }

            if hotplug {
                // Remove from VM
                guest.ssh_command("sudo umount mount_dir").unwrap();
                assert!(remote_command(&api_socket, "remove-device", Some("myfs0")));
            }
        });

        let (r, hotplug_daemon_child) = if r.is_ok() && hotplug {
            thread::sleep(std::time::Duration::new(10, 0));
            let (daemon_child, virtiofsd_socket_path) = prepare_daemon(
                &guest.tmp_dir,
                shared_dir.to_str().unwrap(),
                virtiofsd_cache,
            );

            let r = std::panic::catch_unwind(|| {
                thread::sleep(std::time::Duration::new(10, 0));
                let fs_params = format!(
                    "id=myfs0,tag=myfs,socket={},num_queues=1,queue_size=1024,dax={}{}",
                    virtiofsd_socket_path, dax_vmm_param, cache_size_vmm_param
                );

                // Add back and check it works
                let (cmd_success, cmd_output) =
                    remote_command_w_output(&api_socket, "add-fs", Some(&fs_params));
                assert!(cmd_success);
                assert!(String::from_utf8_lossy(&cmd_output)
                    .contains("{\"id\":\"myfs0\",\"bdf\":\"0000:00:06.0\"}"));
                thread::sleep(std::time::Duration::new(10, 0));
                // Mount shared directory through virtio_fs filesystem
                let mount_cmd = format!(
                    "mkdir -p mount_dir && \
                     sudo mount -t virtiofs {} myfs mount_dir/",
                    dax_mount_param
                );
                guest.ssh_command(&mount_cmd).unwrap();
                // Check file1 exists and its content is "foo"
                assert_eq!(
                    guest.ssh_command("cat mount_dir/file1").unwrap().trim(),
                    "foo"
                );
            });

            (r, Some(daemon_child))
        } else {
            (r, None)
        };

        let _ = child.kill();
        let output = child.wait_with_output().unwrap();

        let _ = daemon_child.kill();
        let _ = daemon_child.wait();

        if let Some(mut daemon_child) = hotplug_daemon_child {
            let _ = daemon_child.kill();
            let _ = daemon_child.wait();
        }

        handle_child_output(r, &output);
    }

    fn test_virtio_pmem(discard_writes: bool, specify_size: bool) {
        let focal = UbuntuDiskConfig::new(FOCAL_IMAGE_NAME.to_string());
        let guest = Guest::new(Box::new(focal));

        let kernel_path = direct_kernel_boot_path();

        let pmem_temp_file = TempFile::new().unwrap();
        pmem_temp_file.as_file().set_len(128 << 20).unwrap();

        std::process::Command::new("mkfs.ext4")
            .arg(pmem_temp_file.as_path())
            .output()
            .expect("Expect creating disk image to succeed");

        let mut child = GuestCommand::new(&guest)
            .args(&["--cpus", "boot=1"])
            .args(&["--memory", "size=512M"])
            .args(&["--kernel", kernel_path.to_str().unwrap()])
            .args(&["--cmdline", DIRECT_KERNEL_BOOT_CMDLINE])
            .default_disks()
            .default_net()
            .args(&[
                "--pmem",
                format!(
                    "file={}{}{}",
                    pmem_temp_file.as_path().to_str().unwrap(),
                    if specify_size { ",size=128M" } else { "" },
                    if discard_writes {
                        ",discard_writes=on"
                    } else {
                        ""
                    }
                )
                .as_str(),
            ])
            .capture_output()
            .spawn()
            .unwrap();

        let r = std::panic::catch_unwind(|| {
            guest.wait_vm_boot(None).unwrap();

            // Check for the presence of /dev/pmem0
            assert_eq!(
                guest.ssh_command("ls /dev/pmem0").unwrap().trim(),
                "/dev/pmem0"
            );

            // Check changes persist after reboot
            assert_eq!(guest.ssh_command("sudo mount /dev/pmem0 /mnt").unwrap(), "");
            assert_eq!(guest.ssh_command("ls /mnt").unwrap(), "lost+found\n");
            guest
                .ssh_command("echo test123 | sudo tee /mnt/test")
                .unwrap();
            assert_eq!(guest.ssh_command("sudo umount /mnt").unwrap(), "");
            assert_eq!(guest.ssh_command("ls /mnt").unwrap(), "");

            guest.reboot_linux(0, None);
            assert_eq!(guest.ssh_command("sudo mount /dev/pmem0 /mnt").unwrap(), "");
            assert_eq!(
                guest
                    .ssh_command("sudo cat /mnt/test || true")
                    .unwrap()
                    .trim(),
                if discard_writes { "" } else { "test123" }
            );
        });

        let _ = child.kill();
        let output = child.wait_with_output().unwrap();

        handle_child_output(r, &output);
    }

    fn get_fd_count(pid: u32) -> usize {
        fs::read_dir(format!("/proc/{}/fd", pid)).unwrap().count()
    }

    fn _test_virtio_vsock(hotplug: bool) {
        let focal = UbuntuDiskConfig::new(FOCAL_IMAGE_NAME.to_string());
        let guest = Guest::new(Box::new(focal));

        let kernel_path = direct_kernel_boot_path();

        let socket = temp_vsock_path(&guest.tmp_dir);
        let api_socket = temp_api_path(&guest.tmp_dir);

        let mut cmd = GuestCommand::new(&guest);
        cmd.args(&["--api-socket", &api_socket]);
        cmd.args(&["--cpus", "boot=1"]);
        cmd.args(&["--memory", "size=512M"]);
        cmd.args(&["--kernel", kernel_path.to_str().unwrap()]);
        cmd.args(&["--cmdline", DIRECT_KERNEL_BOOT_CMDLINE]);
        cmd.default_disks();
        cmd.default_net();

        if !hotplug {
            cmd.args(&["--vsock", format!("cid=3,socket={}", socket).as_str()]);
        }

        let mut child = cmd.capture_output().spawn().unwrap();

        let r = std::panic::catch_unwind(|| {
            guest.wait_vm_boot(None).unwrap();

            if hotplug {
                let (cmd_success, cmd_output) = remote_command_w_output(
                    &api_socket,
                    "add-vsock",
                    Some(format!("cid=3,socket={},id=test0", socket).as_str()),
                );
                assert!(cmd_success);
                assert!(String::from_utf8_lossy(&cmd_output)
                    .contains("{\"id\":\"test0\",\"bdf\":\"0000:00:06.0\"}"));
                thread::sleep(std::time::Duration::new(10, 0));
                // Check adding a second one fails
                assert!(!remote_command(
                    &api_socket,
                    "add-vsock",
                    Some("cid=1234,socket=/tmp/fail")
                ));
            }

            // Validate vsock works as expected.
            guest.check_vsock(socket.as_str());

            // AArch64 currently does not support reboot, and therefore we
            // skip the reboot test here.
            #[cfg(target_arch = "x86_64")]
            {
                guest.reboot_linux(0, None);

                // Validate vsock still works after a reboot.
                guest.check_vsock(socket.as_str());
            }
            if hotplug {
                assert!(remote_command(&api_socket, "remove-device", Some("test0")));
            }
        });

        let _ = child.kill();
        let output = child.wait_with_output().unwrap();

        handle_child_output(r, &output);
    }

    fn get_ksm_pages_shared() -> u32 {
        fs::read_to_string("/sys/kernel/mm/ksm/pages_shared")
            .unwrap()
            .trim()
            .parse::<u32>()
            .unwrap()
    }

    fn test_memory_mergeable(mergeable: bool) {
        let memory_param = if mergeable {
            "mergeable=on"
        } else {
            "mergeable=off"
        };

        // We are assuming the rest of the system in our CI is not using mergeable memeory
        let ksm_ps_init = get_ksm_pages_shared();
        assert!(ksm_ps_init == 0);

        let focal1 = UbuntuDiskConfig::new(FOCAL_IMAGE_NAME.to_string());
        let guest1 = Guest::new(Box::new(focal1));
        let mut child1 = GuestCommand::new(&guest1)
            .args(&["--cpus", "boot=1"])
            .args(&["--memory", format!("size=512M,{}", memory_param).as_str()])
            .args(&["--kernel", direct_kernel_boot_path().to_str().unwrap()])
            .args(&["--cmdline", DIRECT_KERNEL_BOOT_CMDLINE])
            .default_disks()
            .args(&["--net", guest1.default_net_string().as_str()])
            .args(&["--serial", "tty", "--console", "off"])
            .capture_output()
            .spawn()
            .unwrap();

        let r = std::panic::catch_unwind(|| {
            guest1.wait_vm_boot(None).unwrap();
        });
        if r.is_err() {
            let _ = child1.kill();
            let output = child1.wait_with_output().unwrap();
            handle_child_output(r, &output);
            panic!("Test should already be failed/panicked"); // To explicitly mark this block never return
        }

        let ksm_ps_guest1 = get_ksm_pages_shared();

        let focal2 = UbuntuDiskConfig::new(FOCAL_IMAGE_NAME.to_string());
        let guest2 = Guest::new(Box::new(focal2));
        let mut child2 = GuestCommand::new(&guest2)
            .args(&["--cpus", "boot=1"])
            .args(&["--memory", format!("size=512M,{}", memory_param).as_str()])
            .args(&["--kernel", direct_kernel_boot_path().to_str().unwrap()])
            .args(&["--cmdline", DIRECT_KERNEL_BOOT_CMDLINE])
            .default_disks()
            .args(&["--net", guest2.default_net_string().as_str()])
            .args(&["--serial", "tty", "--console", "off"])
            .capture_output()
            .spawn()
            .unwrap();

        let r = std::panic::catch_unwind(|| {
            guest2.wait_vm_boot(None).unwrap();
            let ksm_ps_guest2 = get_ksm_pages_shared();

            if mergeable {
                println!(
                    "ksm pages_shared after vm1 booted '{}', ksm pages_shared after vm2 booted '{}'",
                    ksm_ps_guest1, ksm_ps_guest2
                );
                // We are expecting the number of shared pages to increase as the number of VM increases
                assert!(ksm_ps_guest1 < ksm_ps_guest2);
            } else {
                assert!(ksm_ps_guest1 == 0);
                assert!(ksm_ps_guest2 == 0);
            }
        });

        let _ = child1.kill();
        let _ = child2.kill();

        let output = child1.wait_with_output().unwrap();
        child2.wait().unwrap();

        handle_child_output(r, &output);
    }

    fn _get_vmm_overhead(pid: u32, guest_memory_size: u32) -> HashMap<String, u32> {
        let smaps = fs::File::open(format!("/proc/{}/smaps", pid)).unwrap();
        let reader = io::BufReader::new(smaps);

        let mut skip_map: bool = false;
        let mut region_name: String = "".to_string();
        let mut region_maps = HashMap::new();
        for line in reader.lines() {
            let l = line.unwrap();

            if l.contains('-') {
                let values: Vec<&str> = l.split_whitespace().collect();
                region_name = values.last().unwrap().trim().to_string();
                if region_name == "0" {
                    region_name = "anonymous".to_string()
                }
            }

            // Each section begins with something that looks like:
            // Size:               2184 kB
            if l.starts_with("Size:") {
                let values: Vec<&str> = l.split_whitespace().collect();
                let map_size = values[1].parse::<u32>().unwrap();
                // We skip the assigned guest RAM map, its RSS is only
                // dependent on the guest actual memory usage.
                // Everything else can be added to the VMM overhead.
                skip_map = map_size >= guest_memory_size;
                continue;
            }

            // If this is a map we're taking into account, then we only
            // count the RSS. The sum of all counted RSS is the VMM overhead.
            if !skip_map && l.starts_with("Rss:") {
                let values: Vec<&str> = l.split_whitespace().collect();
                let value = values[1].trim().parse::<u32>().unwrap();
                *region_maps.entry(region_name.clone()).or_insert(0) += value;
            }
        }

        region_maps
    }

    fn get_vmm_overhead(pid: u32, guest_memory_size: u32) -> u32 {
        let mut total = 0;

        for (region_name, value) in &_get_vmm_overhead(pid, guest_memory_size) {
            eprintln!("{}: {}", region_name, value);
            total += value;
        }

        total
    }

    // 10MB is our maximum accepted overhead.
    const MAXIMUM_VMM_OVERHEAD_KB: u32 = 10 * 1024;

    #[derive(PartialEq, PartialOrd)]
    struct Counters {
        rx_bytes: u64,
        rx_frames: u64,
        tx_bytes: u64,
        tx_frames: u64,
        read_bytes: u64,
        write_bytes: u64,
        read_ops: u64,
        write_ops: u64,
    }

    fn get_counters(api_socket: &str) -> Counters {
        // Get counters
        let (cmd_success, cmd_output) = remote_command_w_output(api_socket, "counters", None);
        assert!(cmd_success);

        let counters: HashMap<&str, HashMap<&str, u64>> =
            serde_json::from_slice(&cmd_output).unwrap_or_default();

        let rx_bytes = *counters.get("_net2").unwrap().get("rx_bytes").unwrap();
        let rx_frames = *counters.get("_net2").unwrap().get("rx_frames").unwrap();
        let tx_bytes = *counters.get("_net2").unwrap().get("tx_bytes").unwrap();
        let tx_frames = *counters.get("_net2").unwrap().get("tx_frames").unwrap();

        let read_bytes = *counters.get("_disk0").unwrap().get("read_bytes").unwrap();
        let write_bytes = *counters.get("_disk0").unwrap().get("write_bytes").unwrap();
        let read_ops = *counters.get("_disk0").unwrap().get("read_ops").unwrap();
        let write_ops = *counters.get("_disk0").unwrap().get("write_ops").unwrap();

        Counters {
            rx_bytes,
            rx_frames,
            tx_bytes,
            tx_frames,
            read_bytes,
            write_bytes,
            read_ops,
            write_ops,
        }
    }

    fn pty_read(mut pty: std::fs::File) -> Receiver<String> {
        let (tx, rx) = mpsc::channel::<String>();
        thread::spawn(move || loop {
            thread::sleep(std::time::Duration::new(1, 0));
            let mut buf = [0; 512];
            match pty.read(&mut buf) {
                Ok(_) => {
                    let output = std::str::from_utf8(&buf).unwrap().to_string();
                    match tx.send(output) {
                        Ok(_) => (),
                        Err(_) => break,
                    }
                }
                Err(_) => break,
            }
        });
        rx
    }

    fn get_pty_path(api_socket: &str, pty_type: &str) -> PathBuf {
        let (cmd_success, cmd_output) = remote_command_w_output(api_socket, "info", None);
        assert!(cmd_success);
        let info: serde_json::Value = serde_json::from_slice(&cmd_output).unwrap_or_default();
        assert_eq!("Pty", info["config"][pty_type]["mode"]);
        PathBuf::from(
            info["config"][pty_type]["file"]
                .as_str()
                .expect("Missing pty path"),
        )
    }

    // VFIO test network setup.
    // We reserve a different IP class for it: 172.18.0.0/24.
    fn setup_vfio_network_interfaces() {
        // 'vfio-br0'
        assert!(exec_host_command_status("sudo ip link add name vfio-br0 type bridge").success());
        assert!(exec_host_command_status("sudo ip link set vfio-br0 up").success());
        assert!(exec_host_command_status("sudo ip addr add 172.18.0.1/24 dev vfio-br0").success());
        // 'vfio-tap0'
        assert!(exec_host_command_status("sudo ip tuntap add vfio-tap0 mode tap").success());
        assert!(exec_host_command_status("sudo ip link set vfio-tap0 master vfio-br0").success());
        assert!(exec_host_command_status("sudo ip link set vfio-tap0 up").success());
        // 'vfio-tap1'
        assert!(exec_host_command_status("sudo ip tuntap add vfio-tap1 mode tap").success());
        assert!(exec_host_command_status("sudo ip link set vfio-tap1 master vfio-br0").success());
        assert!(exec_host_command_status("sudo ip link set vfio-tap1 up").success());
        // 'vfio-tap2'
        assert!(exec_host_command_status("sudo ip tuntap add vfio-tap2 mode tap").success());
        assert!(exec_host_command_status("sudo ip link set vfio-tap2 master vfio-br0").success());
        assert!(exec_host_command_status("sudo ip link set vfio-tap2 up").success());
        // 'vfio-tap3'
        assert!(exec_host_command_status("sudo ip tuntap add vfio-tap3 mode tap").success());
        assert!(exec_host_command_status("sudo ip link set vfio-tap3 master vfio-br0").success());
        assert!(exec_host_command_status("sudo ip link set vfio-tap3 up").success());
    }

    // Tear VFIO test network down
    fn cleanup_vfio_network_interfaces() {
        assert!(exec_host_command_status("sudo ip link del vfio-br0").success());
        assert!(exec_host_command_status("sudo ip link del vfio-tap0").success());
        assert!(exec_host_command_status("sudo ip link del vfio-tap1").success());
        assert!(exec_host_command_status("sudo ip link del vfio-tap2").success());
        assert!(exec_host_command_status("sudo ip link del vfio-tap3").success());
    }

    fn balloon_size(api_socket: &str) -> u64 {
        let (cmd_success, cmd_output) = remote_command_w_output(api_socket, "info", None);
        assert!(cmd_success);

        let info: serde_json::Value = serde_json::from_slice(&cmd_output).unwrap_or_default();
        let total_mem = &info["config"]["memory"]["size"]
            .to_string()
            .parse::<u64>()
            .unwrap();
        let actual_mem = &info["memory_actual_size"]
            .to_string()
            .parse::<u64>()
            .unwrap();
        total_mem - actual_mem
    }

    mod parallel {
        use std::io::SeekFrom;

        use crate::tests::*;

        #[test]
        #[cfg(target_arch = "x86_64")]
        fn test_simple_launch() {
            let bionic = UbuntuDiskConfig::new(BIONIC_IMAGE_NAME.to_string());
            let focal = UbuntuDiskConfig::new(FOCAL_IMAGE_NAME.to_string());

            vec![Box::new(bionic), Box::new(focal)]
                .drain(..)
                .for_each(|disk_config| {
                    let guest = Guest::new(disk_config);

                    let mut child = GuestCommand::new(&guest)
                        .args(&["--cpus", "boot=1"])
                        .args(&["--memory", "size=512M"])
                        .args(&["--kernel", guest.fw_path.as_str()])
                        .default_disks()
                        .default_net()
                        .args(&["--serial", "tty", "--console", "off"])
                        .capture_output()
                        .spawn()
                        .unwrap();

                    let r = std::panic::catch_unwind(|| {
                        guest.wait_vm_boot(Some(120)).unwrap();

                        assert_eq!(guest.get_cpu_count().unwrap_or_default(), 1);
                        assert_eq!(guest.get_initial_apicid().unwrap_or(1), 0);
                        assert!(guest.get_total_memory().unwrap_or_default() > 480_000);
                        assert!(guest.get_entropy().unwrap_or_default() >= 900);
                        assert_eq!(guest.get_pci_bridge_class().unwrap_or_default(), "0x060000");
                    });

                    let _ = child.kill();
                    let output = child.wait_with_output().unwrap();

                    handle_child_output(r, &output);
                });
        }

        #[test]
        fn test_multi_cpu() {
            let bionic = UbuntuDiskConfig::new(BIONIC_IMAGE_NAME.to_string());
            let guest = Guest::new(Box::new(bionic));
            let mut cmd = GuestCommand::new(&guest);
            cmd.args(&["--cpus", "boot=2,max=4"])
                .args(&["--memory", "size=512M"])
                .args(&["--kernel", direct_kernel_boot_path().to_str().unwrap()])
                .args(&["--cmdline", DIRECT_KERNEL_BOOT_CMDLINE])
                .capture_output()
                .default_disks()
                .default_net();

            let mut child = cmd.spawn().unwrap();

            let r = std::panic::catch_unwind(|| {
                guest.wait_vm_boot(Some(120)).unwrap();

                assert_eq!(guest.get_cpu_count().unwrap_or_default(), 2);

                #[cfg(target_arch = "x86_64")]
                assert_eq!(
                    guest
                        .ssh_command(
                            r#"dmesg | grep "smpboot: Allowing" | sed "s/\[\ *[0-9.]*\] //""#
                        )
                        .unwrap()
                        .trim(),
                    "smpboot: Allowing 4 CPUs, 2 hotplug CPUs"
                );
                #[cfg(target_arch = "aarch64")]
                assert_eq!(
                    guest
                        .ssh_command(
                            r#"dmesg | grep "smp: Brought up" | sed "s/\[\ *[0-9.]*\] //""#
                        )
                        .unwrap()
                        .trim(),
                    "smp: Brought up 1 node, 2 CPUs"
                );
            });

            let _ = child.kill();
            let output = child.wait_with_output().unwrap();

            handle_child_output(r, &output);
        }

        #[test]
<<<<<<< HEAD
        #[cfg(target_arch = "x86_64")]
        #[cfg(not(feature = "mshv"))]
=======
>>>>>>> 68e6a14d
        fn test_cpu_topology_421() {
            test_cpu_topology(4, 2, 1, false);
        }

        #[test]
<<<<<<< HEAD
        #[cfg(target_arch = "x86_64")]
        #[cfg(not(feature = "mshv"))]
=======
>>>>>>> 68e6a14d
        fn test_cpu_topology_142() {
            test_cpu_topology(1, 4, 2, false);
        }

        #[test]
<<<<<<< HEAD
        #[cfg(target_arch = "x86_64")]
        #[cfg(not(feature = "mshv"))]
=======
>>>>>>> 68e6a14d
        fn test_cpu_topology_262() {
            test_cpu_topology(2, 6, 2, false);
        }

        #[test]
        #[cfg(target_arch = "x86_64")]
        #[cfg(not(feature = "mshv"))]
        fn test_cpu_physical_bits() {
            let focal = UbuntuDiskConfig::new(FOCAL_IMAGE_NAME.to_string());
            let guest = Guest::new(Box::new(focal));
            let max_phys_bits: u8 = 36;
            let mut child = GuestCommand::new(&guest)
                .args(&["--cpus", &format!("max_phys_bits={}", max_phys_bits)])
                .args(&["--memory", "size=512M"])
                .args(&["--kernel", direct_kernel_boot_path().to_str().unwrap()])
                .args(&["--cmdline", DIRECT_KERNEL_BOOT_CMDLINE])
                .default_disks()
                .default_net()
                .capture_output()
                .spawn()
                .unwrap();

            let r = std::panic::catch_unwind(|| {
                guest.wait_vm_boot(None).unwrap();

                assert!(
                    guest
                        .ssh_command("lscpu | grep \"Address sizes:\" | cut -f 2 -d \":\" | sed \"s# *##\" | cut -f 1 -d \" \"")
                        .unwrap()
                        .trim()
                        .parse::<u8>()
                        .unwrap_or(max_phys_bits + 1) <= max_phys_bits,
                );
            });

            let _ = child.kill();
            let output = child.wait_with_output().unwrap();

            handle_child_output(r, &output);
        }

        #[test]
        #[cfg(not(feature = "mshv"))]
        fn test_large_vm() {
            let focal = UbuntuDiskConfig::new(FOCAL_IMAGE_NAME.to_string());
            let guest = Guest::new(Box::new(focal));
            let mut cmd = GuestCommand::new(&guest);
            cmd.args(&["--cpus", "boot=48"])
                .args(&["--memory", "size=5120M"])
                .args(&["--kernel", direct_kernel_boot_path().to_str().unwrap()])
                .args(&["--cmdline", DIRECT_KERNEL_BOOT_CMDLINE])
                .args(&["--serial", "tty"])
                .args(&["--console", "off"])
                .capture_output()
                .default_disks()
                .default_net();

            let mut child = cmd.spawn().unwrap();

            guest.wait_vm_boot(None).unwrap();

            let r = std::panic::catch_unwind(|| {
                assert_eq!(guest.get_cpu_count().unwrap_or_default(), 48);
                assert_eq!(
                    guest
                        .ssh_command(
                            "lscpu | grep \"On-line\" | cut -f 2 -d \":\" | sed \"s# *##\""
                        )
                        .unwrap()
                        .trim(),
                    "0-47"
                );

                assert!(guest.get_total_memory().unwrap_or_default() > 5_000_000);
            });

            let _ = child.kill();
            let output = child.wait_with_output().unwrap();

            handle_child_output(r, &output);
        }

        #[test]
        #[cfg(not(feature = "mshv"))]
        fn test_huge_memory() {
            let focal = UbuntuDiskConfig::new(FOCAL_IMAGE_NAME.to_string());
            let guest = Guest::new(Box::new(focal));
            let mut cmd = GuestCommand::new(&guest);
            cmd.args(&["--cpus", "boot=1"])
                .args(&["--memory", "size=128G"])
                .args(&["--kernel", direct_kernel_boot_path().to_str().unwrap()])
                .args(&["--cmdline", DIRECT_KERNEL_BOOT_CMDLINE])
                .capture_output()
                .default_disks()
                .default_net();

            let mut child = cmd.spawn().unwrap();

            guest.wait_vm_boot(Some(120)).unwrap();

            let r = std::panic::catch_unwind(|| {
                assert!(guest.get_total_memory().unwrap_or_default() > 128_000_000);
            });

            let _ = child.kill();
            let output = child.wait_with_output().unwrap();

            handle_child_output(r, &output);
        }

        #[test]
        #[cfg(not(feature = "mshv"))]
        fn test_power_button() {
            _test_power_button(false);
        }

        #[test]
<<<<<<< HEAD
        #[cfg(target_arch = "x86_64")]
        #[cfg(not(feature = "mshv"))]
=======
>>>>>>> 68e6a14d
        fn test_user_defined_memory_regions() {
            let focal = UbuntuDiskConfig::new(FOCAL_IMAGE_NAME.to_string());
            let guest = Guest::new(Box::new(focal));
            let api_socket = temp_api_path(&guest.tmp_dir);

            let kernel_path = direct_kernel_boot_path();

            let mut child = GuestCommand::new(&guest)
                .args(&["--cpus", "boot=1"])
                .args(&["--memory", "size=0,hotplug_method=virtio-mem"])
                .args(&[
                    "--memory-zone",
                    "id=mem0,size=1G,hotplug_size=2G",
                    "id=mem1,size=1G,file=/dev/shm",
                    "id=mem2,size=1G,host_numa_node=0,hotplug_size=2G",
                ])
                .args(&["--kernel", kernel_path.to_str().unwrap()])
                .args(&["--cmdline", DIRECT_KERNEL_BOOT_CMDLINE])
                .args(&["--api-socket", &api_socket])
                .capture_output()
                .default_disks()
                .default_net()
                .spawn()
                .unwrap();

            let r = std::panic::catch_unwind(|| {
                guest.wait_vm_boot(None).unwrap();

                assert!(guest.get_total_memory().unwrap_or_default() > 2_880_000);

                guest.enable_memory_hotplug();

                resize_zone_command(&api_socket, "mem0", "3G");
                thread::sleep(std::time::Duration::new(5, 0));
                assert!(guest.get_total_memory().unwrap_or_default() > 4_800_000);
                resize_zone_command(&api_socket, "mem2", "3G");
                thread::sleep(std::time::Duration::new(5, 0));
                assert!(guest.get_total_memory().unwrap_or_default() > 6_720_000);
                resize_zone_command(&api_socket, "mem0", "2G");
                thread::sleep(std::time::Duration::new(5, 0));
                assert!(guest.get_total_memory().unwrap_or_default() > 5_760_000);
                resize_zone_command(&api_socket, "mem2", "2G");
                thread::sleep(std::time::Duration::new(5, 0));
                assert!(guest.get_total_memory().unwrap_or_default() > 4_800_000);

                guest.reboot_linux(0, None);

                // Check the amount of RAM after reboot
                assert!(guest.get_total_memory().unwrap_or_default() > 4_800_000);
                assert!(guest.get_total_memory().unwrap_or_default() < 5_760_000);

                // Check if we can still resize down to the initial 'boot'size
                resize_zone_command(&api_socket, "mem0", "1G");
                thread::sleep(std::time::Duration::new(5, 0));
                assert!(guest.get_total_memory().unwrap_or_default() < 4_800_000);
                resize_zone_command(&api_socket, "mem2", "1G");
                thread::sleep(std::time::Duration::new(5, 0));
                assert!(guest.get_total_memory().unwrap_or_default() < 3_840_000);
            });

            let _ = child.kill();
            let output = child.wait_with_output().unwrap();

            handle_child_output(r, &output);
        }

        #[test]
<<<<<<< HEAD
        #[cfg(not(feature = "mshv"))]
        #[cfg(feature = "acpi")]
=======
>>>>>>> 68e6a14d
        fn test_guest_numa_nodes() {
            _test_guest_numa_nodes(false);
        }

        #[test]
        fn test_pci_msi() {
            let focal = UbuntuDiskConfig::new(FOCAL_IMAGE_NAME.to_string());
            let guest = Guest::new(Box::new(focal));
            let mut cmd = GuestCommand::new(&guest);
            cmd.args(&["--cpus", "boot=1"])
                .args(&["--memory", "size=512M"])
                .args(&["--kernel", direct_kernel_boot_path().to_str().unwrap()])
                .args(&["--cmdline", DIRECT_KERNEL_BOOT_CMDLINE])
                .capture_output()
                .default_disks()
                .default_net();

            let mut child = cmd.spawn().unwrap();

            guest.wait_vm_boot(None).unwrap();

            #[cfg(target_arch = "x86_64")]
            let grep_cmd = "grep -c PCI-MSI /proc/interrupts";
            #[cfg(target_arch = "aarch64")]
            let grep_cmd = "grep -c ITS-MSI /proc/interrupts";

            let r = std::panic::catch_unwind(|| {
                assert_eq!(
                    guest
                        .ssh_command(grep_cmd)
                        .unwrap()
                        .trim()
                        .parse::<u32>()
                        .unwrap_or_default(),
                    12
                );
            });

            let _ = child.kill();
            let output = child.wait_with_output().unwrap();

            handle_child_output(r, &output);
        }

        #[test]
        fn test_direct_kernel_boot() {
            let focal = UbuntuDiskConfig::new(FOCAL_IMAGE_NAME.to_string());
            let guest = Guest::new(Box::new(focal));

            let kernel_path = direct_kernel_boot_path();

            let mut child = GuestCommand::new(&guest)
                .args(&["--cpus", "boot=1"])
                .args(&["--memory", "size=512M"])
                .args(&["--kernel", kernel_path.to_str().unwrap()])
                .args(&["--cmdline", DIRECT_KERNEL_BOOT_CMDLINE])
                .default_disks()
                .default_net()
                .capture_output()
                .spawn()
                .unwrap();

            let r = std::panic::catch_unwind(|| {
                guest.wait_vm_boot(None).unwrap();

                assert_eq!(guest.get_cpu_count().unwrap_or_default(), 1);
                assert!(guest.get_total_memory().unwrap_or_default() > 480_000);
                assert!(guest.get_entropy().unwrap_or_default() >= 900);

                let grep_cmd = if cfg!(target_arch = "x86_64") {
                    "grep -c PCI-MSI /proc/interrupts"
                } else {
                    "grep -c ITS-MSI /proc/interrupts"
                };
                assert_eq!(
                    guest
                        .ssh_command(grep_cmd)
                        .unwrap()
                        .trim()
                        .parse::<u32>()
                        .unwrap_or_default(),
                    12
                );
            });

            let _ = child.kill();
            let output = child.wait_with_output().unwrap();

            handle_child_output(r, &output);
        }

        fn _test_virtio_block(image_name: &str, disable_io_uring: bool) {
            let focal = UbuntuDiskConfig::new(image_name.to_string());
            let guest = Guest::new(Box::new(focal));

            let mut workload_path = dirs::home_dir().unwrap();
            workload_path.push("workloads");

            let mut blk_file_path = workload_path;
            blk_file_path.push("blk.img");

            let kernel_path = direct_kernel_boot_path();

            let mut cloud_child = GuestCommand::new(&guest)
                .args(&["--cpus", "boot=4"])
                .args(&["--memory", "size=512M,shared=on"])
                .args(&["--kernel", kernel_path.to_str().unwrap()])
                .args(&["--cmdline", DIRECT_KERNEL_BOOT_CMDLINE])
                .args(&[
                    "--disk",
                    format!(
                        "path={}",
                        guest.disk_config.disk(DiskType::OperatingSystem).unwrap()
                    )
                    .as_str(),
                    format!(
                        "path={}",
                        guest.disk_config.disk(DiskType::CloudInit).unwrap()
                    )
                    .as_str(),
                    format!(
                        "path={},readonly=on,direct=on,num_queues=4,_disable_io_uring={}",
                        blk_file_path.to_str().unwrap(),
                        disable_io_uring
                    )
                    .as_str(),
                ])
                .default_net()
                .capture_output()
                .spawn()
                .unwrap();

            let r = std::panic::catch_unwind(|| {
                guest.wait_vm_boot(None).unwrap();

                // Check both if /dev/vdc exists and if the block size is 16M.
                assert_eq!(
                    guest
                        .ssh_command("lsblk | grep vdc | grep -c 16M")
                        .unwrap()
                        .trim()
                        .parse::<u32>()
                        .unwrap_or_default(),
                    1
                );

                // Check both if /dev/vdc exists and if this block is RO.
                assert_eq!(
                    guest
                        .ssh_command("lsblk | grep vdc | awk '{print $5}'")
                        .unwrap()
                        .trim()
                        .parse::<u32>()
                        .unwrap_or_default(),
                    1
                );

                // Check if the number of queues is 4.
                assert_eq!(
                    guest
                        .ssh_command("ls -ll /sys/block/vdc/mq | grep ^d | wc -l")
                        .unwrap()
                        .trim()
                        .parse::<u32>()
                        .unwrap_or_default(),
                    4
                );
            });

            let _ = cloud_child.kill();
            let output = cloud_child.wait_with_output().unwrap();

            handle_child_output(r, &output);
        }

        #[test]
        fn test_virtio_block() {
            _test_virtio_block(FOCAL_IMAGE_NAME, false)
        }

        #[test]
        fn test_virtio_block_disable_io_uring() {
            _test_virtio_block(FOCAL_IMAGE_NAME, true)
        }

        #[test]
        fn test_virtio_block_qcow2() {
            _test_virtio_block(FOCAL_IMAGE_NAME_QCOW2, false)
        }

        #[test]
        fn test_virtio_block_vhd() {
            let mut workload_path = dirs::home_dir().unwrap();
            workload_path.push("workloads");

            let mut raw_file_path = workload_path.clone();
            let mut vhd_file_path = workload_path;
            raw_file_path.push(FOCAL_IMAGE_NAME);
            vhd_file_path.push(FOCAL_IMAGE_NAME_VHD);

            // Generate VHD file from RAW file
            std::process::Command::new("qemu-img")
                .arg("convert")
                .arg("-p")
                .args(&["-f", "raw"])
                .args(&["-O", "vpc"])
                .args(&["-o", "subformat=fixed"])
                .arg(raw_file_path.to_str().unwrap())
                .arg(vhd_file_path.to_str().unwrap())
                .output()
                .expect("Expect generating VHD image from RAW image");

            _test_virtio_block(FOCAL_IMAGE_NAME_VHD, false)
        }

        #[test]
        fn test_virtio_block_vhdx() {
            let mut workload_path = dirs::home_dir().unwrap();
            workload_path.push("workloads");

            let mut raw_file_path = workload_path.clone();
            let mut vhdx_file_path = workload_path;
            raw_file_path.push(FOCAL_IMAGE_NAME);
            vhdx_file_path.push(FOCAL_IMAGE_NAME_VHDX);

            // Generate dynamic VHDX file from RAW file
            std::process::Command::new("qemu-img")
                .arg("convert")
                .arg("-p")
                .args(&["-f", "raw"])
                .args(&["-O", "vhdx"])
                .arg(raw_file_path.to_str().unwrap())
                .arg(vhdx_file_path.to_str().unwrap())
                .output()
                .expect("Expect generating dynamic VHDx image from RAW image");

            _test_virtio_block(FOCAL_IMAGE_NAME_VHDX, false)
        }

        #[test]
        fn test_virtio_block_dynamic_vhdx_expand() {
            const VIRTUAL_DISK_SIZE: u64 = 100 << 20;
            const EMPTY_VHDX_FILE_SIZE: u64 = 8 << 20;
            const FULL_VHDX_FILE_SIZE: u64 = 112 << 20;
            const DYNAMIC_VHDX_NAME: &str = "dynamic.vhdx";

            let mut workload_path = dirs::home_dir().unwrap();
            workload_path.push("workloads");

            let mut vhdx_file_path = workload_path;
            vhdx_file_path.push(DYNAMIC_VHDX_NAME);
            let vhdx_path = vhdx_file_path.to_str().unwrap();

            // Generate a 100 MiB dynamic VHDX file
            std::process::Command::new("qemu-img")
                .arg("create")
                .args(&["-f", "vhdx"])
                .arg(vhdx_path)
                .arg(VIRTUAL_DISK_SIZE.to_string())
                .output()
                .expect("Expect generating dynamic VHDx image from RAW image");

            // Check if the size matches with empty VHDx file size
            assert_eq!(vhdx_image_size(vhdx_path), EMPTY_VHDX_FILE_SIZE);

            let focal = UbuntuDiskConfig::new(FOCAL_IMAGE_NAME.to_string());
            let guest = Guest::new(Box::new(focal));
            let kernel_path = direct_kernel_boot_path();

            let mut cloud_child = GuestCommand::new(&guest)
                .args(&["--cpus", "boot=1"])
                .args(&["--memory", "size=512M"])
                .args(&["--kernel", kernel_path.to_str().unwrap()])
                .args(&["--cmdline", DIRECT_KERNEL_BOOT_CMDLINE])
                .args(&[
                    "--disk",
                    format!(
                        "path={}",
                        guest.disk_config.disk(DiskType::OperatingSystem).unwrap()
                    )
                    .as_str(),
                    format!(
                        "path={}",
                        guest.disk_config.disk(DiskType::CloudInit).unwrap()
                    )
                    .as_str(),
                    format!("path={}", vhdx_path).as_str(),
                ])
                .default_net()
                .capture_output()
                .spawn()
                .unwrap();

            let r = std::panic::catch_unwind(|| {
                guest.wait_vm_boot(None).unwrap();

                // Check both if /dev/vdc exists and if the block size is 100 MiB.
                assert_eq!(
                    guest
                        .ssh_command("lsblk | grep vdc | grep -c 100M")
                        .unwrap()
                        .trim()
                        .parse::<u32>()
                        .unwrap_or_default(),
                    1
                );

                // Write 100 MB of data to the VHDx disk
                guest
                    .ssh_command("sudo dd if=/dev/urandom of=/dev/vdc bs=1M count=100")
                    .unwrap();
            });

            // Check if the size matches with expected expanded VHDx file size
            assert_eq!(vhdx_image_size(vhdx_path), FULL_VHDX_FILE_SIZE);

            let _ = cloud_child.kill();
            let output = cloud_child.wait_with_output().unwrap();

            handle_child_output(r, &output);
        }

        fn vhdx_image_size(disk_name: &str) -> u64 {
            std::fs::File::open(disk_name)
                .unwrap()
                .seek(SeekFrom::End(0))
                .unwrap()
        }

        #[test]
        fn test_vhost_user_net_default() {
            test_vhost_user_net(None, 2, &prepare_vhost_user_net_daemon, false, false)
        }

        #[test]
        fn test_vhost_user_net_named_tap() {
            test_vhost_user_net(
                Some("mytap0"),
                2,
                &prepare_vhost_user_net_daemon,
                false,
                false,
            )
        }

        #[test]
        fn test_vhost_user_net_existing_tap() {
            test_vhost_user_net(
                Some("vunet-tap0"),
                2,
                &prepare_vhost_user_net_daemon,
                false,
                false,
            )
        }

        #[test]
        fn test_vhost_user_net_multiple_queues() {
            test_vhost_user_net(None, 4, &prepare_vhost_user_net_daemon, false, false)
        }

        #[test]
        fn test_vhost_user_net_tap_multiple_queues() {
            test_vhost_user_net(
                Some("vunet-tap1"),
                4,
                &prepare_vhost_user_net_daemon,
                false,
                false,
            )
        }

        #[test]
        fn test_vhost_user_net_host_mac() {
            test_vhost_user_net(None, 2, &prepare_vhost_user_net_daemon, true, false)
        }

        #[test]
        fn test_vhost_user_net_client_mode() {
            test_vhost_user_net(None, 2, &prepare_vhost_user_net_daemon, false, true)
        }

        #[test]
        fn test_vhost_user_blk_default() {
            test_vhost_user_blk(2, false, false, Some(&prepare_vubd))
        }

        #[test]
        fn test_vhost_user_blk_readonly() {
            test_vhost_user_blk(1, true, false, Some(&prepare_vubd))
        }

        #[test]
        fn test_vhost_user_blk_direct() {
            test_vhost_user_blk(1, false, true, Some(&prepare_vubd))
        }

        #[test]
        fn test_boot_from_vhost_user_blk_default() {
            test_boot_from_vhost_user_blk(1, false, false, Some(&prepare_vubd))
        }

        #[test]
        #[cfg(target_arch = "x86_64")]
        fn test_split_irqchip() {
            let focal = UbuntuDiskConfig::new(FOCAL_IMAGE_NAME.to_string());
            let guest = Guest::new(Box::new(focal));

            let mut child = GuestCommand::new(&guest)
                .args(&["--cpus", "boot=1"])
                .args(&["--memory", "size=512M"])
                .args(&["--kernel", direct_kernel_boot_path().to_str().unwrap()])
                .args(&["--cmdline", DIRECT_KERNEL_BOOT_CMDLINE])
                .args(&["--seccomp", "false"])
                .default_disks()
                .default_net()
                .capture_output()
                .spawn()
                .unwrap();

            let r = std::panic::catch_unwind(|| {
                guest.wait_vm_boot(None).unwrap();

                assert_eq!(
                    guest
                        .ssh_command("grep -c IO-APIC.*timer /proc/interrupts || true")
                        .unwrap()
                        .trim()
                        .parse::<u32>()
                        .unwrap_or(1),
                    0
                );
                assert_eq!(
                    guest
                        .ssh_command("grep -c IO-APIC.*cascade /proc/interrupts || true")
                        .unwrap()
                        .trim()
                        .parse::<u32>()
                        .unwrap_or(1),
                    0
                );
            });

            let _ = child.kill();
            let output = child.wait_with_output().unwrap();

            handle_child_output(r, &output);
        }

        #[test]
        #[cfg(not(feature = "mshv"))]
        fn test_virtio_fs_dax_on_default_cache_size() {
            test_virtio_fs(true, None, "none", &prepare_virtiofsd, false)
        }

        #[test]
        #[cfg(not(feature = "mshv"))]
        fn test_virtio_fs_dax_on_cache_size_1_gib() {
            test_virtio_fs(true, Some(0x4000_0000), "none", &prepare_virtiofsd, false)
        }

        #[test]
        fn test_virtio_fs_dax_off() {
            test_virtio_fs(false, None, "none", &prepare_virtiofsd, false)
        }

        #[test]
        #[cfg(not(feature = "mshv"))]
        fn test_virtio_fs_dax_on_default_cache_size_w_virtiofsd_rs_daemon() {
            test_virtio_fs(true, None, "none", &prepare_virtofsd_rs_daemon, false)
        }

        #[test]
        #[cfg(not(feature = "mshv"))]
        fn test_virtio_fs_dax_on_cache_size_1_gib_w_virtiofsd_rs_daemon() {
            test_virtio_fs(
                true,
                Some(0x4000_0000),
                "none",
                &prepare_virtofsd_rs_daemon,
                false,
            )
        }

        #[test]
        fn test_virtio_fs_dax_off_w_virtiofsd_rs_daemon() {
            test_virtio_fs(false, None, "none", &prepare_virtofsd_rs_daemon, false)
        }

        #[test]
        #[cfg(target_arch = "x86_64")]
        #[cfg(not(feature = "mshv"))]
        fn test_virtio_fs_hotplug_dax_on() {
            test_virtio_fs(true, None, "none", &prepare_virtiofsd, true)
        }

        #[test]
        #[cfg(target_arch = "x86_64")]
        fn test_virtio_fs_hotplug_dax_off() {
            test_virtio_fs(false, None, "none", &prepare_virtiofsd, true)
        }

        #[test]
        #[cfg(target_arch = "x86_64")]
        #[cfg(not(feature = "mshv"))]
        fn test_virtio_fs_hotplug_dax_on_w_virtiofsd_rs_daemon() {
            test_virtio_fs(true, None, "none", &prepare_virtofsd_rs_daemon, true)
        }

        #[test]
        #[cfg(target_arch = "x86_64")]
        fn test_virtio_fs_hotplug_dax_off_w_virtiofsd_rs_daemon() {
            test_virtio_fs(false, None, "none", &prepare_virtofsd_rs_daemon, true)
        }

        #[test]
        fn test_virtio_pmem_persist_writes() {
            test_virtio_pmem(false, false)
        }

        #[test]
        fn test_virtio_pmem_discard_writes() {
            test_virtio_pmem(true, false)
        }

        #[test]
        fn test_virtio_pmem_with_size() {
            test_virtio_pmem(true, true)
        }

        #[test]
        fn test_boot_from_virtio_pmem() {
            let focal = UbuntuDiskConfig::new(FOCAL_IMAGE_NAME.to_string());
            let guest = Guest::new(Box::new(focal));

            let kernel_path = direct_kernel_boot_path();

            let mut child = GuestCommand::new(&guest)
                .args(&["--cpus", "boot=1"])
                .args(&["--memory", "size=512M"])
                .args(&["--kernel", kernel_path.to_str().unwrap()])
                .args(&[
                    "--disk",
                    format!(
                        "path={}",
                        guest.disk_config.disk(DiskType::CloudInit).unwrap()
                    )
                    .as_str(),
                ])
                .default_net()
                .args(&[
                    "--pmem",
                    format!(
                        "file={},size={}",
                        guest.disk_config.disk(DiskType::OperatingSystem).unwrap(),
                        fs::metadata(&guest.disk_config.disk(DiskType::OperatingSystem).unwrap())
                            .unwrap()
                            .len()
                    )
                    .as_str(),
                ])
                .args(&[
                    "--cmdline",
                    DIRECT_KERNEL_BOOT_CMDLINE
                        .replace("vda1", "pmem0p1")
                        .as_str(),
                ])
                .capture_output()
                .spawn()
                .unwrap();

            let r = std::panic::catch_unwind(|| {
                guest.wait_vm_boot(None).unwrap();

                // Simple checks to validate the VM booted properly
                assert_eq!(guest.get_cpu_count().unwrap_or_default(), 1);
                assert!(guest.get_total_memory().unwrap_or_default() > 480_000);
            });

            let _ = child.kill();
            let output = child.wait_with_output().unwrap();

            handle_child_output(r, &output);
        }

        #[test]
        fn test_multiple_network_interfaces() {
            let focal = UbuntuDiskConfig::new(FOCAL_IMAGE_NAME.to_string());
            let guest = Guest::new(Box::new(focal));

            let kernel_path = direct_kernel_boot_path();

            let mut child = GuestCommand::new(&guest)
                .args(&["--cpus", "boot=1"])
                .args(&["--memory", "size=512M"])
                .args(&["--kernel", kernel_path.to_str().unwrap()])
                .args(&["--cmdline", DIRECT_KERNEL_BOOT_CMDLINE])
                .default_disks()
                .args(&[
                    "--net",
                    guest.default_net_string().as_str(),
                    "tap=,mac=8a:6b:6f:5a:de:ac,ip=192.168.3.1,mask=255.255.255.0",
                    "tap=mytap1,mac=fe:1f:9e:e1:60:f2,ip=192.168.4.1,mask=255.255.255.0",
                ])
                .capture_output()
                .spawn()
                .unwrap();

            let r = std::panic::catch_unwind(|| {
                guest.wait_vm_boot(None).unwrap();

                let tap_count = exec_host_command_output("ip link | grep -c mytap1");
                assert_eq!(String::from_utf8_lossy(&tap_count.stdout).trim(), "1");

                // 3 network interfaces + default localhost ==> 4 interfaces
                assert_eq!(
                    guest
                        .ssh_command("ip -o link | wc -l")
                        .unwrap()
                        .trim()
                        .parse::<u32>()
                        .unwrap_or_default(),
                    4
                );
            });

            let _ = child.kill();
            let output = child.wait_with_output().unwrap();

            handle_child_output(r, &output);
        }

        #[test]
        fn test_serial_off() {
            let focal = UbuntuDiskConfig::new(FOCAL_IMAGE_NAME.to_string());
            let guest = Guest::new(Box::new(focal));
            let mut child = GuestCommand::new(&guest)
                .args(&["--cpus", "boot=1"])
                .args(&["--memory", "size=512M"])
                .args(&["--kernel", direct_kernel_boot_path().to_str().unwrap()])
                .args(&["--cmdline", DIRECT_KERNEL_BOOT_CMDLINE])
                .args(&["--seccomp", "false"])
                .default_disks()
                .default_net()
                .args(&["--serial", "off"])
                .capture_output()
                .spawn()
                .unwrap();

            let r = std::panic::catch_unwind(|| {
                guest.wait_vm_boot(None).unwrap();

                // Test that there is no ttyS0
                assert_eq!(
                    guest
                        .ssh_command(GREP_SERIAL_IRQ_CMD)
                        .unwrap()
                        .trim()
                        .parse::<u32>()
                        .unwrap_or(1),
                    0
                );
            });

            let _ = child.kill();
            let output = child.wait_with_output().unwrap();

            handle_child_output(r, &output);
        }

        #[test]
        fn test_serial_null() {
            let focal = UbuntuDiskConfig::new(FOCAL_IMAGE_NAME.to_string());
            let guest = Guest::new(Box::new(focal));
            let mut cmd = GuestCommand::new(&guest);
            #[cfg(target_arch = "x86_64")]
            let console_str: &str = "console=ttyS0";
            #[cfg(target_arch = "aarch64")]
            let console_str: &str = "console=ttyAMA0";

            cmd.args(&["--cpus", "boot=1"])
                .args(&["--memory", "size=512M"])
                .args(&["--kernel", direct_kernel_boot_path().to_str().unwrap()])
                .args(&[
                    "--cmdline",
                    DIRECT_KERNEL_BOOT_CMDLINE
                        .replace("console=hvc0 ", console_str)
                        .as_str(),
                ])
                .default_disks()
                .default_net()
                .args(&["--serial", "null"])
                .args(&["--console", "off"])
                .capture_output();

            let mut child = cmd.spawn().unwrap();

            let r = std::panic::catch_unwind(|| {
                guest.wait_vm_boot(None).unwrap();

                // Test that there is a ttyS0
                assert_eq!(
                    guest
                        .ssh_command(GREP_SERIAL_IRQ_CMD)
                        .unwrap()
                        .trim()
                        .parse::<u32>()
                        .unwrap_or_default(),
                    1
                );
            });

            let _ = child.kill();
            let output = child.wait_with_output().unwrap();
            handle_child_output(r, &output);

            let r = std::panic::catch_unwind(|| {
                assert!(!String::from_utf8_lossy(&output.stdout).contains(CONSOLE_TEST_STRING));
            });

            handle_child_output(r, &output);
        }

        #[test]
        fn test_serial_tty() {
            let focal = UbuntuDiskConfig::new(FOCAL_IMAGE_NAME.to_string());
            let guest = Guest::new(Box::new(focal));

            let kernel_path = direct_kernel_boot_path();

            #[cfg(target_arch = "x86_64")]
            let console_str: &str = "console=ttyS0";
            #[cfg(target_arch = "aarch64")]
            let console_str: &str = "console=ttyAMA0";

            let mut child = GuestCommand::new(&guest)
                .args(&["--cpus", "boot=1"])
                .args(&["--memory", "size=512M"])
                .args(&["--kernel", kernel_path.to_str().unwrap()])
                .args(&[
                    "--cmdline",
                    DIRECT_KERNEL_BOOT_CMDLINE
                        .replace("console=hvc0 ", console_str)
                        .as_str(),
                ])
                .default_disks()
                .default_net()
                .args(&["--serial", "tty"])
                .args(&["--console", "off"])
                .capture_output()
                .spawn()
                .unwrap();

            let r = std::panic::catch_unwind(|| {
                guest.wait_vm_boot(None).unwrap();

                // Test that there is a ttyS0
                assert_eq!(
                    guest
                        .ssh_command(GREP_SERIAL_IRQ_CMD)
                        .unwrap()
                        .trim()
                        .parse::<u32>()
                        .unwrap_or_default(),
                    1
                );
            });

            // This sleep is needed to wait for the login prompt
            thread::sleep(std::time::Duration::new(2, 0));

            let _ = child.kill();
            let output = child.wait_with_output().unwrap();
            handle_child_output(r, &output);

            let r = std::panic::catch_unwind(|| {
                assert!(String::from_utf8_lossy(&output.stdout).contains(CONSOLE_TEST_STRING));
            });

            handle_child_output(r, &output);
        }

        #[test]
        fn test_serial_file() {
            let focal = UbuntuDiskConfig::new(FOCAL_IMAGE_NAME.to_string());
            let guest = Guest::new(Box::new(focal));

            let serial_path = guest.tmp_dir.as_path().join("/tmp/serial-output");
            #[cfg(target_arch = "x86_64")]
            let console_str: &str = "console=ttyS0";
            #[cfg(target_arch = "aarch64")]
            let console_str: &str = "console=ttyAMA0";

            let mut child = GuestCommand::new(&guest)
                .args(&["--cpus", "boot=1"])
                .args(&["--memory", "size=512M"])
                .args(&["--kernel", direct_kernel_boot_path().to_str().unwrap()])
                .args(&[
                    "--cmdline",
                    DIRECT_KERNEL_BOOT_CMDLINE
                        .replace("console=hvc0 ", console_str)
                        .as_str(),
                ])
                .args(&["--seccomp", "false"])
                .default_disks()
                .default_net()
                .args(&[
                    "--serial",
                    format!("file={}", serial_path.to_str().unwrap()).as_str(),
                ])
                .capture_output()
                .spawn()
                .unwrap();

            let r = std::panic::catch_unwind(|| {
                guest.wait_vm_boot(None).unwrap();

                // Test that there is a ttyS0
                assert_eq!(
                    guest
                        .ssh_command(GREP_SERIAL_IRQ_CMD)
                        .unwrap()
                        .trim()
                        .parse::<u32>()
                        .unwrap_or_default(),
                    1
                );

                guest.ssh_command("sudo shutdown -h now").unwrap();
            });

            let _ = child.wait_timeout(std::time::Duration::from_secs(20));
            let _ = child.kill();
            let output = child.wait_with_output().unwrap();
            handle_child_output(r, &output);

            let r = std::panic::catch_unwind(|| {
                // Check that the cloud-hypervisor binary actually terminated
                assert!(output.status.success());

                // Do this check after shutdown of the VM as an easy way to ensure
                // all writes are flushed to disk
                let mut f = std::fs::File::open(serial_path).unwrap();
                let mut buf = String::new();
                f.read_to_string(&mut buf).unwrap();
                assert!(buf.contains(CONSOLE_TEST_STRING));
            });

            handle_child_output(r, &output);
        }

        #[test]
        fn test_pty_interaction() {
            let focal = UbuntuDiskConfig::new(FOCAL_IMAGE_NAME.to_string());
            let guest = Guest::new(Box::new(focal));
            let api_socket = temp_api_path(&guest.tmp_dir);
            let serial_option = if cfg!(target_arch = "x86_64") {
                " console=ttyS0"
            } else {
                " console=ttyAMA0"
            };
            let cmdline = DIRECT_KERNEL_BOOT_CMDLINE.to_owned() + serial_option;

            let mut child = GuestCommand::new(&guest)
                .args(&["--cpus", "boot=1"])
                .args(&["--memory", "size=512M"])
                .args(&["--kernel", direct_kernel_boot_path().to_str().unwrap()])
                .args(&["--cmdline", &cmdline])
                .default_disks()
                .default_net()
                .args(&["--serial", "null"])
                .args(&["--console", "pty"])
                .args(&["--api-socket", &api_socket])
                .spawn()
                .unwrap();

            let r = std::panic::catch_unwind(|| {
                guest.wait_vm_boot(None).unwrap();
                // Get pty fd for console
                let console_path = get_pty_path(&api_socket, "console");
                // TODO: Get serial pty test working
                let mut cf = std::fs::OpenOptions::new()
                    .write(true)
                    .read(true)
                    .open(console_path)
                    .unwrap();

                // Some dumb sleeps but we don't want to write
                // before the console is up and we don't want
                // to try and write the next line before the
                // login process is ready.
                thread::sleep(std::time::Duration::new(5, 0));
                assert_eq!(cf.write(b"cloud\n").unwrap(), 6);
                thread::sleep(std::time::Duration::new(2, 0));
                assert_eq!(cf.write(b"cloud123\n").unwrap(), 9);
                thread::sleep(std::time::Duration::new(2, 0));
                assert_eq!(cf.write(b"echo test_pty_console\n").unwrap(), 22);
                thread::sleep(std::time::Duration::new(2, 0));

                // read pty and ensure they have a login shell
                // some fairly hacky workarounds to avoid looping
                // forever in case the channel is blocked getting output
                let ptyc = pty_read(cf);
                let mut empty = 0;
                let mut prev = String::new();
                loop {
                    thread::sleep(std::time::Duration::new(2, 0));
                    match ptyc.try_recv() {
                        Ok(line) => {
                            empty = 0;
                            prev = prev + &line;
                            if prev.contains("test_pty_console") {
                                break;
                            }
                        }
                        Err(mpsc::TryRecvError::Empty) => {
                            empty += 1;
                            if empty > 5 {
                                panic!("No login on pty");
                            }
                        }
                        _ => panic!("No login on pty"),
                    }
                }

                guest.ssh_command("sudo shutdown -h now").unwrap();
            });

            let _ = child.wait_timeout(std::time::Duration::from_secs(20));
            let _ = child.kill();
            let output = child.wait_with_output().unwrap();
            handle_child_output(r, &output);

            let r = std::panic::catch_unwind(|| {
                // Check that the cloud-hypervisor binary actually terminated
                assert!(output.status.success())
            });
            handle_child_output(r, &output);
        }

        #[test]
        fn test_virtio_console() {
            let focal = UbuntuDiskConfig::new(FOCAL_IMAGE_NAME.to_string());
            let guest = Guest::new(Box::new(focal));

            let kernel_path = direct_kernel_boot_path();

            let mut child = GuestCommand::new(&guest)
                .args(&["--cpus", "boot=1"])
                .args(&["--memory", "size=512M"])
                .args(&["--kernel", kernel_path.to_str().unwrap()])
                .args(&["--cmdline", DIRECT_KERNEL_BOOT_CMDLINE])
                .default_disks()
                .default_net()
                .args(&["--console", "tty"])
                .args(&["--serial", "null"])
                .capture_output()
                .spawn()
                .unwrap();

            let text = String::from("On a branch floating down river a cricket, singing.");
            let cmd = format!("echo {} | sudo tee /dev/hvc0", text);

            let r = std::panic::catch_unwind(|| {
                guest.wait_vm_boot(None).unwrap();

                #[cfg(feature = "acpi")]
                assert!(guest
                    .does_device_vendor_pair_match("0x1043", "0x1af4")
                    .unwrap_or_default());

                guest.ssh_command(&cmd).unwrap();
            });

            let _ = child.kill();
            let output = child.wait_with_output().unwrap();
            handle_child_output(r, &output);

            let r = std::panic::catch_unwind(|| {
                assert!(String::from_utf8_lossy(&output.stdout).contains(&text));
            });

            handle_child_output(r, &output);
        }

        #[test]
        fn test_console_file() {
            let focal = UbuntuDiskConfig::new(FOCAL_IMAGE_NAME.to_string());
            let guest = Guest::new(Box::new(focal));

            let console_path = guest.tmp_dir.as_path().join("/tmp/console-output");
            let mut child = GuestCommand::new(&guest)
                .args(&["--cpus", "boot=1"])
                .args(&["--memory", "size=512M"])
                .args(&["--kernel", direct_kernel_boot_path().to_str().unwrap()])
                .args(&["--cmdline", DIRECT_KERNEL_BOOT_CMDLINE])
                .args(&["--seccomp", "false"])
                .default_disks()
                .default_net()
                .args(&[
                    "--console",
                    format!("file={}", console_path.to_str().unwrap()).as_str(),
                ])
                .capture_output()
                .spawn()
                .unwrap();

            guest.wait_vm_boot(None).unwrap();

            guest.ssh_command("sudo shutdown -h now").unwrap();

            let _ = child.wait_timeout(std::time::Duration::from_secs(20));
            let _ = child.kill();
            let output = child.wait_with_output().unwrap();

            let r = std::panic::catch_unwind(|| {
                // Check that the cloud-hypervisor binary actually terminated
                assert!(output.status.success());

                // Do this check after shutdown of the VM as an easy way to ensure
                // all writes are flushed to disk
                let mut f = std::fs::File::open(console_path).unwrap();
                let mut buf = String::new();
                f.read_to_string(&mut buf).unwrap();

                if !buf.contains(CONSOLE_TEST_STRING) {
                    eprintln!(
                        "\n\n==== Console file output ====\n\n{}\n\n==== End console file output ====",
                        buf
                    );
                }
                assert!(buf.contains(CONSOLE_TEST_STRING));
            });

            handle_child_output(r, &output);
        }

        #[test]
        #[cfg(target_arch = "x86_64")]
        #[cfg(not(feature = "mshv"))]
        // The VFIO integration test starts cloud-hypervisor guest with 3 TAP
        // backed networking interfaces, bound through a simple bridge on the host.
        // So if the nested cloud-hypervisor succeeds in getting a directly
        // assigned interface from its cloud-hypervisor host, we should be able to
        // ssh into it, and verify that it's running with the right kernel command
        // line (We tag the command line from cloud-hypervisor for that purpose).
        // The third device is added to validate that hotplug works correctly since
        // it is being added to the L2 VM through hotplugging mechanism.
        // Also, we pass-through a vitio-blk device to the L2 VM to test the 32-bit
        // vfio device support
        fn test_vfio() {
            setup_vfio_network_interfaces();

            let focal = UbuntuDiskConfig::new(FOCAL_IMAGE_NAME.to_string());
            let guest = Guest::new_from_ip_range(Box::new(focal), "172.18", 0);

            let mut workload_path = dirs::home_dir().unwrap();
            workload_path.push("workloads");

            let kernel_path = direct_kernel_boot_path();

            let mut vfio_path = workload_path.clone();
            vfio_path.push("vfio");

            let mut cloud_init_vfio_base_path = vfio_path.clone();
            cloud_init_vfio_base_path.push("cloudinit.img");

            // We copy our cloudinit into the vfio mount point, for the nested
            // cloud-hypervisor guest to use.
            rate_limited_copy(
                &guest.disk_config.disk(DiskType::CloudInit).unwrap(),
                &cloud_init_vfio_base_path,
            )
            .expect("copying of cloud-init disk failed");

            let mut vfio_disk_path = workload_path.clone();
            vfio_disk_path.push("vfio.img");

            // Create the vfio disk image
            let output = Command::new("mkfs.ext4")
                .arg("-d")
                .arg(vfio_path.to_str().unwrap())
                .arg(vfio_disk_path.to_str().unwrap())
                .arg("2g")
                .output()
                .unwrap();
            if !output.status.success() {
                eprintln!("{}", String::from_utf8_lossy(&output.stderr));
                panic!("mkfs.ext4 command generated an error");
            }

            let mut blk_file_path = workload_path;
            blk_file_path.push("blk.img");

            let vfio_tap0 = "vfio-tap0";
            let vfio_tap1 = "vfio-tap1";
            let vfio_tap2 = "vfio-tap2";
            let vfio_tap3 = "vfio-tap3";

            let mut child = GuestCommand::new(&guest)
                .args(&["--cpus", "boot=4"])
                .args(&["--memory", "size=2G,hugepages=on,shared=on"])
                .args(&["--kernel", kernel_path.to_str().unwrap()])
                .args(&[
                    "--disk",
                    format!(
                        "path={}",
                        guest.disk_config.disk(DiskType::OperatingSystem).unwrap()
                    )
                    .as_str(),
                    format!(
                        "path={}",
                        guest.disk_config.disk(DiskType::CloudInit).unwrap()
                    )
                    .as_str(),
                    format!("path={}", vfio_disk_path.to_str().unwrap()).as_str(),
                    format!("path={},iommu=on", blk_file_path.to_str().unwrap()).as_str(),
                ])
                .args(&[
                    "--cmdline",
                    format!(
                        "{} kvm-intel.nested=1 vfio_iommu_type1.allow_unsafe_interrupts",
                        DIRECT_KERNEL_BOOT_CMDLINE
                    )
                    .as_str(),
                ])
                .args(&[
                    "--net",
                    format!("tap={},mac={}", vfio_tap0, guest.network.guest_mac).as_str(),
                    format!(
                        "tap={},mac={},iommu=on",
                        vfio_tap1, guest.network.l2_guest_mac1
                    )
                    .as_str(),
                    format!(
                        "tap={},mac={},iommu=on",
                        vfio_tap2, guest.network.l2_guest_mac2
                    )
                    .as_str(),
                    format!(
                        "tap={},mac={},iommu=on",
                        vfio_tap3, guest.network.l2_guest_mac3
                    )
                    .as_str(),
                ])
                .capture_output()
                .spawn()
                .unwrap();

            thread::sleep(std::time::Duration::new(30, 0));

            let r = std::panic::catch_unwind(|| {
                guest.ssh_command_l1("sudo systemctl start vfio").unwrap();
                thread::sleep(std::time::Duration::new(120, 0));

                // We booted our cloud hypervisor L2 guest with a "VFIOTAG" tag
                // added to its kernel command line.
                // Let's ssh into it and verify that it's there. If it is it means
                // we're in the right guest (The L2 one) because the QEMU L1 guest
                // does not have this command line tag.
                assert_eq!(
                    guest
                        .ssh_command_l2_1("grep -c VFIOTAG /proc/cmdline")
                        .unwrap()
                        .trim()
                        .parse::<u32>()
                        .unwrap_or_default(),
                    1
                );

                // Let's also verify from the second virtio-net device passed to
                // the L2 VM.
                assert_eq!(
                    guest
                        .ssh_command_l2_2("grep -c VFIOTAG /proc/cmdline")
                        .unwrap()
                        .trim()
                        .parse::<u32>()
                        .unwrap_or_default(),
                    1
                );

                // Check the amount of PCI devices appearing in L2 VM.
                assert_eq!(
                    guest
                        .ssh_command_l2_1("ls /sys/bus/pci/devices | wc -l")
                        .unwrap()
                        .trim()
                        .parse::<u32>()
                        .unwrap_or_default(),
                    8,
                );

                // Check both if /dev/vdc exists and if the block size is 16M in L2 VM
                assert_eq!(
                    guest
                        .ssh_command_l2_1("lsblk | grep vdc | grep -c 16M")
                        .unwrap()
                        .trim()
                        .parse::<u32>()
                        .unwrap_or_default(),
                    1
                );

                // Hotplug an extra virtio-net device through L2 VM.
                guest.ssh_command_l1(
                    "echo 0000:00:09.0 | sudo tee /sys/bus/pci/devices/0000:00:09.0/driver/unbind",
                ).unwrap();
                guest
                    .ssh_command_l1(
                        "echo 0000:00:09.0 | sudo tee /sys/bus/pci/drivers/vfio-pci/bind",
                    )
                    .unwrap();
                let vfio_hotplug_output = guest
                    .ssh_command_l1(
                        "sudo /mnt/ch-remote \
                 --api-socket=/tmp/ch_api.sock \
                 add-device path=/sys/bus/pci/devices/0000:00:09.0,id=vfio123",
                    )
                    .unwrap();
                assert!(
                    vfio_hotplug_output.contains("{\"id\":\"vfio123\",\"bdf\":\"0000:00:08.0\"}")
                );

                thread::sleep(std::time::Duration::new(10, 0));

                // Let's also verify from the third virtio-net device passed to
                // the L2 VM. This third device has been hotplugged through the L2
                // VM, so this is our way to validate hotplug works for VFIO PCI.
                assert_eq!(
                    guest
                        .ssh_command_l2_3("grep -c VFIOTAG /proc/cmdline")
                        .unwrap()
                        .trim()
                        .parse::<u32>()
                        .unwrap_or_default(),
                    1
                );

                // Check the amount of PCI devices appearing in L2 VM.
                // There should be one more device than before, raising the count
                // up to 9 PCI devices.
                assert_eq!(
                    guest
                        .ssh_command_l2_1("ls /sys/bus/pci/devices | wc -l")
                        .unwrap()
                        .trim()
                        .parse::<u32>()
                        .unwrap_or_default(),
                    9,
                );

                // Let's now verify that we can correctly remove the virtio-net
                // device through the "remove-device" command responsible for
                // unplugging VFIO devices.
                guest
                    .ssh_command_l1(
                        "sudo /mnt/ch-remote \
                 --api-socket=/tmp/ch_api.sock \
                 remove-device vfio123",
                    )
                    .unwrap();
                thread::sleep(std::time::Duration::new(10, 0));

                // Check the amount of PCI devices appearing in L2 VM is back down
                // to 8 devices.
                assert_eq!(
                    guest
                        .ssh_command_l2_1("ls /sys/bus/pci/devices | wc -l")
                        .unwrap()
                        .trim()
                        .parse::<u32>()
                        .unwrap_or_default(),
                    8,
                );

                // Perform memory hotplug in L2 and validate the memory is showing
                // up as expected. In order to check, we will use the virtio-net
                // device already passed through L2 as a VFIO device, this will
                // verify that VFIO devices are functional with memory hotplug.
                assert!(guest.get_total_memory_l2().unwrap_or_default() > 480_000);
                guest.ssh_command_l2_1(
                    "sudo bash -c 'echo online > /sys/devices/system/memory/auto_online_blocks'",
                ).unwrap();
                guest
                    .ssh_command_l1(
                        "sudo /mnt/ch-remote \
                 --api-socket=/tmp/ch_api.sock \
                 resize --memory=1073741824",
                    )
                    .unwrap();
                assert!(guest.get_total_memory_l2().unwrap_or_default() > 960_000);
            });

            let _ = child.kill();
            let output = child.wait_with_output().unwrap();

            cleanup_vfio_network_interfaces();

            handle_child_output(r, &output);
        }

        #[test]
        fn test_direct_kernel_boot_noacpi() {
            let focal = UbuntuDiskConfig::new(FOCAL_IMAGE_NAME.to_string());
            let guest = Guest::new(Box::new(focal));

            let kernel_path = direct_kernel_boot_path();

            let mut child = GuestCommand::new(&guest)
                .args(&["--cpus", "boot=1"])
                .args(&["--memory", "size=512M"])
                .args(&["--kernel", kernel_path.to_str().unwrap()])
                .args(&[
                    "--cmdline",
                    format!("{} acpi=off", DIRECT_KERNEL_BOOT_CMDLINE).as_str(),
                ])
                .args(&["--seccomp", "false"])
                .default_disks()
                .default_net()
                .capture_output()
                .spawn()
                .unwrap();

            let r = std::panic::catch_unwind(|| {
                guest.wait_vm_boot(None).unwrap();

                assert_eq!(guest.get_cpu_count().unwrap_or_default(), 1);
                assert!(guest.get_total_memory().unwrap_or_default() > 480_000);
                assert!(guest.get_entropy().unwrap_or_default() >= 900);
            });

            let _ = child.kill();
            let output = child.wait_with_output().unwrap();

            handle_child_output(r, &output);
        }

        #[test]
        fn test_reboot() {
            let bionic = UbuntuDiskConfig::new(BIONIC_IMAGE_NAME.to_string());
            let focal = UbuntuDiskConfig::new(FOCAL_IMAGE_NAME.to_string());

            vec![Box::new(bionic), Box::new(focal)]
                .drain(..)
                .for_each(|disk_config| {
                    let guest = Guest::new(disk_config);

                    let mut cmd = GuestCommand::new(&guest);
                    cmd.args(&["--cpus", "boot=1"])
                        .args(&["--memory", "size=512M"])
                        .args(&["--kernel", direct_kernel_boot_path().to_str().unwrap()])
                        .args(&["--cmdline", DIRECT_KERNEL_BOOT_CMDLINE])
                        .default_disks()
                        .default_net()
                        .capture_output();

                    let mut child = cmd.spawn().unwrap();

                    let r = std::panic::catch_unwind(|| {
                        guest.wait_vm_boot(Some(120)).unwrap();

                        let fd_count_1 = get_fd_count(child.id());
                        guest.reboot_linux(0, Some(120));
                        let fd_count_2 = get_fd_count(child.id());
                        assert_eq!(fd_count_1, fd_count_2);

                        guest.ssh_command("sudo shutdown -h now").unwrap();
                    });

                    let _ = child.wait_timeout(std::time::Duration::from_secs(40));
                    let _ = child.kill();
                    let output = child.wait_with_output().unwrap();
                    handle_child_output(r, &output);

                    let r = std::panic::catch_unwind(|| {
                        // Check that the cloud-hypervisor binary actually terminated
                        assert!(output.status.success());
                    });

                    handle_child_output(r, &output);
                });
        }

        #[test]
        fn test_virtio_vsock() {
            _test_virtio_vsock(false)
        }

        #[test]
        #[cfg(target_arch = "x86_64")]
        fn test_virtio_vsock_hotplug() {
            _test_virtio_vsock(true);
        }

        #[test]
        // Start cloud-hypervisor with no VM parameters, only the API server running.
        // From the API: Create a VM, boot it and check that it looks as expected.
        fn test_api_create_boot() {
            let focal = UbuntuDiskConfig::new(FOCAL_IMAGE_NAME.to_string());
            let guest = Guest::new(Box::new(focal));

            let api_socket = temp_api_path(&guest.tmp_dir);

            let mut child = GuestCommand::new(&guest)
                .args(&["--api-socket", &api_socket])
                .capture_output()
                .spawn()
                .unwrap();

            thread::sleep(std::time::Duration::new(1, 0));

            // Verify API server is running
            curl_command(&api_socket, "GET", "http://localhost/api/v1/vmm.ping", None);

            // Create the VM first
            let cpu_count: u8 = 4;
            let http_body = guest.api_create_body(cpu_count);
            curl_command(
                &api_socket,
                "PUT",
                "http://localhost/api/v1/vm.create",
                Some(&http_body),
            );

            // Then boot it
            curl_command(&api_socket, "PUT", "http://localhost/api/v1/vm.boot", None);
            thread::sleep(std::time::Duration::new(20, 0));

            let r = std::panic::catch_unwind(|| {
                // Check that the VM booted as expected
                assert_eq!(guest.get_cpu_count().unwrap_or_default() as u8, cpu_count);
                assert!(guest.get_total_memory().unwrap_or_default() > 480_000);
                assert!(guest.get_entropy().unwrap_or_default() >= 900);
            });

            let _ = child.kill();
            let output = child.wait_with_output().unwrap();

            handle_child_output(r, &output);
        }

        #[test]
        // Start cloud-hypervisor with no VM parameters, only the API server running.
        // From the API: Create a VM, boot it and check that it looks as expected.
        // Then we pause the VM, check that it's no longer available.
        // Finally we resume the VM and check that it's available.
        fn test_api_pause_resume() {
            let focal = UbuntuDiskConfig::new(FOCAL_IMAGE_NAME.to_string());
            let guest = Guest::new(Box::new(focal));

            let api_socket = temp_api_path(&guest.tmp_dir);

            let mut child = GuestCommand::new(&guest)
                .args(&["--api-socket", &api_socket])
                .capture_output()
                .spawn()
                .unwrap();

            thread::sleep(std::time::Duration::new(1, 0));

            // Verify API server is running
            curl_command(&api_socket, "GET", "http://localhost/api/v1/vmm.ping", None);

            // Create the VM first
            let cpu_count: u8 = 4;
            let http_body = guest.api_create_body(cpu_count);
            curl_command(
                &api_socket,
                "PUT",
                "http://localhost/api/v1/vm.create",
                Some(&http_body),
            );

            // Then boot it
            curl_command(&api_socket, "PUT", "http://localhost/api/v1/vm.boot", None);
            thread::sleep(std::time::Duration::new(20, 0));

            let r = std::panic::catch_unwind(|| {
                // Check that the VM booted as expected
                assert_eq!(guest.get_cpu_count().unwrap_or_default() as u8, cpu_count);
                assert!(guest.get_total_memory().unwrap_or_default() > 480_000);
                assert!(guest.get_entropy().unwrap_or_default() >= 900);

                // We now pause the VM
                assert!(remote_command(&api_socket, "pause", None));

                // Check pausing again fails
                assert!(!remote_command(&api_socket, "pause", None));

                thread::sleep(std::time::Duration::new(2, 0));

                // SSH into the VM should fail
                assert!(ssh_command_ip(
                    "grep -c processor /proc/cpuinfo",
                    &guest.network.guest_ip,
                    2,
                    5
                )
                .is_err());

                // Resume the VM
                assert!(remote_command(&api_socket, "resume", None));

                // Check resuming again fails
                assert!(!remote_command(&api_socket, "resume", None));

                thread::sleep(std::time::Duration::new(2, 0));

                // Now we should be able to SSH back in and get the right number of CPUs
                assert_eq!(guest.get_cpu_count().unwrap_or_default() as u8, cpu_count);
            });

            let _ = child.kill();
            let output = child.wait_with_output().unwrap();

            handle_child_output(r, &output);
        }

        #[test]
        #[cfg(target_arch = "x86_64")]
        // This test validates that it can find the virtio-iommu device at first.
        // It also verifies that both disks and the network card are attached to
        // the virtual IOMMU by looking at /sys/kernel/iommu_groups directory.
        // The last interesting part of this test is that it exercises the network
        // interface attached to the virtual IOMMU since this is the one used to
        // send all commands through SSH.
        fn test_virtio_iommu() {
            let focal = UbuntuDiskConfig::new(FOCAL_IMAGE_NAME.to_string());
            let guest = Guest::new(Box::new(focal));

            let kernel_path = direct_kernel_boot_path();

            let mut child = GuestCommand::new(&guest)
                .args(&["--cpus", "boot=1"])
                .args(&["--memory", "size=512M"])
                .args(&["--kernel", kernel_path.to_str().unwrap()])
                .args(&["--cmdline", DIRECT_KERNEL_BOOT_CMDLINE])
                .args(&[
                    "--disk",
                    format!(
                        "path={},iommu=on",
                        guest.disk_config.disk(DiskType::OperatingSystem).unwrap()
                    )
                    .as_str(),
                    format!(
                        "path={},iommu=on",
                        guest.disk_config.disk(DiskType::CloudInit).unwrap()
                    )
                    .as_str(),
                ])
                .args(&["--seccomp", "false"])
                .args(&["--net", guest.default_net_string_w_iommu().as_str()])
                .capture_output()
                .spawn()
                .unwrap();

            let r = std::panic::catch_unwind(|| {
                guest.wait_vm_boot(None).unwrap();

                // Verify the virtio-iommu device is present.
                assert!(guest
                    .does_device_vendor_pair_match("0x1057", "0x1af4")
                    .unwrap_or_default());

                // Verify the first disk is located under IOMMU group 0.
                assert_eq!(
                    guest
                        .ssh_command("ls /sys/kernel/iommu_groups/0/devices")
                        .unwrap()
                        .trim(),
                    "0000:00:02.0"
                );

                // Verify the second disk is located under IOMMU group 1.
                assert_eq!(
                    guest
                        .ssh_command("ls /sys/kernel/iommu_groups/1/devices")
                        .unwrap()
                        .trim(),
                    "0000:00:03.0"
                );

                // Verify the network card is located under IOMMU group 2.
                assert_eq!(
                    guest
                        .ssh_command("ls /sys/kernel/iommu_groups/2/devices")
                        .unwrap()
                        .trim(),
                    "0000:00:04.0"
                );
            });

            let _ = child.kill();
            let output = child.wait_with_output().unwrap();

            handle_child_output(r, &output);
        }

        #[test]
        #[cfg(target_arch = "x86_64")]
        // We cannot force the software running in the guest to reprogram the BAR
        // with some different addresses, but we have a reliable way of testing it
        // with a standard Linux kernel.
        // By removing a device from the PCI tree, and then rescanning the tree,
        // Linux consistently chooses to reorganize the PCI device BARs to other
        // locations in the guest address space.
        // This test creates a dedicated PCI network device to be checked as being
        // properly probed first, then removing it, and adding it again by doing a
        // rescan.
        fn test_pci_bar_reprogramming() {
            let focal = UbuntuDiskConfig::new(FOCAL_IMAGE_NAME.to_string());
            let guest = Guest::new(Box::new(focal));
            let mut child = GuestCommand::new(&guest)
                .args(&["--cpus", "boot=1"])
                .args(&["--memory", "size=512M"])
                .args(&["--kernel", direct_kernel_boot_path().to_str().unwrap()])
                .args(&["--cmdline", DIRECT_KERNEL_BOOT_CMDLINE])
                .args(&["--seccomp", "false"])
                .default_disks()
                .args(&[
                    "--net",
                    guest.default_net_string().as_str(),
                    "tap=,mac=8a:6b:6f:5a:de:ac,ip=192.168.3.1,mask=255.255.255.0",
                ])
                .capture_output()
                .spawn()
                .unwrap();

            let r =
                std::panic::catch_unwind(|| {
                    guest.wait_vm_boot(None).unwrap();

                    // 2 network interfaces + default localhost ==> 3 interfaces
                    assert_eq!(
                        guest
                            .ssh_command("ip -o link | wc -l")
                            .unwrap()
                            .trim()
                            .parse::<u32>()
                            .unwrap_or_default(),
                        3
                    );

                    let init_bar_addr = guest.ssh_command(
                    "sudo awk '{print $1; exit}' /sys/bus/pci/devices/0000:00:05.0/resource",
                ).unwrap();

                    // Remove the PCI device
                    guest
                        .ssh_command("echo 1 | sudo tee /sys/bus/pci/devices/0000:00:05.0/remove")
                        .unwrap();

                    // Only 1 network interface left + default localhost ==> 2 interfaces
                    assert_eq!(
                        guest
                            .ssh_command("ip -o link | wc -l")
                            .unwrap()
                            .trim()
                            .parse::<u32>()
                            .unwrap_or_default(),
                        2
                    );

                    // Remove the PCI device
                    guest
                        .ssh_command("echo 1 | sudo tee /sys/bus/pci/rescan")
                        .unwrap();

                    // Back to 2 network interface + default localhost ==> 3 interfaces
                    assert_eq!(
                        guest
                            .ssh_command("ip -o link | wc -l")
                            .unwrap()
                            .trim()
                            .parse::<u32>()
                            .unwrap_or_default(),
                        3
                    );

                    let new_bar_addr = guest.ssh_command(
                    "sudo awk '{print $1; exit}' /sys/bus/pci/devices/0000:00:05.0/resource",
                ).unwrap();

                    // Let's compare the BAR addresses for our virtio-net device.
                    // They should be different as we expect the BAR reprogramming
                    // to have happened.
                    assert_ne!(init_bar_addr, new_bar_addr);
                });

            let _ = child.kill();
            let output = child.wait_with_output().unwrap();

            handle_child_output(r, &output);
        }

        #[test]
        fn test_memory_mergeable_off() {
            test_memory_mergeable(false)
        }

        #[test]
        #[cfg(target_arch = "x86_64")]
        fn test_cpu_hotplug() {
            let focal = UbuntuDiskConfig::new(FOCAL_IMAGE_NAME.to_string());
            let guest = Guest::new(Box::new(focal));
            let api_socket = temp_api_path(&guest.tmp_dir);

            let kernel_path = direct_kernel_boot_path();

            let mut child = GuestCommand::new(&guest)
                .args(&["--cpus", "boot=2,max=4"])
                .args(&["--memory", "size=512M"])
                .args(&["--kernel", kernel_path.to_str().unwrap()])
                .args(&["--cmdline", DIRECT_KERNEL_BOOT_CMDLINE])
                .default_disks()
                .default_net()
                .args(&["--api-socket", &api_socket])
                .capture_output()
                .spawn()
                .unwrap();

            let r = std::panic::catch_unwind(|| {
                guest.wait_vm_boot(None).unwrap();

                assert_eq!(guest.get_cpu_count().unwrap_or_default(), 2);

                // Resize the VM
                let desired_vcpus = 4;
                resize_command(&api_socket, Some(desired_vcpus), None, None);

                guest
                    .ssh_command("echo 1 | sudo tee /sys/bus/cpu/devices/cpu2/online")
                    .unwrap();
                guest
                    .ssh_command("echo 1 | sudo tee /sys/bus/cpu/devices/cpu3/online")
                    .unwrap();
                thread::sleep(std::time::Duration::new(10, 0));
                assert_eq!(
                    guest.get_cpu_count().unwrap_or_default(),
                    u32::from(desired_vcpus)
                );

                guest.reboot_linux(0, None);

                assert_eq!(
                    guest.get_cpu_count().unwrap_or_default(),
                    u32::from(desired_vcpus)
                );

                // Resize the VM
                let desired_vcpus = 2;
                resize_command(&api_socket, Some(desired_vcpus), None, None);

                thread::sleep(std::time::Duration::new(10, 0));
                assert_eq!(
                    guest.get_cpu_count().unwrap_or_default(),
                    u32::from(desired_vcpus)
                );

                // Resize the VM back up to 4
                let desired_vcpus = 4;
                resize_command(&api_socket, Some(desired_vcpus), None, None);

                guest
                    .ssh_command("echo 1 | sudo tee /sys/bus/cpu/devices/cpu2/online")
                    .unwrap();
                guest
                    .ssh_command("echo 1 | sudo tee /sys/bus/cpu/devices/cpu3/online")
                    .unwrap();
                thread::sleep(std::time::Duration::new(10, 0));
                assert_eq!(
                    guest.get_cpu_count().unwrap_or_default(),
                    u32::from(desired_vcpus)
                );
            });

            let _ = child.kill();
            let output = child.wait_with_output().unwrap();

            handle_child_output(r, &output);
        }

        #[test]
        #[cfg(target_arch = "x86_64")]
        fn test_memory_hotplug() {
            let focal = UbuntuDiskConfig::new(FOCAL_IMAGE_NAME.to_string());
            let guest = Guest::new(Box::new(focal));
            let api_socket = temp_api_path(&guest.tmp_dir);

            let kernel_path = direct_kernel_boot_path();

            let mut child = GuestCommand::new(&guest)
                .args(&["--cpus", "boot=2,max=4"])
                .args(&["--memory", "size=512M,hotplug_size=8192M"])
                .args(&["--kernel", kernel_path.to_str().unwrap()])
                .args(&["--cmdline", DIRECT_KERNEL_BOOT_CMDLINE])
                .default_disks()
                .default_net()
                .args(&["--balloon", "size=0"])
                .args(&["--api-socket", &api_socket])
                .capture_output()
                .spawn()
                .unwrap();

            let r = std::panic::catch_unwind(|| {
                guest.wait_vm_boot(None).unwrap();

                assert!(guest.get_total_memory().unwrap_or_default() > 480_000);

                guest.enable_memory_hotplug();

                // Add RAM to the VM
                let desired_ram = 1024 << 20;
                resize_command(&api_socket, None, Some(desired_ram), None);

                thread::sleep(std::time::Duration::new(10, 0));
                assert!(guest.get_total_memory().unwrap_or_default() > 960_000);

                // Use balloon to remove RAM from the VM
                let desired_balloon = 512 << 20;
                resize_command(&api_socket, None, None, Some(desired_balloon));

                thread::sleep(std::time::Duration::new(10, 0));
                assert!(guest.get_total_memory().unwrap_or_default() > 480_000);
                assert!(guest.get_total_memory().unwrap_or_default() < 960_000);

                guest.reboot_linux(0, None);

                assert!(guest.get_total_memory().unwrap_or_default() < 960_000);

                // Use balloon add RAM to the VM
                let desired_balloon = 0;
                resize_command(&api_socket, None, None, Some(desired_balloon));

                thread::sleep(std::time::Duration::new(10, 0));

                assert!(guest.get_total_memory().unwrap_or_default() > 960_000);

                guest.enable_memory_hotplug();

                // Add RAM to the VM
                let desired_ram = 2048 << 20;
                resize_command(&api_socket, None, Some(desired_ram), None);

                thread::sleep(std::time::Duration::new(10, 0));
                assert!(guest.get_total_memory().unwrap_or_default() > 1_920_000);

                // Remove RAM to the VM (only applies after reboot)
                let desired_ram = 1024 << 20;
                resize_command(&api_socket, None, Some(desired_ram), None);

                guest.reboot_linux(1, None);

                assert!(guest.get_total_memory().unwrap_or_default() > 960_000);
                assert!(guest.get_total_memory().unwrap_or_default() < 1_920_000);
            });

            let _ = child.kill();
            let output = child.wait_with_output().unwrap();

            handle_child_output(r, &output);
        }

        #[test]
<<<<<<< HEAD
        #[cfg(target_arch = "x86_64")]
        #[cfg(not(feature = "mshv"))]
=======
>>>>>>> 68e6a14d
        fn test_virtio_mem() {
            let focal = UbuntuDiskConfig::new(FOCAL_IMAGE_NAME.to_string());
            let guest = Guest::new(Box::new(focal));
            let api_socket = temp_api_path(&guest.tmp_dir);

            let kernel_path = direct_kernel_boot_path();

            let mut child = GuestCommand::new(&guest)
                .args(&["--cpus", "boot=2,max=4"])
                .args(&[
                    "--memory",
                    "size=512M,hotplug_method=virtio-mem,hotplug_size=8192M",
                ])
                .args(&["--kernel", kernel_path.to_str().unwrap()])
                .args(&["--cmdline", DIRECT_KERNEL_BOOT_CMDLINE])
                .default_disks()
                .default_net()
                .args(&["--api-socket", &api_socket])
                .capture_output()
                .spawn()
                .unwrap();

            let r = std::panic::catch_unwind(|| {
                guest.wait_vm_boot(None).unwrap();

                assert!(guest.get_total_memory().unwrap_or_default() > 480_000);

                guest.enable_memory_hotplug();

                // Add RAM to the VM
                let desired_ram = 1024 << 20;
                resize_command(&api_socket, None, Some(desired_ram), None);

                thread::sleep(std::time::Duration::new(10, 0));
                assert!(guest.get_total_memory().unwrap_or_default() > 960_000);

                // Add RAM to the VM
                let desired_ram = 2048 << 20;
                resize_command(&api_socket, None, Some(desired_ram), None);

                thread::sleep(std::time::Duration::new(10, 0));
                assert!(guest.get_total_memory().unwrap_or_default() > 1_920_000);

                // Remove RAM from the VM
                let desired_ram = 1024 << 20;
                resize_command(&api_socket, None, Some(desired_ram), None);

                thread::sleep(std::time::Duration::new(10, 0));
                assert!(guest.get_total_memory().unwrap_or_default() > 960_000);
                assert!(guest.get_total_memory().unwrap_or_default() < 1_920_000);

                guest.reboot_linux(0, None);

                // Check the amount of memory after reboot is 1GiB
                assert!(guest.get_total_memory().unwrap_or_default() > 960_000);
                assert!(guest.get_total_memory().unwrap_or_default() < 1_920_000);

                // Check we can still resize to 512MiB
                let desired_ram = 512 << 20;
                resize_command(&api_socket, None, Some(desired_ram), None);
                thread::sleep(std::time::Duration::new(10, 0));
                assert!(guest.get_total_memory().unwrap_or_default() > 480_000);
                assert!(guest.get_total_memory().unwrap_or_default() < 960_000);
            });

            let _ = child.kill();
            let output = child.wait_with_output().unwrap();

            handle_child_output(r, &output);
        }

        #[test]
        #[cfg(target_arch = "x86_64")]
        #[cfg(not(feature = "mshv"))]
        // Test both vCPU and memory resizing together
        fn test_resize() {
            let focal = UbuntuDiskConfig::new(FOCAL_IMAGE_NAME.to_string());
            let guest = Guest::new(Box::new(focal));
            let api_socket = temp_api_path(&guest.tmp_dir);

            let kernel_path = direct_kernel_boot_path();

            let mut child = GuestCommand::new(&guest)
                .args(&["--cpus", "boot=2,max=4"])
                .args(&["--memory", "size=512M,hotplug_size=8192M"])
                .args(&["--kernel", kernel_path.to_str().unwrap()])
                .args(&["--cmdline", DIRECT_KERNEL_BOOT_CMDLINE])
                .default_disks()
                .default_net()
                .args(&["--api-socket", &api_socket])
                .capture_output()
                .spawn()
                .unwrap();

            let r = std::panic::catch_unwind(|| {
                guest.wait_vm_boot(None).unwrap();

                assert_eq!(guest.get_cpu_count().unwrap_or_default(), 2);
                assert!(guest.get_total_memory().unwrap_or_default() > 480_000);

                guest.enable_memory_hotplug();

                // Resize the VM
                let desired_vcpus = 4;
                let desired_ram = 1024 << 20;
                resize_command(&api_socket, Some(desired_vcpus), Some(desired_ram), None);

                guest
                    .ssh_command("echo 1 | sudo tee /sys/bus/cpu/devices/cpu2/online")
                    .unwrap();
                guest
                    .ssh_command("echo 1 | sudo tee /sys/bus/cpu/devices/cpu3/online")
                    .unwrap();
                thread::sleep(std::time::Duration::new(10, 0));
                assert_eq!(
                    guest.get_cpu_count().unwrap_or_default(),
                    u32::from(desired_vcpus)
                );

                assert!(guest.get_total_memory().unwrap_or_default() > 960_000);
            });

            let _ = child.kill();
            let output = child.wait_with_output().unwrap();

            handle_child_output(r, &output);
        }

        #[test]
        fn test_memory_overhead() {
            let focal = UbuntuDiskConfig::new(FOCAL_IMAGE_NAME.to_string());
            let guest = Guest::new(Box::new(focal));

            let kernel_path = direct_kernel_boot_path();

            let guest_memory_size_kb = 512 * 1024;

            let mut child = GuestCommand::new(&guest)
                .args(&["--cpus", "boot=1"])
                .args(&[
                    "--memory",
                    format!("size={}K", guest_memory_size_kb).as_str(),
                ])
                .args(&["--kernel", kernel_path.to_str().unwrap()])
                .args(&["--cmdline", DIRECT_KERNEL_BOOT_CMDLINE])
                .args(&["--seccomp", "false"])
                .default_disks()
                .capture_output()
                .spawn()
                .unwrap();

            thread::sleep(std::time::Duration::new(20, 0));

            let r = std::panic::catch_unwind(|| {
                // On AArch64 when acpi is enabled, there is a 4 MiB gap between the RAM
                // that the VMM gives and the guest can see.
                // This is a temporary solution, will be fixed in future.
                #[cfg(all(target_arch = "aarch64", feature = "acpi"))]
                let guest_memory_size_kb = guest_memory_size_kb - 4 * 1024;

                let overhead = get_vmm_overhead(child.id(), guest_memory_size_kb);
                eprintln!(
                    "Guest memory overhead: {} vs {}",
                    overhead, MAXIMUM_VMM_OVERHEAD_KB
                );
                assert!(overhead <= MAXIMUM_VMM_OVERHEAD_KB);
            });

            let _ = child.kill();
            let output = child.wait_with_output().unwrap();

            handle_child_output(r, &output);
        }

        #[test]
        #[cfg(target_arch = "x86_64")]
        fn test_disk_hotplug() {
            let focal = UbuntuDiskConfig::new(FOCAL_IMAGE_NAME.to_string());
            let guest = Guest::new(Box::new(focal));

            let kernel_path = direct_kernel_boot_path();

            let api_socket = temp_api_path(&guest.tmp_dir);

            let mut child = GuestCommand::new(&guest)
                .args(&["--api-socket", &api_socket])
                .args(&["--cpus", "boot=1"])
                .args(&["--memory", "size=512M"])
                .args(&["--kernel", kernel_path.to_str().unwrap()])
                .args(&["--cmdline", DIRECT_KERNEL_BOOT_CMDLINE])
                .default_disks()
                .default_net()
                .capture_output()
                .spawn()
                .unwrap();

            let r = std::panic::catch_unwind(|| {
                guest.wait_vm_boot(None).unwrap();

                // Check /dev/vdc is not there
                assert_eq!(
                    guest
                        .ssh_command("lsblk | grep -c vdc.*16M || true")
                        .unwrap()
                        .trim()
                        .parse::<u32>()
                        .unwrap_or(1),
                    0
                );

                // Now let's add the extra disk.
                let mut blk_file_path = dirs::home_dir().unwrap();
                blk_file_path.push("workloads");
                blk_file_path.push("blk.img");
                let (cmd_success, cmd_output) = remote_command_w_output(
                    &api_socket,
                    "add-disk",
                    Some(format!("path={},id=test0", blk_file_path.to_str().unwrap()).as_str()),
                );
                assert!(cmd_success);
                assert!(String::from_utf8_lossy(&cmd_output)
                    .contains("{\"id\":\"test0\",\"bdf\":\"0000:00:06.0\"}"));

                thread::sleep(std::time::Duration::new(10, 0));

                // Check that /dev/vdc exists and the block size is 16M.
                assert_eq!(
                    guest
                        .ssh_command("lsblk | grep vdc | grep -c 16M")
                        .unwrap()
                        .trim()
                        .parse::<u32>()
                        .unwrap_or_default(),
                    1
                );
                // And check the block device can be read.
                guest
                    .ssh_command("sudo dd if=/dev/vdc of=/dev/null bs=1M iflag=direct count=16")
                    .unwrap();

                // Let's remove it the extra disk.
                assert!(remote_command(&api_socket, "remove-device", Some("test0")));
                thread::sleep(std::time::Duration::new(5, 0));
                // And check /dev/vdc is not there
                assert_eq!(
                    guest
                        .ssh_command("lsblk | grep -c vdc.*16M || true")
                        .unwrap()
                        .trim()
                        .parse::<u32>()
                        .unwrap_or(1),
                    0
                );

                // And add it back to validate unplug did work correctly.
                let (cmd_success, cmd_output) = remote_command_w_output(
                    &api_socket,
                    "add-disk",
                    Some(format!("path={},id=test0", blk_file_path.to_str().unwrap()).as_str()),
                );
                assert!(cmd_success);
                assert!(String::from_utf8_lossy(&cmd_output)
                    .contains("{\"id\":\"test0\",\"bdf\":\"0000:00:06.0\"}"));

                thread::sleep(std::time::Duration::new(10, 0));

                // Check that /dev/vdc exists and the block size is 16M.
                assert_eq!(
                    guest
                        .ssh_command("lsblk | grep vdc | grep -c 16M")
                        .unwrap()
                        .trim()
                        .parse::<u32>()
                        .unwrap_or_default(),
                    1
                );
                // And check the block device can be read.
                guest
                    .ssh_command("sudo dd if=/dev/vdc of=/dev/null bs=1M iflag=direct count=16")
                    .unwrap();

                // Reboot the VM.
                guest.reboot_linux(0, None);

                // Check still there after reboot
                assert_eq!(
                    guest
                        .ssh_command("lsblk | grep vdc | grep -c 16M")
                        .unwrap()
                        .trim()
                        .parse::<u32>()
                        .unwrap_or_default(),
                    1
                );

                assert!(remote_command(&api_socket, "remove-device", Some("test0")));

                thread::sleep(std::time::Duration::new(20, 0));

                // Check device has gone away
                assert_eq!(
                    guest
                        .ssh_command("lsblk | grep -c vdc.*16M || true")
                        .unwrap()
                        .trim()
                        .parse::<u32>()
                        .unwrap_or(1),
                    0
                );

                guest.reboot_linux(1, None);

                // Check device still absent
                assert_eq!(
                    guest
                        .ssh_command("lsblk | grep -c vdc.*16M || true")
                        .unwrap()
                        .trim()
                        .parse::<u32>()
                        .unwrap_or(1),
                    0
                );
            });

            let _ = child.kill();
            let output = child.wait_with_output().unwrap();

            handle_child_output(r, &output);
        }

        #[test]
        #[cfg(target_arch = "x86_64")]
        fn test_virtio_balloon() {
            let focal = UbuntuDiskConfig::new(FOCAL_IMAGE_NAME.to_string());
            let guest = Guest::new(Box::new(focal));

            let kernel_path = direct_kernel_boot_path();

            let api_socket = temp_api_path(&guest.tmp_dir);

            //Let's start a 4G guest with balloon occupied 2G memory
            let mut child = GuestCommand::new(&guest)
                .args(&["--api-socket", &api_socket])
                .args(&["--cpus", "boot=1"])
                .args(&["--memory", "size=4G"])
                .args(&["--kernel", kernel_path.to_str().unwrap()])
                .args(&["--cmdline", DIRECT_KERNEL_BOOT_CMDLINE])
                .args(&["--balloon", "size=2G,deflate_on_oom=on"])
                .default_disks()
                .default_net()
                .capture_output()
                .spawn()
                .unwrap();

            let r = std::panic::catch_unwind(|| {
                guest.wait_vm_boot(None).unwrap();

                // Wait for balloon memory's initialization and check its size.
                // The virtio-balloon driver might take a few seconds to report the
                // balloon effective size back to the VMM.
                thread::sleep(std::time::Duration::new(20, 0));

                let orig_balloon = balloon_size(&api_socket);
                println!("The original balloon memory size is {} bytes", orig_balloon);
                assert!(orig_balloon == 2147483648);

                // Two steps to verify if the 'deflate_on_oom' parameter works.
                // 1st: run a command in guest to eat up memory heavily, which
                // will consume much more memory than $(total_mem - balloon_size)
                // to trigger an oom.
                guest
                    .ssh_command("sudo stress --vm 25 --vm-keep --vm-bytes 1G --timeout 20")
                    .unwrap();

                // 2nd: check balloon_mem's value to verify balloon has been automatically deflated
                let deflated_balloon = balloon_size(&api_socket);
                println!(
                    "After deflating, balloon memory size is {} bytes",
                    deflated_balloon
                );
                // Verify the balloon size deflated
                assert!(deflated_balloon < 2147483648);
            });

            let _ = child.kill();
            let output = child.wait_with_output().unwrap();

            handle_child_output(r, &output);
        }

        #[test]
        #[cfg(target_arch = "x86_64")]
        fn test_pmem_hotplug() {
            let focal = UbuntuDiskConfig::new(FOCAL_IMAGE_NAME.to_string());
            let guest = Guest::new(Box::new(focal));

            let kernel_path = direct_kernel_boot_path();

            let api_socket = temp_api_path(&guest.tmp_dir);

            let mut child = GuestCommand::new(&guest)
                .args(&["--api-socket", &api_socket])
                .args(&["--cpus", "boot=1"])
                .args(&["--memory", "size=512M"])
                .args(&["--kernel", kernel_path.to_str().unwrap()])
                .args(&["--cmdline", DIRECT_KERNEL_BOOT_CMDLINE])
                .default_disks()
                .default_net()
                .capture_output()
                .spawn()
                .unwrap();

            let r = std::panic::catch_unwind(|| {
                guest.wait_vm_boot(None).unwrap();

                // Check /dev/pmem0 is not there
                assert_eq!(
                    guest
                        .ssh_command("lsblk | grep -c pmem0 || true")
                        .unwrap()
                        .trim()
                        .parse::<u32>()
                        .unwrap_or(1),
                    0
                );

                let pmem_temp_file = TempFile::new().unwrap();
                pmem_temp_file.as_file().set_len(128 << 20).unwrap();
                let (cmd_success, cmd_output) = remote_command_w_output(
                    &api_socket,
                    "add-pmem",
                    Some(&format!(
                        "file={},id=test0",
                        pmem_temp_file.as_path().to_str().unwrap()
                    )),
                );
                assert!(cmd_success);
                assert!(String::from_utf8_lossy(&cmd_output)
                    .contains("{\"id\":\"test0\",\"bdf\":\"0000:00:06.0\"}"));

                // Check that /dev/pmem0 exists and the block size is 128M
                assert_eq!(
                    guest
                        .ssh_command("lsblk | grep pmem0 | grep -c 128M")
                        .unwrap()
                        .trim()
                        .parse::<u32>()
                        .unwrap_or_default(),
                    1
                );

                guest.reboot_linux(0, None);

                // Check still there after reboot
                assert_eq!(
                    guest
                        .ssh_command("lsblk | grep pmem0 | grep -c 128M")
                        .unwrap()
                        .trim()
                        .parse::<u32>()
                        .unwrap_or_default(),
                    1
                );

                assert!(remote_command(&api_socket, "remove-device", Some("test0")));

                thread::sleep(std::time::Duration::new(20, 0));

                // Check device has gone away
                assert_eq!(
                    guest
                        .ssh_command("lsblk | grep -c pmem0.*128M || true")
                        .unwrap()
                        .trim()
                        .parse::<u32>()
                        .unwrap_or(1),
                    0
                );

                guest.reboot_linux(1, None);

                // Check still absent after reboot
                assert_eq!(
                    guest
                        .ssh_command("lsblk | grep -c pmem0.*128M || true")
                        .unwrap()
                        .trim()
                        .parse::<u32>()
                        .unwrap_or(1),
                    0
                );
            });

            let _ = child.kill();
            let output = child.wait_with_output().unwrap();

            handle_child_output(r, &output);
        }

        #[test]
        #[cfg(target_arch = "x86_64")]
        fn test_net_hotplug() {
            let focal = UbuntuDiskConfig::new(FOCAL_IMAGE_NAME.to_string());
            let guest = Guest::new(Box::new(focal));

            let kernel_path = direct_kernel_boot_path();

            let api_socket = temp_api_path(&guest.tmp_dir);

            // Boot without network
            let mut child = GuestCommand::new(&guest)
                .args(&["--api-socket", &api_socket])
                .args(&["--cpus", "boot=1"])
                .args(&["--memory", "size=512M"])
                .args(&["--kernel", kernel_path.to_str().unwrap()])
                .args(&["--cmdline", DIRECT_KERNEL_BOOT_CMDLINE])
                .default_disks()
                .capture_output()
                .spawn()
                .unwrap();

            thread::sleep(std::time::Duration::new(20, 0));

            let r = std::panic::catch_unwind(|| {
                // Add network
                let (cmd_success, cmd_output) = remote_command_w_output(
                    &api_socket,
                    "add-net",
                    Some(guest.default_net_string().as_str()),
                );
                assert!(cmd_success);
                assert!(String::from_utf8_lossy(&cmd_output)
                    .contains("{\"id\":\"_net2\",\"bdf\":\"0000:00:05.0\"}"));

                thread::sleep(std::time::Duration::new(5, 0));

                // 1 network interfaces + default localhost ==> 2 interfaces
                assert_eq!(
                    guest
                        .ssh_command("ip -o link | wc -l")
                        .unwrap()
                        .trim()
                        .parse::<u32>()
                        .unwrap_or_default(),
                    2
                );

                // Remove network
                assert!(remote_command(&api_socket, "remove-device", Some("_net2")));
                thread::sleep(std::time::Duration::new(5, 0));

                // Add network again
                let (cmd_success, cmd_output) = remote_command_w_output(
                    &api_socket,
                    "add-net",
                    Some(guest.default_net_string().as_str()),
                );
                assert!(cmd_success);
                assert!(String::from_utf8_lossy(&cmd_output)
                    .contains("{\"id\":\"_net3\",\"bdf\":\"0000:00:05.0\"}"));

                thread::sleep(std::time::Duration::new(5, 0));

                // 1 network interfaces + default localhost ==> 2 interfaces
                assert_eq!(
                    guest
                        .ssh_command("ip -o link | wc -l")
                        .unwrap()
                        .trim()
                        .parse::<u32>()
                        .unwrap_or_default(),
                    2
                );

                guest.reboot_linux(0, None);

                // Check still there after reboot
                // 1 network interfaces + default localhost ==> 2 interfaces
                assert_eq!(
                    guest
                        .ssh_command("ip -o link | wc -l")
                        .unwrap()
                        .trim()
                        .parse::<u32>()
                        .unwrap_or_default(),
                    2
                );
            });

            let _ = child.kill();
            let output = child.wait_with_output().unwrap();

            handle_child_output(r, &output);
        }

        #[test]
        fn test_initramfs() {
            let focal = UbuntuDiskConfig::new(FOCAL_IMAGE_NAME.to_string());
            let guest = Guest::new(Box::new(focal));
            let mut workload_path = dirs::home_dir().unwrap();
            workload_path.push("workloads");

            let mut kernels = vec![direct_kernel_boot_path()];

            #[cfg(target_arch = "x86_64")]
            {
                let mut pvh_kernel_path = workload_path.clone();
                pvh_kernel_path.push("vmlinux");
                kernels.push(pvh_kernel_path);
            }

            let mut initramfs_path = workload_path;
            initramfs_path.push("alpine_initramfs.img");

            let test_string = String::from("axz34i9rylotd8n50wbv6kcj7f2qushme1pg");
            let cmdline = format!("console=hvc0 quiet TEST_STRING={}", test_string);

            kernels.iter().for_each(|k_path| {
                let mut child = GuestCommand::new(&guest)
                    .args(&["--kernel", k_path.to_str().unwrap()])
                    .args(&["--initramfs", initramfs_path.to_str().unwrap()])
                    .args(&["--cmdline", &cmdline])
                    .capture_output()
                    .spawn()
                    .unwrap();

                thread::sleep(std::time::Duration::new(20, 0));

                let _ = child.kill();
                let output = child.wait_with_output().unwrap();

                let r = std::panic::catch_unwind(|| {
                    let s = String::from_utf8_lossy(&output.stdout);

                    assert_ne!(s.lines().position(|line| line == test_string), None);
                });

                handle_child_output(r, &output);
            });
        }

        // One thing to note about this test. The virtio-net device is heavily used
        // through each ssh command. There's no need to perform a dedicated test to
        // verify the migration went well for virtio-net.
        #[test]
        fn test_snapshot_restore() {
            let focal = UbuntuDiskConfig::new(FOCAL_IMAGE_NAME.to_string());
            let guest = Guest::new(Box::new(focal));
            let kernel_path = direct_kernel_boot_path();

            let api_socket = temp_api_path(&guest.tmp_dir);

            let net_id = "net123";
            let net_params = format!(
                "id={},tap=,mac={},ip={},mask=255.255.255.0",
                net_id, guest.network.guest_mac, guest.network.host_ip
            );

            let cloudinit_params = format!(
                "path={},iommu=on",
                guest.disk_config.disk(DiskType::CloudInit).unwrap()
            );

            let socket = temp_vsock_path(&guest.tmp_dir);

            let mut child = GuestCommand::new(&guest)
                .args(&["--api-socket", &api_socket])
                .args(&["--cpus", "boot=4"])
                .args(&["--memory", "size=4G"])
                .args(&["--kernel", kernel_path.to_str().unwrap()])
                .args(&[
                    "--disk",
                    format!(
                        "path={}",
                        guest.disk_config.disk(DiskType::OperatingSystem).unwrap()
                    )
                    .as_str(),
                    cloudinit_params.as_str(),
                ])
                .args(&["--net", net_params.as_str()])
                .args(&["--vsock", format!("cid=3,socket={}", socket).as_str()])
                .args(&["--cmdline", DIRECT_KERNEL_BOOT_CMDLINE])
                .capture_output()
                .spawn()
                .unwrap();

            let console_text = String::from("On a branch floating down river a cricket, singing.");
            // Create the snapshot directory
            let snapshot_dir = temp_snapshot_dir_path(&guest.tmp_dir);

            let r = std::panic::catch_unwind(|| {
                guest.wait_vm_boot(None).unwrap();

                // Check the number of vCPUs
                assert_eq!(guest.get_cpu_count().unwrap_or_default(), 4);
                // Check the guest RAM
                assert!(guest.get_total_memory().unwrap_or_default() > 3_840_000);
                // Check the guest virtio-devices, e.g. block, rng, vsock, console, and net
                guest.check_devices_common(Some(&socket), Some(&console_text));

                // x86_64: We check that removing and adding back the virtio-net device
                // does not break the snapshot/restore support for virtio-pci.
                // This is an important thing to test as the hotplug will
                // trigger a PCI BAR reprogramming, which is a good way of
                // checking if the stored resources are correctly restored.
                // Unplug the virtio-net device
                // AArch64: Device hotplug is currently not supported, skipping here.
                #[cfg(target_arch = "x86_64")]
                {
                    assert!(remote_command(&api_socket, "remove-device", Some(net_id),));
                    thread::sleep(std::time::Duration::new(10, 0));

                    // Plug the virtio-net device again
                    assert!(remote_command(
                        &api_socket,
                        "add-net",
                        Some(net_params.as_str()),
                    ));
                    thread::sleep(std::time::Duration::new(10, 0));
                }

                // Pause the VM
                assert!(remote_command(&api_socket, "pause", None));

                // Take a snapshot from the VM
                assert!(remote_command(
                    &api_socket,
                    "snapshot",
                    Some(format!("file://{}", snapshot_dir).as_str()),
                ));

                // Wait to make sure the snapshot is completed
                thread::sleep(std::time::Duration::new(10, 0));
            });

            // Shutdown the source VM and check console output
            let _ = child.kill();
            let output = child.wait_with_output().unwrap();
            handle_child_output(r, &output);

            let r = std::panic::catch_unwind(|| {
                assert!(String::from_utf8_lossy(&output.stdout).contains(&console_text));
            });

            handle_child_output(r, &output);

            // Remove the vsock socket file.
            Command::new("rm")
                .arg("-f")
                .arg(socket.as_str())
                .output()
                .unwrap();

            // Restore the VM from the snapshot
            let mut child = GuestCommand::new(&guest)
                .args(&["--api-socket", &api_socket])
                .args(&[
                    "--restore",
                    format!("source_url=file://{}", snapshot_dir).as_str(),
                ])
                .capture_output()
                .spawn()
                .unwrap();

            // Wait for the VM to be restored
            thread::sleep(std::time::Duration::new(10, 0));

            let r = std::panic::catch_unwind(|| {
                // Resume the VM
                assert!(remote_command(&api_socket, "resume", None));

                // Perform same checks to validate VM has been properly restored
                assert_eq!(guest.get_cpu_count().unwrap_or_default(), 4);
                assert!(guest.get_total_memory().unwrap_or_default() > 3_840_000);
                guest.check_devices_common(Some(&socket), Some(&console_text));
            });
            // Shutdown the target VM and check console output
            let _ = child.kill();
            let output = child.wait_with_output().unwrap();
            handle_child_output(r, &output);

            let r = std::panic::catch_unwind(|| {
                assert!(String::from_utf8_lossy(&output.stdout).contains(&console_text));
            });

            handle_child_output(r, &output);
        }

        #[test]
        fn test_counters() {
            let focal = UbuntuDiskConfig::new(FOCAL_IMAGE_NAME.to_string());
            let guest = Guest::new(Box::new(focal));
            let api_socket = temp_api_path(&guest.tmp_dir);

            let mut cmd = GuestCommand::new(&guest);
            cmd.args(&["--cpus", "boot=1"])
                .args(&["--memory", "size=512M"])
                .args(&["--kernel", direct_kernel_boot_path().to_str().unwrap()])
                .args(&["--cmdline", DIRECT_KERNEL_BOOT_CMDLINE])
                .default_disks()
                .args(&["--net", guest.default_net_string().as_str()])
                .args(&["--api-socket", &api_socket])
                .capture_output();

            let mut child = cmd.spawn().unwrap();

            let r = std::panic::catch_unwind(|| {
                guest.wait_vm_boot(None).unwrap();

                let orig_counters = get_counters(&api_socket);
                guest
                    .ssh_command("dd if=/dev/zero of=test count=8 bs=1M")
                    .unwrap();

                let new_counters = get_counters(&api_socket);

                // Check that all the counters have increased
                assert!(new_counters > orig_counters);
            });

            let _ = child.kill();
            let output = child.wait_with_output().unwrap();

            handle_child_output(r, &output);
        }

        #[test]
        fn test_watchdog() {
            let focal = UbuntuDiskConfig::new(FOCAL_IMAGE_NAME.to_string());
            let guest = Guest::new(Box::new(focal));
            let api_socket = temp_api_path(&guest.tmp_dir);

            let kernel_path = direct_kernel_boot_path();

            let mut cmd = GuestCommand::new(&guest);
            cmd.args(&["--cpus", "boot=1"])
                .args(&["--memory", "size=512M"])
                .args(&["--kernel", kernel_path.to_str().unwrap()])
                .args(&["--cmdline", DIRECT_KERNEL_BOOT_CMDLINE])
                .default_disks()
                .args(&["--net", guest.default_net_string().as_str()])
                .args(&["--watchdog"])
                .args(&["--api-socket", &api_socket])
                .capture_output();

            let mut child = cmd.spawn().unwrap();

            let r = std::panic::catch_unwind(|| {
                guest.wait_vm_boot(None).unwrap();

                // Check for PCI device
                assert!(guest
                    .does_device_vendor_pair_match("0x1063", "0x1af4")
                    .unwrap_or_default());

                // Enable systemd watchdog
                guest
                    .ssh_command(
                        "echo RuntimeWatchdogSec=15s | sudo tee -a /etc/systemd/system.conf",
                    )
                    .unwrap();

                guest.ssh_command("sudo reboot").unwrap();

                guest.wait_vm_boot(None).unwrap();

                // Check that systemd has activated the watchdog
                assert_eq!(
                    guest
                        .ssh_command("sudo journalctl | grep -c -- \"Watchdog started\"")
                        .unwrap()
                        .trim()
                        .parse::<u32>()
                        .unwrap_or_default(),
                    2
                );

                // Ensure that the current boot journal is written so reboot counts are valid
                guest.ssh_command("sudo journalctl --sync").unwrap();

                let boot_count = guest
                    .ssh_command("sudo journalctl --list-boots | wc -l")
                    .unwrap()
                    .trim()
                    .parse::<u32>()
                    .unwrap_or_default();
                assert_eq!(boot_count, 2);
                // Allow some normal time to elapse to check we don't get spurious reboots
                thread::sleep(std::time::Duration::new(40, 0));

                // Check no reboot
                let boot_count = guest
                    .ssh_command("sudo journalctl --list-boots | wc -l")
                    .unwrap()
                    .trim()
                    .parse::<u32>()
                    .unwrap_or_default();
                assert_eq!(boot_count, 2);

                // Ensure that the current boot journal is written so reboot counts are valid
                guest.ssh_command("sudo journalctl --sync").unwrap();

                // Trigger a panic (sync first). We need to do this inside a screen with a delay so the SSH command returns.
                guest.ssh_command("screen -dmS reboot sh -c \"sleep 5; echo s | tee /proc/sysrq-trigger; echo c | sudo tee /proc/sysrq-trigger\"").unwrap();

                // Allow some time for the watchdog to trigger (max 30s) and reboot to happen
                guest.wait_vm_boot(Some(50)).unwrap();

                // Check that watchdog triggered reboot
                let boot_count = guest
                    .ssh_command("sudo journalctl --list-boots | wc -l")
                    .unwrap()
                    .trim()
                    .parse::<u32>()
                    .unwrap_or_default();
                assert_eq!(boot_count, 3);

                #[cfg(target_arch = "x86_64")]
                {
                    // Now pause the VM and remain offline for 30s
                    assert!(remote_command(&api_socket, "pause", None));
                    thread::sleep(std::time::Duration::new(30, 0));
                    assert!(remote_command(&api_socket, "resume", None));

                    // Check no reboot
                    let boot_count = guest
                        .ssh_command("sudo journalctl --list-boots | wc -l")
                        .unwrap()
                        .trim()
                        .parse::<u32>()
                        .unwrap_or_default();
                    assert_eq!(boot_count, 3);
                }
            });

            let _ = child.kill();
            let output = child.wait_with_output().unwrap();

            handle_child_output(r, &output);
        }

        #[test]
        fn test_tap_from_fd() {
            let focal = UbuntuDiskConfig::new(FOCAL_IMAGE_NAME.to_string());
            let guest = Guest::new(Box::new(focal));
            let kernel_path = direct_kernel_boot_path();

            // Create a TAP interface with multi-queue enabled
            let num_queue_pairs: usize = 2;

            use std::str::FromStr;
            let taps = net_util::open_tap(
                Some("chtap0"),
                Some(std::net::Ipv4Addr::from_str(&guest.network.host_ip).unwrap()),
                None,
                &mut None,
                num_queue_pairs,
                Some(libc::O_RDWR | libc::O_NONBLOCK),
            )
            .unwrap();

            let mut child = GuestCommand::new(&guest)
                .args(&["--cpus", &format!("boot={}", num_queue_pairs)])
                .args(&["--memory", "size=512M"])
                .args(&["--kernel", kernel_path.to_str().unwrap()])
                .args(&["--cmdline", DIRECT_KERNEL_BOOT_CMDLINE])
                .default_disks()
                .args(&[
                    "--net",
                    &format!(
                        "fd={}:{},mac={},num_queues={}",
                        taps[0].as_raw_fd(),
                        taps[1].as_raw_fd(),
                        guest.network.guest_mac,
                        num_queue_pairs * 2
                    ),
                ])
                .capture_output()
                .spawn()
                .unwrap();

            let r = std::panic::catch_unwind(|| {
                guest.wait_vm_boot(None).unwrap();

                assert_eq!(
                    guest
                        .ssh_command("ip -o link | wc -l")
                        .unwrap()
                        .trim()
                        .parse::<u32>()
                        .unwrap_or_default(),
                    2
                );

                guest.reboot_linux(0, None);

                assert_eq!(
                    guest
                        .ssh_command("ip -o link | wc -l")
                        .unwrap()
                        .trim()
                        .parse::<u32>()
                        .unwrap_or_default(),
                    2
                );
            });

            let _ = child.kill();
            let output = child.wait_with_output().unwrap();

            handle_child_output(r, &output);
        }

        // By design, a guest VM won't be able to connect to the host
        // machine when using a macvtap network interface (while it can
        // communicate externally). As a workaround, this integration
        // test creates two macvtap interfaces in 'bridge' mode on the
        // same physical net interface, one for the guest and one for
        // the host. With additional setup on the IP address and the
        // routing table, it enables the communications between the
        // guest VM and the host machine.
        // Details: https://wiki.libvirt.org/page/TroubleshootMacvtapHostFail
        fn _test_macvtap(hotplug: bool, guest_macvtap_name: &str, host_macvtap_name: &str) {
            let focal = UbuntuDiskConfig::new(FOCAL_IMAGE_NAME.to_string());
            let guest = Guest::new(Box::new(focal));
            let api_socket = temp_api_path(&guest.tmp_dir);
            let kernel_path = direct_kernel_boot_path();
            let phy_net = "eth0";

            // Create a macvtap interface for the guest VM to use
            assert!(exec_host_command_status(&format!(
                "sudo ip link add link {} name {} type macvtap mod bridge",
                phy_net, guest_macvtap_name
            ))
            .success());
            assert!(exec_host_command_status(&format!(
                "sudo ip link set {} address {} up",
                guest_macvtap_name, guest.network.guest_mac
            ))
            .success());
            assert!(
                exec_host_command_status(&format!("sudo ip link show {}", guest_macvtap_name))
                    .success()
            );

            let tap_index =
                fs::read_to_string(&format!("/sys/class/net/{}/ifindex", guest_macvtap_name))
                    .unwrap();
            let tap_device = format!("/dev/tap{}", tap_index.trim());

            assert!(
                exec_host_command_status(&format!("sudo chown $UID.$UID {}", tap_device)).success()
            );

            let cstr_tap_device = std::ffi::CString::new(tap_device).unwrap();
            let tap_fd = unsafe { libc::open(cstr_tap_device.as_ptr(), libc::O_RDWR) };
            assert!(tap_fd > 0);

            // Create a macvtap on the same physical net interface for
            // the host machine to use
            assert!(exec_host_command_status(&format!(
                "sudo ip link add link {} name {} type macvtap mod bridge",
                phy_net, host_macvtap_name
            ))
            .success());
            // Use default mask "255.255.255.0"
            assert!(exec_host_command_status(&format!(
                "sudo ip address add {}/24 dev {}",
                guest.network.host_ip, host_macvtap_name
            ))
            .success());
            assert!(exec_host_command_status(&format!(
                "sudo ip link set dev {} up",
                host_macvtap_name
            ))
            .success());

            let mut guest_command = GuestCommand::new(&guest);
            guest_command
                .args(&["--cpus", "boot=1"])
                .args(&["--memory", "size=512M"])
                .args(&["--kernel", kernel_path.to_str().unwrap()])
                .args(&["--cmdline", DIRECT_KERNEL_BOOT_CMDLINE])
                .default_disks()
                .args(&["--api-socket", &api_socket]);

            let net_params = format!("fd={},mac={}", tap_fd, guest.network.guest_mac);

            if !hotplug {
                guest_command.args(&["--net", &net_params]);
            }

            let mut child = guest_command.capture_output().spawn().unwrap();

            if hotplug {
                // Give some time to the VMM process to listen to the API
                // socket. This is the only requirement to avoid the following
                // call to ch-remote from failing.
                thread::sleep(std::time::Duration::new(10, 0));
                // Hotplug the virtio-net device
                let (cmd_success, cmd_output) =
                    remote_command_w_output(&api_socket, "add-net", Some(&net_params));
                assert!(cmd_success);
                assert!(String::from_utf8_lossy(&cmd_output)
                    .contains("{\"id\":\"_net2\",\"bdf\":\"0000:00:05.0\"}"));
            }

            // The functional connectivity provided by the virtio-net device
            // gets tested through wait_vm_boot() as it expects to receive a
            // HTTP request, and through the SSH command as well.
            let r = std::panic::catch_unwind(|| {
                guest.wait_vm_boot(None).unwrap();

                assert_eq!(
                    guest
                        .ssh_command("ip -o link | wc -l")
                        .unwrap()
                        .trim()
                        .parse::<u32>()
                        .unwrap_or_default(),
                    2
                );
            });

            let _ = child.kill();

            exec_host_command_status(&format!("sudo ip link del {}", guest_macvtap_name));
            exec_host_command_status(&format!("sudo ip link del {}", host_macvtap_name));

            let output = child.wait_with_output().unwrap();

            handle_child_output(r, &output);
        }

        #[test]
        fn test_macvtap() {
            _test_macvtap(false, "guestmacvtap0", "hostmacvtap0")
        }

        #[test]
        fn test_macvtap_hotplug() {
            _test_macvtap(true, "guestmacvtap1", "hostmacvtap1")
        }

        #[test]
        #[cfg(not(feature = "mshv"))]
        fn test_ovs_dpdk() {
            let focal1 = UbuntuDiskConfig::new(FOCAL_IMAGE_NAME.to_string());
            let guest1 = Guest::new(Box::new(focal1));

            let focal2 = UbuntuDiskConfig::new(FOCAL_IMAGE_NAME.to_string());
            let guest2 = Guest::new(Box::new(focal2));
            let api_socket = temp_api_path(&guest2.tmp_dir);

            let (mut child1, mut child2) = setup_ovs_dpdk_guests(&guest1, &guest2, &api_socket);

            // Create the snapshot directory
            let snapshot_dir = temp_snapshot_dir_path(&guest2.tmp_dir);

            let r = std::panic::catch_unwind(|| {
                // Remove one of the two ports from the OVS bridge
                assert!(exec_host_command_status("ovs-vsctl del-port vhost-user1").success());

                // Spawn a new netcat listener in the first VM
                let guest_ip = guest1.network.guest_ip.clone();
                thread::spawn(move || {
                    ssh_command_ip(
                        "nc -l 12345",
                        &guest_ip,
                        DEFAULT_SSH_RETRIES,
                        DEFAULT_SSH_TIMEOUT,
                    )
                    .unwrap();
                });

                // Wait for the server to be listening
                thread::sleep(std::time::Duration::new(5, 0));

                // Check the connection fails this time
                assert!(guest2.ssh_command("nc -vz 172.100.0.1 12345").is_err());

                // Add the OVS port back
                assert!(exec_host_command_status("ovs-vsctl add-port ovsbr0 vhost-user1 -- set Interface vhost-user1 type=dpdkvhostuserclient options:vhost-server-path=/tmp/dpdkvhostclient1").success());

                // And finally check the connection is functional again
                guest2.ssh_command("nc -vz 172.100.0.1 12345").unwrap();

                // Pause the VM
                assert!(remote_command(&api_socket, "pause", None));

                // Take a snapshot from the VM
                assert!(remote_command(
                    &api_socket,
                    "snapshot",
                    Some(format!("file://{}", snapshot_dir).as_str()),
                ));

                // Wait to make sure the snapshot is completed
                thread::sleep(std::time::Duration::new(10, 0));
            });

            // Shutdown the source VM
            let _ = child2.kill();
            let output = child2.wait_with_output().unwrap();
            handle_child_output(r, &output);

            // Remove the vhost-user socket file.
            Command::new("rm")
                .arg("-f")
                .arg("/tmp/dpdkvhostclient2")
                .output()
                .unwrap();

            // Restore the VM from the snapshot
            let mut child2 = GuestCommand::new(&guest2)
                .args(&["--api-socket", &api_socket])
                .args(&[
                    "--restore",
                    format!("source_url=file://{}", snapshot_dir).as_str(),
                ])
                .capture_output()
                .spawn()
                .unwrap();

            // Wait for the VM to be restored
            thread::sleep(std::time::Duration::new(10, 0));

            let r = std::panic::catch_unwind(|| {
                // Resume the VM
                assert!(remote_command(&api_socket, "resume", None));

                // Spawn a new netcat listener in the first VM
                let guest_ip = guest1.network.guest_ip.clone();
                thread::spawn(move || {
                    ssh_command_ip(
                        "nc -l 12345",
                        &guest_ip,
                        DEFAULT_SSH_RETRIES,
                        DEFAULT_SSH_TIMEOUT,
                    )
                    .unwrap();
                });

                // Wait for the server to be listening
                thread::sleep(std::time::Duration::new(5, 0));

                // And check the connection is still functional after restore
                guest2.ssh_command("nc -vz 172.100.0.1 12345").unwrap();
            });

            cleanup_ovs_dpdk();

            let _ = child1.kill();
            let _ = child2.kill();

            let output = child1.wait_with_output().unwrap();
            child2.wait().unwrap();

            handle_child_output(r, &output);
        }
    }
    #[cfg(not(feature = "mshv"))]
    mod sequential {
        use crate::tests::*;

        #[test]
        fn test_memory_mergeable_on() {
            test_memory_mergeable(true)
        }
    }

    #[cfg(target_arch = "x86_64")]
    mod windows {
        use crate::tests::*;

        lazy_static! {
            static ref NEXT_DISK_ID: Mutex<u8> = Mutex::new(1);
        }

        struct WindowsGuest {
            guest: Guest,
            auth: PasswordAuth,
        }

        trait FsType {
            const FS_FAT: u8;
            const FS_NTFS: u8;
        }
        impl FsType for WindowsGuest {
            const FS_FAT: u8 = 0;
            const FS_NTFS: u8 = 1;
        }

        impl WindowsGuest {
            fn new() -> Self {
                let disk = WindowsDiskConfig::new(WINDOWS_IMAGE_NAME.to_string());
                let guest = Guest::new(Box::new(disk));
                let auth = PasswordAuth {
                    username: String::from("administrator"),
                    password: String::from("Admin123"),
                };

                WindowsGuest { guest, auth }
            }

            fn guest(&self) -> &Guest {
                &self.guest
            }

            fn ssh_cmd(&self, cmd: &str) -> String {
                ssh_command_ip_with_auth(
                    cmd,
                    &self.auth,
                    &self.guest.network.guest_ip,
                    DEFAULT_SSH_RETRIES,
                    DEFAULT_SSH_TIMEOUT,
                )
                .unwrap()
            }

            fn cpu_count(&self) -> u8 {
                self.ssh_cmd("powershell -Command \"(Get-CimInstance win32_computersystem).NumberOfLogicalProcessors\"")
                .trim()
                .parse::<u8>()
                .unwrap_or(0)
            }

            fn ram_size(&self) -> usize {
                self.ssh_cmd("powershell -Command \"(Get-CimInstance win32_computersystem).TotalPhysicalMemory\"")
                .trim()
                .parse::<usize>()
                .unwrap_or(0)
            }

            fn netdev_count(&self) -> u8 {
                self.ssh_cmd("powershell -Command \"netsh int ipv4 show interfaces | Select-String ethernet | Measure-Object -Line | Format-Table -HideTableHeaders\"")
                .trim()
                .parse::<u8>()
                .unwrap_or(0)
            }

            fn disk_count(&self) -> u8 {
                self.ssh_cmd("powershell -Command \"Get-Disk | Measure-Object -Line | Format-Table -HideTableHeaders\"")
                .trim()
                .parse::<u8>()
                .unwrap_or(0)
            }

            fn reboot(&self) {
                let _ = self.ssh_cmd("shutdown /r /t 0");
            }

            fn shutdown(&self) {
                let _ = self.ssh_cmd("shutdown /s /t 0");
            }

            fn run_dnsmasq(&self) -> std::process::Child {
                let listen_address = format!("--listen-address={}", self.guest.network.host_ip);
                let dhcp_host = format!(
                    "--dhcp-host={},{}",
                    self.guest.network.guest_mac, self.guest.network.guest_ip
                );
                let dhcp_range = format!(
                    "--dhcp-range=eth,{},{}",
                    self.guest.network.guest_ip, self.guest.network.guest_ip
                );

                Command::new("dnsmasq")
                    .arg("--no-daemon")
                    .arg("--log-queries")
                    .arg(listen_address.as_str())
                    .arg("--except-interface=lo")
                    .arg("--bind-dynamic") // Allow listening to host_ip while the interface is not ready yet.
                    .arg("--conf-file=/dev/null")
                    .arg(dhcp_host.as_str())
                    .arg(dhcp_range.as_str())
                    .spawn()
                    .unwrap()
            }

            // TODO Cleanup image file explicitly after test, if there's some space issues.
            fn disk_new(&self, fs: u8, sz: usize) -> String {
                let mut guard = NEXT_DISK_ID.lock().unwrap();
                let id = *guard;
                *guard = id + 1;

                let img = PathBuf::from(format!("/tmp/test-hotplug-{}.raw", id));
                let _ = fs::remove_file(&img);

                // Create an image file
                let out = Command::new("qemu-img")
                    .args(&[
                        "create",
                        "-f",
                        "raw",
                        img.to_str().unwrap(),
                        format!("{}m", sz).as_str(),
                    ])
                    .output()
                    .expect("qemu-img command failed")
                    .stdout;
                println!("{:?}", out);

                // Associate image to a loop device
                let out = Command::new("losetup")
                    .args(&["--show", "-f", img.to_str().unwrap()])
                    .output()
                    .expect("failed to create loop device")
                    .stdout;
                let _tmp = String::from_utf8_lossy(&out);
                let loop_dev = _tmp.trim();
                println!("{:?}", out);

                // Create a partition table
                // echo 'type=7' | sudo sfdisk "${LOOP}"
                let mut child = Command::new("sfdisk")
                    .args(&[loop_dev])
                    .stdin(Stdio::piped())
                    .spawn()
                    .unwrap();
                let stdin = child.stdin.as_mut().expect("failed to open stdin");
                let _ = stdin
                    .write_all("type=7".as_bytes())
                    .expect("failed to write stdin");
                let out = child.wait_with_output().expect("sfdisk failed").stdout;
                println!("{:?}", out);

                // Disengage the loop device
                let out = Command::new("losetup")
                    .args(&["-d", loop_dev])
                    .output()
                    .expect("loop device not found")
                    .stdout;
                println!("{:?}", out);

                // Re-associate loop device pointing to the partition only
                let out = Command::new("losetup")
                    .args(&[
                        "--show",
                        "--offset",
                        (512 * 2048).to_string().as_str(),
                        "-f",
                        img.to_str().unwrap(),
                    ])
                    .output()
                    .expect("failed to create loop device")
                    .stdout;
                let _tmp = String::from_utf8_lossy(&out);
                let loop_dev = _tmp.trim();
                println!("{:?}", out);

                // Create filesystem.
                let fs_cmd = match fs {
                    WindowsGuest::FS_FAT => "mkfs.msdos",
                    WindowsGuest::FS_NTFS => "mkfs.ntfs",
                    _ => panic!("Unknown filesystem type '{}'", fs),
                };
                let out = Command::new(fs_cmd)
                    .args(&[&loop_dev])
                    .output()
                    .unwrap_or_else(|_| panic!("{} failed", fs_cmd))
                    .stdout;
                println!("{:?}", out);

                // Disengage the loop device
                let out = Command::new("losetup")
                    .args(&["-d", loop_dev])
                    .output()
                    .unwrap_or_else(|_| panic!("loop device '{}' not found", loop_dev))
                    .stdout;
                println!("{:?}", out);

                img.to_str().unwrap().to_string()
            }

            fn disks_set_rw(&self) {
                let _ = self.ssh_cmd("powershell -Command \"Get-Disk | Where-Object IsOffline -eq $True | Set-Disk -IsReadOnly $False\"");
            }

            fn disks_online(&self) {
                let _ = self.ssh_cmd("powershell -Command \"Get-Disk | Where-Object IsOffline -eq $True | Set-Disk -IsOffline $False\"");
            }

            fn disk_file_put(&self, fname: &str, data: &str) {
                let _ = self.ssh_cmd(&format!(
                    "powershell -Command \"'{}' | Set-Content -Path {}\"",
                    data, fname
                ));
            }

            fn disk_file_read(&self, fname: &str) -> String {
                self.ssh_cmd(&format!(
                    "powershell -Command \"Get-Content -Path {}\"",
                    fname
                ))
            }

            fn wait_for_boot(&self) -> bool {
                let cmd = "dir /b c:\\ | find \"Windows\"";
                let tmo_max = 180;
                // The timeout increase by n*1+n*2+n*3+..., therefore the initial
                // interval must be small.
                let tmo_int = 2;
                let out = ssh_command_ip_with_auth(
                    cmd,
                    &self.auth,
                    &self.guest.network.guest_ip,
                    {
                        let mut ret = 1;
                        let mut tmo_acc = 0;
                        loop {
                            tmo_acc += tmo_int * ret;
                            if tmo_acc >= tmo_max {
                                break;
                            }
                            ret += 1;
                        }
                        ret
                    },
                    tmo_int,
                )
                .unwrap();

                if "Windows" == out.trim() {
                    return true;
                }

                false
            }
        }

        fn vcpu_threads_count(pid: u32) -> u8 {
            // ps -T -p 12345 | grep vcpu | wc -l
            let out = Command::new("ps")
                .args(&["-T", "-p", format!("{}", pid).as_str()])
                .output()
                .expect("ps command failed")
                .stdout;
            return String::from_utf8_lossy(&out).matches("vcpu").count() as u8;
        }

        fn netdev_ctrl_threads_count(pid: u32) -> u8 {
            // ps -T -p 12345 | grep "_net[0-9]*_ctrl" | wc -l
            let out = Command::new("ps")
                .args(&["-T", "-p", format!("{}", pid).as_str()])
                .output()
                .expect("ps command failed")
                .stdout;
            let mut n = 0;
            String::from_utf8_lossy(&out)
                .split_whitespace()
                .for_each(|s| n += (s.starts_with("_net") && s.ends_with("_ctrl")) as u8); // _net1_ctrl
            n
        }

        fn disk_ctrl_threads_count(pid: u32) -> u8 {
            // ps -T -p 15782  | grep "_disk[0-9]*_q0" | wc -l
            let out = Command::new("ps")
                .args(&["-T", "-p", format!("{}", pid).as_str()])
                .output()
                .expect("ps command failed")
                .stdout;
            let mut n = 0;
            String::from_utf8_lossy(&out)
                .split_whitespace()
                .for_each(|s| n += (s.starts_with("_disk") && s.ends_with("_q0")) as u8); // _disk0_q0, don't care about multiple queues as they're related to the same hdd
            n
        }

        #[test]
        fn test_windows_guest() {
            let windows_guest = WindowsGuest::new();

            let mut ovmf_path = dirs::home_dir().unwrap();
            ovmf_path.push("workloads");
            ovmf_path.push(OVMF_NAME);

            let mut child = GuestCommand::new(windows_guest.guest())
                .args(&["--cpus", "boot=2,kvm_hyperv=on"])
                .args(&["--memory", "size=4G"])
                .args(&["--kernel", ovmf_path.to_str().unwrap()])
                .args(&["--serial", "tty"])
                .args(&["--console", "off"])
                .default_disks()
                .default_net()
                .capture_output()
                .spawn()
                .unwrap();

            let fd = child.stdout.as_ref().unwrap().as_raw_fd();
            let pipesize = unsafe { libc::fcntl(fd, libc::F_SETPIPE_SZ, PIPE_SIZE) };
            let fd = child.stderr.as_ref().unwrap().as_raw_fd();
            let pipesize1 = unsafe { libc::fcntl(fd, libc::F_SETPIPE_SZ, PIPE_SIZE) };

            assert!(pipesize >= PIPE_SIZE && pipesize1 >= PIPE_SIZE);

            let mut child_dnsmasq = windows_guest.run_dnsmasq();

            let r = std::panic::catch_unwind(|| {
                // Wait to make sure Windows boots up
                assert!(windows_guest.wait_for_boot());

                windows_guest.shutdown();
            });

            let _ = child.wait_timeout(std::time::Duration::from_secs(60));
            let _ = child.kill();
            let output = child.wait_with_output().unwrap();

            let _ = child_dnsmasq.kill();
            let _ = child_dnsmasq.wait();

            handle_child_output(r, &output);
        }

        #[test]
        fn test_windows_guest_multiple_queues() {
            let windows_guest = WindowsGuest::new();

            let mut ovmf_path = dirs::home_dir().unwrap();
            ovmf_path.push("workloads");
            ovmf_path.push(OVMF_NAME);

            let mut child = GuestCommand::new(windows_guest.guest())
                .args(&["--cpus", "boot=4,kvm_hyperv=on"])
                .args(&["--memory", "size=4G"])
                .args(&["--kernel", ovmf_path.to_str().unwrap()])
                .args(&["--serial", "tty"])
                .args(&["--console", "off"])
                .args(&[
                    "--disk",
                    format!(
                        "path={},num_queues=4",
                        windows_guest
                            .guest()
                            .disk_config
                            .disk(DiskType::OperatingSystem)
                            .unwrap()
                    )
                    .as_str(),
                ])
                .args(&[
                    "--net",
                    format!(
                        "tap=,mac={},ip={},mask=255.255.255.0,num_queues=8",
                        windows_guest.guest().network.guest_mac,
                        windows_guest.guest().network.host_ip
                    )
                    .as_str(),
                ])
                .capture_output()
                .spawn()
                .unwrap();

            let fd = child.stdout.as_ref().unwrap().as_raw_fd();
            let pipesize = unsafe { libc::fcntl(fd, libc::F_SETPIPE_SZ, PIPE_SIZE) };
            let fd = child.stderr.as_ref().unwrap().as_raw_fd();
            let pipesize1 = unsafe { libc::fcntl(fd, libc::F_SETPIPE_SZ, PIPE_SIZE) };

            assert!(pipesize >= PIPE_SIZE && pipesize1 >= PIPE_SIZE);

            let mut child_dnsmasq = windows_guest.run_dnsmasq();

            let r = std::panic::catch_unwind(|| {
                // Wait to make sure Windows boots up
                assert!(windows_guest.wait_for_boot());

                windows_guest.shutdown();
            });

            let _ = child.wait_timeout(std::time::Duration::from_secs(60));
            let _ = child.kill();
            let output = child.wait_with_output().unwrap();

            let _ = child_dnsmasq.kill();
            let _ = child_dnsmasq.wait();

            handle_child_output(r, &output);
        }

        #[test]
        fn test_windows_guest_snapshot_restore() {
            let windows_guest = WindowsGuest::new();

            let mut ovmf_path = dirs::home_dir().unwrap();
            ovmf_path.push("workloads");
            ovmf_path.push(OVMF_NAME);

            let tmp_dir = TempDir::new_with_prefix("/tmp/ch").unwrap();
            let api_socket = temp_api_path(&tmp_dir);

            let mut child = GuestCommand::new(windows_guest.guest())
                .args(&["--api-socket", &api_socket])
                .args(&["--cpus", "boot=2,kvm_hyperv=on"])
                .args(&["--memory", "size=4G"])
                .args(&["--kernel", ovmf_path.to_str().unwrap()])
                .args(&["--serial", "tty"])
                .args(&["--console", "off"])
                .default_disks()
                .default_net()
                .capture_output()
                .spawn()
                .unwrap();

            let fd = child.stdout.as_ref().unwrap().as_raw_fd();
            let pipesize = unsafe { libc::fcntl(fd, libc::F_SETPIPE_SZ, PIPE_SIZE) };
            let fd = child.stderr.as_ref().unwrap().as_raw_fd();
            let pipesize1 = unsafe { libc::fcntl(fd, libc::F_SETPIPE_SZ, PIPE_SIZE) };

            assert!(pipesize >= PIPE_SIZE && pipesize1 >= PIPE_SIZE);

            let mut child_dnsmasq = windows_guest.run_dnsmasq();

            // Wait to make sure Windows boots up
            assert!(windows_guest.wait_for_boot());

            let snapshot_dir = temp_snapshot_dir_path(&tmp_dir);

            // Pause the VM
            assert!(remote_command(&api_socket, "pause", None));

            // Take a snapshot from the VM
            assert!(remote_command(
                &api_socket,
                "snapshot",
                Some(format!("file://{}", snapshot_dir).as_str()),
            ));

            // Wait to make sure the snapshot is completed
            thread::sleep(std::time::Duration::new(30, 0));

            let _ = child.kill();
            child.wait().unwrap();

            // Restore the VM from the snapshot
            let mut child = GuestCommand::new(windows_guest.guest())
                .args(&["--api-socket", &api_socket])
                .args(&[
                    "--restore",
                    format!("source_url=file://{}", snapshot_dir).as_str(),
                ])
                .capture_output()
                .spawn()
                .unwrap();

            // Wait for the VM to be restored
            thread::sleep(std::time::Duration::new(20, 0));

            let r = std::panic::catch_unwind(|| {
                // Resume the VM
                assert!(remote_command(&api_socket, "resume", None));

                windows_guest.shutdown();
            });

            let _ = child.wait_timeout(std::time::Duration::from_secs(60));
            let _ = child.kill();
            let output = child.wait_with_output().unwrap();

            let _ = child_dnsmasq.kill();
            let _ = child_dnsmasq.wait();

            handle_child_output(r, &output);
        }

        #[test]
        #[cfg(not(feature = "mshv"))]
        fn test_windows_guest_cpu_hotplug() {
            let windows_guest = WindowsGuest::new();

            let mut ovmf_path = dirs::home_dir().unwrap();
            ovmf_path.push("workloads");
            ovmf_path.push(OVMF_NAME);

            let tmp_dir = TempDir::new_with_prefix("/tmp/ch").unwrap();
            let api_socket = temp_api_path(&tmp_dir);

            let mut child = GuestCommand::new(windows_guest.guest())
                .args(&["--api-socket", &api_socket])
                .args(&["--cpus", "boot=2,max=8,kvm_hyperv=on"])
                .args(&["--memory", "size=4G"])
                .args(&["--kernel", ovmf_path.to_str().unwrap()])
                .args(&["--serial", "tty"])
                .args(&["--console", "off"])
                .default_disks()
                .default_net()
                .capture_output()
                .spawn()
                .unwrap();

            let mut child_dnsmasq = windows_guest.run_dnsmasq();

            let r = std::panic::catch_unwind(|| {
                // Wait to make sure Windows boots up
                assert!(windows_guest.wait_for_boot());

                let vcpu_num = 2;
                // Check the initial number of CPUs the guest sees
                assert_eq!(windows_guest.cpu_count(), vcpu_num);
                // Check the initial number of vcpu threads in the CH process
                assert_eq!(vcpu_threads_count(child.id()), vcpu_num);

                let vcpu_num = 6;
                // Hotplug some CPUs
                resize_command(&api_socket, Some(vcpu_num), None, None);
                // Wait to make sure CPUs are added
                thread::sleep(std::time::Duration::new(10, 0));
                // Check the guest sees the correct number
                assert_eq!(windows_guest.cpu_count(), vcpu_num);
                // Check the CH process has the correct number of vcpu threads
                assert_eq!(vcpu_threads_count(child.id()), vcpu_num);

                let vcpu_num = 4;
                // Remove some CPUs. Note that Windows doesn't support hot-remove.
                resize_command(&api_socket, Some(vcpu_num), None, None);
                // Wait to make sure CPUs are removed
                thread::sleep(std::time::Duration::new(10, 0));
                // Reboot to let Windows catch up
                windows_guest.reboot();
                // Wait to make sure Windows completely rebooted
                thread::sleep(std::time::Duration::new(60, 0));
                // Check the guest sees the correct number
                assert_eq!(windows_guest.cpu_count(), vcpu_num);
                // Check the CH process has the correct number of vcpu threads
                assert_eq!(vcpu_threads_count(child.id()), vcpu_num);

                windows_guest.shutdown();
            });

            let _ = child.wait_timeout(std::time::Duration::from_secs(60));
            let _ = child.kill();
            let output = child.wait_with_output().unwrap();

            let _ = child_dnsmasq.kill();
            let _ = child_dnsmasq.wait();

            handle_child_output(r, &output);
        }

        #[test]
        #[cfg(not(feature = "mshv"))]
        fn test_windows_guest_ram_hotplug() {
            let windows_guest = WindowsGuest::new();

            let mut ovmf_path = dirs::home_dir().unwrap();
            ovmf_path.push("workloads");
            ovmf_path.push(OVMF_NAME);

            let tmp_dir = TempDir::new_with_prefix("/tmp/ch").unwrap();
            let api_socket = temp_api_path(&tmp_dir);

            let mut child = GuestCommand::new(windows_guest.guest())
                .args(&["--api-socket", &api_socket])
                .args(&["--cpus", "boot=2,kvm_hyperv=on"])
                .args(&["--memory", "size=2G,hotplug_size=5G"])
                .args(&["--kernel", ovmf_path.to_str().unwrap()])
                .args(&["--serial", "tty"])
                .args(&["--console", "off"])
                .default_disks()
                .default_net()
                .capture_output()
                .spawn()
                .unwrap();

            let mut child_dnsmasq = windows_guest.run_dnsmasq();

            let r = std::panic::catch_unwind(|| {
                // Wait to make sure Windows boots up
                assert!(windows_guest.wait_for_boot());

                let ram_size = 2 * 1024 * 1024 * 1024;
                // Check the initial number of RAM the guest sees
                let current_ram_size = windows_guest.ram_size();
                // This size seems to be reserved by the system and thus the
                // reported amount differs by this constant value.
                let reserved_ram_size = ram_size - current_ram_size;
                // Verify that there's not more than 4mb constant diff wasted
                // by the reserved ram.
                assert!(reserved_ram_size < 4 * 1024 * 1024);

                let ram_size = 4 * 1024 * 1024 * 1024;
                // Hotplug some RAM
                resize_command(&api_socket, None, Some(ram_size), None);
                // Wait to make sure RAM has been added
                thread::sleep(std::time::Duration::new(10, 0));
                // Check the guest sees the correct number
                assert_eq!(windows_guest.ram_size(), ram_size - reserved_ram_size);

                let ram_size = 3 * 1024 * 1024 * 1024;
                // Unplug some RAM. Note that hot-remove most likely won't work.
                resize_command(&api_socket, None, Some(ram_size), None);
                // Wait to make sure RAM has been added
                thread::sleep(std::time::Duration::new(10, 0));
                // Reboot to let Windows catch up
                windows_guest.reboot();
                // Wait to make sure guest completely rebooted
                thread::sleep(std::time::Duration::new(60, 0));
                // Check the guest sees the correct number
                assert_eq!(windows_guest.ram_size(), ram_size - reserved_ram_size);

                windows_guest.shutdown();
            });

            let _ = child.wait_timeout(std::time::Duration::from_secs(60));
            let _ = child.kill();
            let output = child.wait_with_output().unwrap();

            let _ = child_dnsmasq.kill();
            let _ = child_dnsmasq.wait();

            handle_child_output(r, &output);
        }

        #[test]
        #[cfg(not(feature = "mshv"))]
        fn test_windows_guest_netdev_hotplug() {
            let windows_guest = WindowsGuest::new();

            let mut ovmf_path = dirs::home_dir().unwrap();
            ovmf_path.push("workloads");
            ovmf_path.push(OVMF_NAME);

            let tmp_dir = TempDir::new_with_prefix("/tmp/ch").unwrap();
            let api_socket = temp_api_path(&tmp_dir);

            let mut child = GuestCommand::new(windows_guest.guest())
                .args(&["--api-socket", &api_socket])
                .args(&["--cpus", "boot=2,kvm_hyperv=on"])
                .args(&["--memory", "size=4G"])
                .args(&["--kernel", ovmf_path.to_str().unwrap()])
                .args(&["--serial", "tty"])
                .args(&["--console", "off"])
                .default_disks()
                .default_net()
                .capture_output()
                .spawn()
                .unwrap();

            let mut child_dnsmasq = windows_guest.run_dnsmasq();

            let r = std::panic::catch_unwind(|| {
                // Wait to make sure Windows boots up
                assert!(windows_guest.wait_for_boot());

                // Initially present network device
                let netdev_num = 1;
                assert_eq!(windows_guest.netdev_count(), netdev_num);
                assert_eq!(netdev_ctrl_threads_count(child.id()), netdev_num);

                // Hotplug network device
                let (cmd_success, cmd_output) = remote_command_w_output(
                    &api_socket,
                    "add-net",
                    Some(windows_guest.guest().default_net_string().as_str()),
                );
                assert!(cmd_success);
                assert!(String::from_utf8_lossy(&cmd_output).contains("\"id\":\"_net2\""));
                thread::sleep(std::time::Duration::new(5, 0));
                // Verify the device  is on the system
                let netdev_num = 2;
                assert_eq!(windows_guest.netdev_count(), netdev_num);
                assert_eq!(netdev_ctrl_threads_count(child.id()), netdev_num);

                // Remove network device
                let cmd_success = remote_command(&api_socket, "remove-device", Some("_net2"));
                assert!(cmd_success);
                thread::sleep(std::time::Duration::new(5, 0));
                // Verify the device has been removed
                let netdev_num = 1;
                assert_eq!(windows_guest.netdev_count(), netdev_num);
                assert_eq!(netdev_ctrl_threads_count(child.id()), netdev_num);

                windows_guest.shutdown();
            });

            let _ = child.wait_timeout(std::time::Duration::from_secs(60));
            let _ = child.kill();
            let output = child.wait_with_output().unwrap();

            let _ = child_dnsmasq.kill();
            let _ = child_dnsmasq.wait();

            handle_child_output(r, &output);
        }

        #[test]
        fn test_windows_guest_disk_hotplug() {
            let windows_guest = WindowsGuest::new();

            let mut ovmf_path = dirs::home_dir().unwrap();
            ovmf_path.push("workloads");
            ovmf_path.push(OVMF_NAME);

            let tmp_dir = TempDir::new_with_prefix("/tmp/ch").unwrap();
            let api_socket = temp_api_path(&tmp_dir);

            let mut child = GuestCommand::new(windows_guest.guest())
                .args(&["--api-socket", &api_socket])
                .args(&["--cpus", "boot=2,kvm_hyperv=on"])
                .args(&["--memory", "size=4G"])
                .args(&["--kernel", ovmf_path.to_str().unwrap()])
                .args(&["--serial", "tty"])
                .args(&["--console", "off"])
                .default_disks()
                .default_net()
                .capture_output()
                .spawn()
                .unwrap();

            let mut child_dnsmasq = windows_guest.run_dnsmasq();

            let disk = windows_guest.disk_new(WindowsGuest::FS_FAT, 100);

            let r = std::panic::catch_unwind(|| {
                // Wait to make sure Windows boots up
                assert!(windows_guest.wait_for_boot());

                // Initially present disk device
                let disk_num = 1;
                assert_eq!(windows_guest.disk_count(), disk_num);
                assert_eq!(disk_ctrl_threads_count(child.id()), disk_num);

                // Hotplug disk device
                let (cmd_success, cmd_output) = remote_command_w_output(
                    &api_socket,
                    "add-disk",
                    Some(format!("path={},readonly=off", disk).as_str()),
                );
                assert!(cmd_success);
                assert!(String::from_utf8_lossy(&cmd_output).contains("\"id\":\"_disk2\""));
                thread::sleep(std::time::Duration::new(5, 0));
                // Online disk device
                windows_guest.disks_set_rw();
                windows_guest.disks_online();
                // Verify the device is on the system
                let disk_num = 2;
                assert_eq!(windows_guest.disk_count(), disk_num);
                assert_eq!(disk_ctrl_threads_count(child.id()), disk_num);

                let data = "hello";
                let fname = "d:\\world";
                windows_guest.disk_file_put(fname, data);

                // Unmount disk device
                let cmd_success = remote_command(&api_socket, "remove-device", Some("_disk2"));
                assert!(cmd_success);
                thread::sleep(std::time::Duration::new(5, 0));
                // Verify the device has been removed
                let disk_num = 1;
                assert_eq!(windows_guest.disk_count(), disk_num);
                assert_eq!(disk_ctrl_threads_count(child.id()), disk_num);

                // Remount and check the file exists with the expected contents
                let (cmd_success, _cmd_output) = remote_command_w_output(
                    &api_socket,
                    "add-disk",
                    Some(format!("path={},readonly=off", disk).as_str()),
                );
                assert!(cmd_success);
                thread::sleep(std::time::Duration::new(5, 0));
                let out = windows_guest.disk_file_read(fname);
                assert_eq!(data, out.trim());

                // Intentionally no unmount, it'll happen at shutdown.

                windows_guest.shutdown();
            });

            let _ = child.wait_timeout(std::time::Duration::from_secs(60));
            let _ = child.kill();
            let output = child.wait_with_output().unwrap();

            let _ = child_dnsmasq.kill();
            let _ = child_dnsmasq.wait();

            handle_child_output(r, &output);
        }

        #[test]
        fn test_windows_guest_disk_hotplug_multi() {
            let windows_guest = WindowsGuest::new();

            let mut ovmf_path = dirs::home_dir().unwrap();
            ovmf_path.push("workloads");
            ovmf_path.push(OVMF_NAME);

            let tmp_dir = TempDir::new_with_prefix("/tmp/ch").unwrap();
            let api_socket = temp_api_path(&tmp_dir);

            let mut child = GuestCommand::new(windows_guest.guest())
                .args(&["--api-socket", &api_socket])
                .args(&["--cpus", "boot=2,kvm_hyperv=on"])
                .args(&["--memory", "size=2G"])
                .args(&["--kernel", ovmf_path.to_str().unwrap()])
                .args(&["--serial", "tty"])
                .args(&["--console", "off"])
                .default_disks()
                .default_net()
                .capture_output()
                .spawn()
                .unwrap();

            let mut child_dnsmasq = windows_guest.run_dnsmasq();

            // Predefined data to used at various test stages
            let disk_test_data: [[String; 4]; 2] = [
                [
                    "_disk2".to_string(),
                    windows_guest.disk_new(WindowsGuest::FS_FAT, 123),
                    "d:\\world".to_string(),
                    "hello".to_string(),
                ],
                [
                    "_disk3".to_string(),
                    windows_guest.disk_new(WindowsGuest::FS_NTFS, 333),
                    "e:\\hello".to_string(),
                    "world".to_string(),
                ],
            ];

            let r = std::panic::catch_unwind(|| {
                // Wait to make sure Windows boots up
                assert!(windows_guest.wait_for_boot());

                // Initially present disk device
                let disk_num = 1;
                assert_eq!(windows_guest.disk_count(), disk_num);
                assert_eq!(disk_ctrl_threads_count(child.id()), disk_num);

                for it in &disk_test_data {
                    let disk_id = it[0].as_str();
                    let disk = it[1].as_str();
                    // Hotplug disk device
                    let (cmd_success, cmd_output) = remote_command_w_output(
                        &api_socket,
                        "add-disk",
                        Some(format!("path={},readonly=off", disk).as_str()),
                    );
                    assert!(cmd_success);
                    assert!(String::from_utf8_lossy(&cmd_output)
                        .contains(format!("\"id\":\"{}\"", disk_id).as_str()));
                    thread::sleep(std::time::Duration::new(5, 0));
                    // Online disk devices
                    windows_guest.disks_set_rw();
                    windows_guest.disks_online();
                }
                // Verify the devices are on the system
                let disk_num = (disk_test_data.len() + 1) as u8;
                assert_eq!(windows_guest.disk_count(), disk_num);
                assert_eq!(disk_ctrl_threads_count(child.id()), disk_num);

                // Put test data
                for it in &disk_test_data {
                    let fname = it[2].as_str();
                    let data = it[3].as_str();
                    windows_guest.disk_file_put(fname, data);
                }

                // Unmount disk devices
                for it in &disk_test_data {
                    let disk_id = it[0].as_str();
                    let cmd_success = remote_command(&api_socket, "remove-device", Some(disk_id));
                    assert!(cmd_success);
                    thread::sleep(std::time::Duration::new(5, 0));
                }

                // Verify the devices have been removed
                let disk_num = 1;
                assert_eq!(windows_guest.disk_count(), disk_num);
                assert_eq!(disk_ctrl_threads_count(child.id()), disk_num);

                // Remount
                for it in &disk_test_data {
                    let disk = it[1].as_str();
                    let (cmd_success, _cmd_output) = remote_command_w_output(
                        &api_socket,
                        "add-disk",
                        Some(format!("path={},readonly=off", disk).as_str()),
                    );
                    assert!(cmd_success);
                    thread::sleep(std::time::Duration::new(5, 0));
                }

                // Check the files exists with the expected contents
                for it in &disk_test_data {
                    let fname = it[2].as_str();
                    let data = it[3].as_str();
                    let out = windows_guest.disk_file_read(fname);
                    assert_eq!(data, out.trim());
                }

                // Intentionally no unmount, it'll happen at shutdown.

                windows_guest.shutdown();
            });

            let _ = child.wait_timeout(std::time::Duration::from_secs(60));
            let _ = child.kill();
            let output = child.wait_with_output().unwrap();

            let _ = child_dnsmasq.kill();
            let _ = child_dnsmasq.wait();

            handle_child_output(r, &output);
        }

        #[test]
        #[cfg(not(feature = "mshv"))]
        fn test_windows_guest_netdev_multi() {
            let windows_guest = WindowsGuest::new();

            let mut ovmf_path = dirs::home_dir().unwrap();
            ovmf_path.push("workloads");
            ovmf_path.push(OVMF_NAME);

            let tmp_dir = TempDir::new_with_prefix("/tmp/ch").unwrap();
            let api_socket = temp_api_path(&tmp_dir);

            let mut child = GuestCommand::new(windows_guest.guest())
                .args(&["--api-socket", &api_socket])
                .args(&["--cpus", "boot=2,kvm_hyperv=on"])
                .args(&["--memory", "size=4G"])
                .args(&["--kernel", ovmf_path.to_str().unwrap()])
                .args(&["--serial", "tty"])
                .args(&["--console", "off"])
                .default_disks()
                // The multi net dev config is borrowed from test_multiple_network_interfaces
                .args(&[
                    "--net",
                    windows_guest.guest().default_net_string().as_str(),
                    "tap=,mac=8a:6b:6f:5a:de:ac,ip=192.168.3.1,mask=255.255.255.0",
                    "tap=mytap42,mac=fe:1f:9e:e1:60:f2,ip=192.168.4.1,mask=255.255.255.0",
                ])
                .capture_output()
                .spawn()
                .unwrap();

            let mut child_dnsmasq = windows_guest.run_dnsmasq();

            let r = std::panic::catch_unwind(|| {
                // Wait to make sure Windows boots up
                assert!(windows_guest.wait_for_boot());

                let netdev_num = 3;
                assert_eq!(windows_guest.netdev_count(), netdev_num);
                assert_eq!(netdev_ctrl_threads_count(child.id()), netdev_num);

                let tap_count = exec_host_command_output("ip link | grep -c mytap42");
                assert_eq!(String::from_utf8_lossy(&tap_count.stdout).trim(), "1");

                windows_guest.shutdown();
            });

            let _ = child.wait_timeout(std::time::Duration::from_secs(60));
            let _ = child.kill();
            let output = child.wait_with_output().unwrap();

            let _ = child_dnsmasq.kill();
            let _ = child_dnsmasq.wait();

            handle_child_output(r, &output);
        }
    }

    #[cfg(target_arch = "x86_64")]
    mod sgx {
        use crate::tests::*;

        #[test]
        fn test_sgx() {
            let focal = UbuntuDiskConfig::new(FOCAL_SGX_IMAGE_NAME.to_string());
            let guest = Guest::new(Box::new(focal));
            let mut workload_path = dirs::home_dir().unwrap();
            workload_path.push("workloads");

            let mut kernel_path = workload_path;
            kernel_path.push("vmlinux_w_sgx");

            let mut child = GuestCommand::new(&guest)
                .args(&["--cpus", "boot=1"])
                .args(&["--memory", "size=512M"])
                .args(&["--kernel", kernel_path.to_str().unwrap()])
                .args(&["--cmdline", DIRECT_KERNEL_BOOT_CMDLINE])
                .default_disks()
                .default_net()
                .args(&["--sgx-epc", "id=epc0,size=64M"])
                .capture_output()
                .spawn()
                .unwrap();

            let r = std::panic::catch_unwind(|| {
                guest.wait_vm_boot(None).unwrap();

                // Check if SGX is correctly detected in the guest.
                guest.check_sgx_support().unwrap();

                // Validate the SGX EPC section is 64MiB.
                assert_eq!(
                    guest
                        .ssh_command("cpuid -l 0x12 -s 2 | grep 'section size' | cut -d '=' -f 2")
                        .unwrap()
                        .trim(),
                    "0x0000000004000000"
                );

                // Run a test relying on SGX enclaves and check if it runs
                // successfully.
                assert!(guest
                    .ssh_command("cd /linux-sgx/SampleCode/LocalAttestation/bin/ && sudo ./app")
                    .unwrap()
                    .trim()
                    .contains(
                        "succeed to load enclaves.\nsucceed to \
                        establish secure channel.\nSucceed to exchange \
                        secure message...\nSucceed to close Session..."
                    ));
            });

            let _ = child.kill();
            let output = child.wait_with_output().unwrap();

            handle_child_output(r, &output);
        }
    }

    #[cfg(target_arch = "x86_64")]
    mod vfio {
        use crate::tests::*;

        fn test_nvidia_card_memory_hotplug(hotplug_method: &str) {
            let hirsute = UbuntuDiskConfig::new(HIRSUTE_NVIDIA_IMAGE_NAME.to_string());
            let guest = Guest::new(Box::new(hirsute));
            let api_socket = temp_api_path(&guest.tmp_dir);

            let mut child = GuestCommand::new(&guest)
                .args(&["--cpus", "boot=4"])
                .args(&[
                    "--memory",
                    format!("size=4G,hotplug_size=4G,hotplug_method={}", hotplug_method).as_str(),
                ])
                .args(&["--kernel", guest.fw_path.as_str()])
                .args(&["--device", "path=/sys/bus/pci/devices/0000:31:00.0/"])
                .args(&["--api-socket", &api_socket])
                .default_disks()
                .default_net()
                .capture_output()
                .spawn()
                .unwrap();

            let r = std::panic::catch_unwind(|| {
                guest.wait_vm_boot(None).unwrap();

                assert!(guest.get_total_memory().unwrap_or_default() > 3_840_000);

                guest.enable_memory_hotplug();

                // Add RAM to the VM
                let desired_ram = 6 << 30;
                resize_command(&api_socket, None, Some(desired_ram), None);
                thread::sleep(std::time::Duration::new(30, 0));
                assert!(guest.get_total_memory().unwrap_or_default() > 5_760_000);

                // Check the VFIO device works when RAM is increased to 6GiB
                guest.check_nvidia_gpu();
            });

            let _ = child.kill();
            let output = child.wait_with_output().unwrap();

            handle_child_output(r, &output);
        }

        #[test]
        fn test_nvidia_card_memory_hotplug_acpi() {
            test_nvidia_card_memory_hotplug("acpi")
        }

        #[test]
        fn test_nvidia_card_memory_hotplug_virtio_mem() {
            test_nvidia_card_memory_hotplug("virtio-mem")
        }

        #[test]
        fn test_nvidia_card_pci_hotplug() {
            let hirsute = UbuntuDiskConfig::new(HIRSUTE_NVIDIA_IMAGE_NAME.to_string());
            let guest = Guest::new(Box::new(hirsute));
            let api_socket = temp_api_path(&guest.tmp_dir);

            let mut child = GuestCommand::new(&guest)
                .args(&["--cpus", "boot=4"])
                .args(&["--memory", "size=4G"])
                .args(&["--kernel", guest.fw_path.as_str()])
                .args(&["--api-socket", &api_socket])
                .default_disks()
                .default_net()
                .capture_output()
                .spawn()
                .unwrap();

            let r = std::panic::catch_unwind(|| {
                guest.wait_vm_boot(None).unwrap();

                // Hotplug the card to the VM
                let (cmd_success, cmd_output) = remote_command_w_output(
                    &api_socket,
                    "add-device",
                    Some("id=vfio0,path=/sys/bus/pci/devices/0000:31:00.0/"),
                );
                assert!(cmd_success);
                assert!(String::from_utf8_lossy(&cmd_output)
                    .contains("{\"id\":\"vfio0\",\"bdf\":\"0000:00:06.0\"}"));

                thread::sleep(std::time::Duration::new(10, 0));

                // Check the VFIO device works after hotplug
                guest.check_nvidia_gpu();
            });

            let _ = child.kill();
            let output = child.wait_with_output().unwrap();

            handle_child_output(r, &output);
        }

        #[test]
        fn test_nvidia_card_reboot() {
            let hirsute = UbuntuDiskConfig::new(HIRSUTE_NVIDIA_IMAGE_NAME.to_string());
            let guest = Guest::new(Box::new(hirsute));
            let api_socket = temp_api_path(&guest.tmp_dir);

            let mut child = GuestCommand::new(&guest)
                .args(&["--cpus", "boot=4"])
                .args(&["--memory", "size=4G"])
                .args(&["--kernel", guest.fw_path.as_str()])
                .args(&["--device", "path=/sys/bus/pci/devices/0000:31:00.0/"])
                .args(&["--api-socket", &api_socket])
                .default_disks()
                .default_net()
                .capture_output()
                .spawn()
                .unwrap();

            let r = std::panic::catch_unwind(|| {
                guest.wait_vm_boot(None).unwrap();

                // Check the VFIO device works after boot
                guest.check_nvidia_gpu();

                guest.reboot_linux(0, None);

                // Check the VFIO device works after reboot
                guest.check_nvidia_gpu();
            });

            let _ = child.kill();
            let output = child.wait_with_output().unwrap();

            handle_child_output(r, &output);
        }
    }

    mod live_migration {
        use crate::tests::*;

        // This test exercises the local live-migration between two Cloud Hypervisor VMs on the
        // same host. It ensures the following behaviors:
        // 1. The source VM is up and functional (including various virtio-devices are working properly);
        // 2. The 'send-migration' and 'receive-migration' command finished successfully;
        // 3. The source VM terminated gracefully after live migration;
        // 4. The destination VM is functional (including various virtio-devices are working properly) after
        //    live migration;
        // Note: This test does not use vsock as we can't create two identical vsock on the same host.
        fn _test_live_migration(numa: bool) {
            let focal = UbuntuDiskConfig::new(FOCAL_IMAGE_NAME.to_string());
            let guest = Guest::new(Box::new(focal));
            let kernel_path = direct_kernel_boot_path();
            let console_text = String::from("On a branch floating down river a cricket, singing.");
            let net_id = "net123";
            let net_params = format!(
                "id={},tap=,mac={},ip={},mask=255.255.255.0",
                net_id, guest.network.guest_mac, guest.network.host_ip
            );

            let memory_param: &[&str] = if numa {
                &[
                    "--memory",
                    "size=0",
                    "--memory-zone",
                    "id=mem0,size=1G",
                    "id=mem1,size=1G",
                    "id=mem2,size=2G",
                    "--numa",
                    "guest_numa_id=0,cpus=0-2:9,distances=1@15:2@20,memory_zones=mem0",
                    "guest_numa_id=1,cpus=3-4:6-8,distances=0@20:2@25,memory_zones=mem1",
                    "guest_numa_id=2,cpus=5:10-11,distances=0@25:1@30,memory_zones=mem2",
                ]
            } else {
                &["--memory", "size=4G"]
            };

            // Start the source VM
            let src_api_socket = temp_api_path(&guest.tmp_dir);
            let mut src_child = GuestCommand::new(&guest)
                .args(&["--cpus", "boot=6,max=12"])
                .args(memory_param)
                .args(&["--kernel", kernel_path.to_str().unwrap()])
                .args(&["--cmdline", DIRECT_KERNEL_BOOT_CMDLINE])
                .default_disks()
                .args(&["--net", net_params.as_str()])
                .args(&["--api-socket", &src_api_socket])
                .capture_output()
                .spawn()
                .unwrap();

            // Start the destination VM
            let mut dest_api_socket = temp_api_path(&guest.tmp_dir);
            dest_api_socket.push_str(".dest");
            let mut dest_child = GuestCommand::new(&guest)
                .args(&["--api-socket", &dest_api_socket])
                .capture_output()
                .spawn()
                .unwrap();

            let r = std::panic::catch_unwind(|| {
                guest.wait_vm_boot(Some(30)).unwrap();

                // Make sure the source VM is functaionl
                // Check the number of vCPUs
                assert_eq!(guest.get_cpu_count().unwrap_or_default(), 6);
                // Check the guest RAM
                assert!(guest.get_total_memory().unwrap_or_default() > 3_840_000);
                // Check the guest virtio-devices, e.g. block, rng, console, and net
                guest.check_devices_common(None, Some(&console_text));

                // x86_64: Following what's done in the `test_snapshot_restore`, we need
                // to make sure that removing and adding back the virtio-net device does
                // not break the live-migration support for virtio-pci.
                #[cfg(target_arch = "x86_64")]
                {
                    assert!(remote_command(
                        &src_api_socket,
                        "remove-device",
                        Some(net_id),
                    ));
                    thread::sleep(std::time::Duration::new(10, 0));

                    // Plug the virtio-net device again
                    assert!(remote_command(
                        &src_api_socket,
                        "add-net",
                        Some(net_params.as_str()),
                    ));
                    thread::sleep(std::time::Duration::new(10, 0));
                }

                // Start the live-migration
                let migration_socket = String::from(
                    guest
                        .tmp_dir
                        .as_path()
                        .join("live-migration.sock")
                        .to_str()
                        .unwrap(),
                );
                // Start to receive migration from the destintion VM
                let mut receive_migration = Command::new(clh_command("ch-remote"))
                    .args(&[
                        &format!("--api-socket={}", &dest_api_socket),
                        "receive-migration",
                        &format! {"unix:{}", migration_socket},
                    ])
                    .stderr(Stdio::piped())
                    .stdout(Stdio::piped())
                    .spawn()
                    .unwrap();
                // Give it '1s' to make sure the 'migration_socket' file is properly created
                thread::sleep(std::time::Duration::new(1, 0));
                // Start to send migration from the source VM
                let mut send_migration = Command::new(clh_command("ch-remote"))
                    .args(&[
                        &format!("--api-socket={}", &src_api_socket),
                        "send-migration",
                        &format! {"unix:{}", migration_socket},
                    ])
                    .stderr(Stdio::piped())
                    .stdout(Stdio::piped())
                    .spawn()
                    .unwrap();

                let mut success;
                // The 'send-migration' command should be executed successfully within the given timeout
                if let Some(status) = send_migration
                    .wait_timeout(std::time::Duration::from_secs(30))
                    .unwrap()
                {
                    success = status.success();
                } else {
                    success = false;
                }
                if !success {
                    let _ = send_migration.kill();
                    let output = send_migration.wait_with_output().unwrap();
                    eprintln!("\n\n==== Start 'send_migration' output ====\n\n---stdout---\n{}\n\n---stderr---\n{}\n\n==== End 'send_migration' output ====\n\n",
                    String::from_utf8_lossy(&output.stdout), String::from_utf8_lossy(&output.stderr));
                }
                // The 'receive-migration' command should be executed successfully within the given timeout
                if let Some(status) = receive_migration
                    .wait_timeout(std::time::Duration::from_secs(30))
                    .unwrap()
                {
                    success = status.success();
                } else {
                    success = false;
                }
                if !success {
                    let _ = receive_migration.kill();
                    let output = receive_migration.wait_with_output().unwrap();
                    eprintln!("\n\n==== Start 'receive_migration' output ====\n\n---stdout---\n{}\n\n---stderr---\n{}\n\n==== End 'receive_migration' output ====\n\n",
                    String::from_utf8_lossy(&output.stdout), String::from_utf8_lossy(&output.stderr));
                }
                assert!(
                    success,
                    "Unsuccessful command: 'send-migration' or 'receive-migration'."
                );
            });

            let print_and_panic = |src_vm: Child, dest_vm: Child, message: &str| -> ! {
                let mut src_vm = src_vm;
                let mut dest_vm = dest_vm;

                let _ = src_vm.kill();
                let src_output = src_vm.wait_with_output().unwrap();
                eprintln!(
                    "\n\n==== Start 'source_vm' stdout ====\n\n{}\n\n==== End 'source_vm' stdout ====",
                    String::from_utf8_lossy(&src_output.stdout)
                );
                eprintln!(
                    "\n\n==== Start 'source_vm' stderr ====\n\n{}\n\n==== End 'source_vm' stderr ====",
                    String::from_utf8_lossy(&src_output.stderr)
                );
                let _ = dest_vm.kill();
                let dest_output = dest_vm.wait_with_output().unwrap();
                eprintln!(
                    "\n\n==== Start 'destination_vm' stdout ====\n\n{}\n\n==== End 'destination_vm' stdout ====",
                    String::from_utf8_lossy(&dest_output.stdout)
                );
                eprintln!(
                    "\n\n==== Start 'destination_vm' stderr ====\n\n{}\n\n==== End 'destination_vm' stderr ====",
                    String::from_utf8_lossy(&dest_output.stderr)
                );

                panic!("Test failed: {}", message)
            };

            // Check and report any errors occured during the live-migration
            if r.is_err() {
                print_and_panic(src_child, dest_child, "Error occured during live-migration");
            }

            // Check the source vm has been terminated successful (give it '3s' to settle)
            thread::sleep(std::time::Duration::new(3, 0));
            if !src_child.try_wait().unwrap().map_or(false, |s| s.success()) {
                print_and_panic(
                    src_child,
                    dest_child,
                    "source VM was not terminated successfully.",
                );
            };

            // Post live-migration check to make sure the destination VM is funcational
            let r = std::panic::catch_unwind(|| {
                // Perform same checks to validate VM has been properly migrated
                assert_eq!(guest.get_cpu_count().unwrap_or_default(), 6);
                assert!(guest.get_total_memory().unwrap_or_default() > 3_840_000);
                guest.check_devices_common(None, Some(&console_text));

                // Perform NUMA related checks
                if numa {
                    guest.check_numa_common(
                        Some(&[960_000, 960_000, 1_920_000]),
                        Some(&[vec![0, 1, 2], vec![3, 4], vec![5]]),
                        Some(&["10 15 20", "20 10 25", "25 30 10"]),
                    );

                    // AArch64 currently does not support hotplug, and therefore we only
                    // test hotplug-related function on x86_64 here.
                    #[cfg(target_arch = "x86_64")]
                    {
                        guest.enable_memory_hotplug();

                        // Resize to the maximum amount of CPUs and check each NUMA
                        // node has been assigned the right CPUs set.
                        resize_command(&dest_api_socket, Some(12), None, None);
                        thread::sleep(std::time::Duration::new(5, 0));

                        guest.check_numa_common(
                            None,
                            Some(&[vec![0, 1, 2, 9], vec![3, 4, 6, 7, 8], vec![5, 10, 11]]),
                            None,
                        );
                    }
                }
            });

            // Clean-up the destination VM and make sure it terminated correctly
            let _ = dest_child.kill();
            let dest_output = dest_child.wait_with_output().unwrap();
            handle_child_output(r, &dest_output);

            // Check the destination VM has the expected 'concole_text' from its output
            let r = std::panic::catch_unwind(|| {
                assert!(String::from_utf8_lossy(&dest_output.stdout).contains(&console_text));
            });
            handle_child_output(r, &dest_output);
        }

        #[test]
        fn test_live_migration_basic() {
            _test_live_migration(false)
        }

        #[test]
        fn test_live_migration_numa() {
            _test_live_migration(true)
        }
        #[test]
        fn test_live_migration_ovs_dpdk() {
            let ovs_focal = UbuntuDiskConfig::new(FOCAL_IMAGE_NAME.to_string());
            let ovs_guest = Guest::new(Box::new(ovs_focal));

            let migration_focal = UbuntuDiskConfig::new(FOCAL_IMAGE_NAME.to_string());
            let migration_guest = Guest::new(Box::new(migration_focal));
            let src_api_socket = temp_api_path(&migration_guest.tmp_dir);

            // Start two VMs that are connected through ovs-dpdk and one of the VMs is the source VM for live-migration
            let (mut ovs_child, mut src_child) =
                setup_ovs_dpdk_guests(&ovs_guest, &migration_guest, &src_api_socket);

            // Start the destination VM
            let mut dest_api_socket = temp_api_path(&migration_guest.tmp_dir);
            dest_api_socket.push_str(".dest");
            let mut dest_child = GuestCommand::new(&migration_guest)
                .args(&["--api-socket", &dest_api_socket])
                .capture_output()
                .spawn()
                .unwrap();

            let r = std::panic::catch_unwind(|| {
                // Give it '1s' to make sure the 'dest_api_socket' file is properly created
                thread::sleep(std::time::Duration::new(1, 0));

                // Start the live-migration
                let migration_socket = String::from(
                    migration_guest
                        .tmp_dir
                        .as_path()
                        .join("live-migration.sock")
                        .to_str()
                        .unwrap(),
                );
                // Start to receive migration from the destintion VM
                let mut receive_migration = Command::new(clh_command("ch-remote"))
                    .args(&[
                        &format!("--api-socket={}", &dest_api_socket),
                        "receive-migration",
                        &format! {"unix:{}", migration_socket},
                    ])
                    .stderr(Stdio::piped())
                    .stdout(Stdio::piped())
                    .spawn()
                    .unwrap();
                // Give it '1s' to make sure the 'migration_socket' file is properly created
                thread::sleep(std::time::Duration::new(1, 0));
                // Start to send migration from the source VM
                let mut send_migration = Command::new(clh_command("ch-remote"))
                    .args(&[
                        &format!("--api-socket={}", &src_api_socket),
                        "send-migration",
                        &format! {"unix:{}", migration_socket},
                    ])
                    .stderr(Stdio::piped())
                    .stdout(Stdio::piped())
                    .spawn()
                    .unwrap();

                let mut success;
                // The 'send-migration' command should be executed successfully within the given timeout
                if let Some(status) = send_migration
                    .wait_timeout(std::time::Duration::from_secs(30))
                    .unwrap()
                {
                    success = status.success();
                } else {
                    success = false;
                }
                if !success {
                    let _ = send_migration.kill();
                    let output = send_migration.wait_with_output().unwrap();
                    eprintln!("\n\n==== Start 'send_migration' output ====\n\n---stdout---\n{}\n\n---stderr---\n{}\n\n==== End 'send_migration' output ====\n\n",
                    String::from_utf8_lossy(&output.stdout), String::from_utf8_lossy(&output.stderr));
                }
                // The 'receive-migration' command should be executed successfully within the given timeout
                if let Some(status) = receive_migration
                    .wait_timeout(std::time::Duration::from_secs(30))
                    .unwrap()
                {
                    success = status.success();
                } else {
                    success = false;
                }
                if !success {
                    let _ = receive_migration.kill();
                    let output = receive_migration.wait_with_output().unwrap();
                    eprintln!("\n\n==== Start 'receive_migration' output ====\n\n---stdout---\n{}\n\n---stderr---\n{}\n\n==== End 'receive_migration' output ====\n\n",
                    String::from_utf8_lossy(&output.stdout), String::from_utf8_lossy(&output.stderr));
                }
                assert!(
                    success,
                    "Unsuccessful command: 'send-migration' or 'receive-migration'."
                );
            });

            let print_and_panic = |src_vm: Child,
                                   dest_vm: Child,
                                   ovs_vm: Child,
                                   message: &str|
             -> ! {
                let mut src_vm = src_vm;
                let mut dest_vm = dest_vm;
                let mut ovs_vm = ovs_vm;

                let _ = src_vm.kill();
                let src_output = src_vm.wait_with_output().unwrap();
                eprintln!(
                    "\n\n==== Start 'source_vm' stdout ====\n\n{}\n\n==== End 'source_vm' stdout ====",
                    String::from_utf8_lossy(&src_output.stdout)
                );
                eprintln!(
                    "\n\n==== Start 'source_vm' stderr ====\n\n{}\n\n==== End 'source_vm' stderr ====",
                    String::from_utf8_lossy(&src_output.stderr)
                );
                let _ = dest_vm.kill();
                let dest_output = dest_vm.wait_with_output().unwrap();
                eprintln!(
                    "\n\n==== Start 'destination_vm' stdout ====\n\n{}\n\n==== End 'destination_vm' stdout ====",
                    String::from_utf8_lossy(&dest_output.stdout)
                );
                eprintln!(
                    "\n\n==== Start 'destination_vm' stderr ====\n\n{}\n\n==== End 'destination_vm' stderr ====",
                    String::from_utf8_lossy(&dest_output.stderr)
                );
                let _ = ovs_vm.kill();
                let ovs_output = ovs_vm.wait_with_output().unwrap();
                eprintln!(
                    "\n\n==== Start 'ovs_vm' stdout ====\n\n{}\n\n==== End 'ovs_vm' stdout ====",
                    String::from_utf8_lossy(&ovs_output.stdout)
                );
                eprintln!(
                    "\n\n==== Start 'ovs_vm' stderr ====\n\n{}\n\n==== End 'ovs_vm' stderr ====",
                    String::from_utf8_lossy(&ovs_output.stderr)
                );

                cleanup_ovs_dpdk();

                panic!("Test failed: {}", message)
            };

            // Check and report any errors occured during the live-migration
            if r.is_err() {
                print_and_panic(
                    src_child,
                    dest_child,
                    ovs_child,
                    "Error occured during live-migration",
                );
            }

            // Check the source vm has been terminated successful (give it '3s' to settle)
            thread::sleep(std::time::Duration::new(3, 0));
            if !src_child.try_wait().unwrap().map_or(false, |s| s.success()) {
                print_and_panic(
                    src_child,
                    dest_child,
                    ovs_child,
                    "source VM was not terminated successfully.",
                );
            };

            // Post live-migration check to make sure the destination VM is funcational
            let r = std::panic::catch_unwind(|| {
                // Perform same checks to validate VM has been properly migrated
                // Spawn a new netcat listener in the OVS VM
                let guest_ip = ovs_guest.network.guest_ip.clone();
                thread::spawn(move || {
                    ssh_command_ip(
                        "nc -l 12345",
                        &guest_ip,
                        DEFAULT_SSH_RETRIES,
                        DEFAULT_SSH_TIMEOUT,
                    )
                    .unwrap();
                });

                // Wait for the server to be listening
                thread::sleep(std::time::Duration::new(5, 0));

                // And check the connection is still functional after live-migration
                migration_guest
                    .ssh_command("nc -vz 172.100.0.1 12345")
                    .unwrap();

                cleanup_ovs_dpdk();
            });

            // Clean-up the destination VM and OVS VM, and make sure they terminated correctly
            let _ = dest_child.kill();
            let _ = ovs_child.kill();
            let dest_output = dest_child.wait_with_output().unwrap();
            handle_child_output(r, &dest_output);
            let ovs_output = ovs_child.wait_with_output().unwrap();
            handle_child_output(Ok(()), &ovs_output);
        }
    }

    #[cfg(all(target_arch = "aarch64", feature = "acpi"))]
    mod aarch64_acpi {
        use crate::tests::*;

        #[test]
        fn test_simple_launch_acpi() {
            let focal = UbuntuDiskConfig::new(FOCAL_IMAGE_NAME.to_string());

            vec![Box::new(focal)].drain(..).for_each(|disk_config| {
                let guest = Guest::new(disk_config);

                let mut child = GuestCommand::new(&guest)
                    .args(&["--cpus", "boot=1"])
                    .args(&["--memory", "size=512M"])
                    .args(&["--kernel", edk2_path().to_str().unwrap()])
                    .default_disks()
                    .default_net()
                    .args(&["--serial", "tty", "--console", "off"])
                    .capture_output()
                    .spawn()
                    .unwrap();

                let r = std::panic::catch_unwind(|| {
                    guest.wait_vm_boot(Some(120)).unwrap();

                    assert_eq!(guest.get_cpu_count().unwrap_or_default(), 1);
                    assert!(guest.get_total_memory().unwrap_or_default() > 400_000);
                    assert!(guest.get_entropy().unwrap_or_default() >= 900);
                    assert_eq!(guest.get_pci_bridge_class().unwrap_or_default(), "0x060000");
                });

                let _ = child.kill();
                let output = child.wait_with_output().unwrap();

                handle_child_output(r, &output);
            });
        }

        #[test]
        fn test_guest_numa_nodes_acpi() {
            _test_guest_numa_nodes(true);
        }

        #[test]
        fn test_cpu_topology_421_acpi() {
            test_cpu_topology(4, 2, 1, true);
        }

        #[test]
        fn test_cpu_topology_142_acpi() {
            test_cpu_topology(1, 4, 2, true);
        }

        #[test]
        fn test_cpu_topology_262_acpi() {
            test_cpu_topology(2, 6, 2, true);
        }

        #[test]
        fn test_power_button_acpi() {
            _test_power_button(true);
        }
    }
}<|MERGE_RESOLUTION|>--- conflicted
+++ resolved
@@ -2286,31 +2286,19 @@
         }
 
         #[test]
-<<<<<<< HEAD
-        #[cfg(target_arch = "x86_64")]
         #[cfg(not(feature = "mshv"))]
-=======
->>>>>>> 68e6a14d
         fn test_cpu_topology_421() {
             test_cpu_topology(4, 2, 1, false);
         }
 
         #[test]
-<<<<<<< HEAD
-        #[cfg(target_arch = "x86_64")]
         #[cfg(not(feature = "mshv"))]
-=======
->>>>>>> 68e6a14d
         fn test_cpu_topology_142() {
             test_cpu_topology(1, 4, 2, false);
         }
 
         #[test]
-<<<<<<< HEAD
-        #[cfg(target_arch = "x86_64")]
         #[cfg(not(feature = "mshv"))]
-=======
->>>>>>> 68e6a14d
         fn test_cpu_topology_262() {
             test_cpu_topology(2, 6, 2, false);
         }
@@ -2428,11 +2416,7 @@
         }
 
         #[test]
-<<<<<<< HEAD
-        #[cfg(target_arch = "x86_64")]
         #[cfg(not(feature = "mshv"))]
-=======
->>>>>>> 68e6a14d
         fn test_user_defined_memory_regions() {
             let focal = UbuntuDiskConfig::new(FOCAL_IMAGE_NAME.to_string());
             let guest = Guest::new(Box::new(focal));
@@ -2500,11 +2484,7 @@
         }
 
         #[test]
-<<<<<<< HEAD
         #[cfg(not(feature = "mshv"))]
-        #[cfg(feature = "acpi")]
-=======
->>>>>>> 68e6a14d
         fn test_guest_numa_nodes() {
             _test_guest_numa_nodes(false);
         }
@@ -4370,11 +4350,7 @@
         }
 
         #[test]
-<<<<<<< HEAD
-        #[cfg(target_arch = "x86_64")]
         #[cfg(not(feature = "mshv"))]
-=======
->>>>>>> 68e6a14d
         fn test_virtio_mem() {
             let focal = UbuntuDiskConfig::new(FOCAL_IMAGE_NAME.to_string());
             let guest = Guest::new(Box::new(focal));
