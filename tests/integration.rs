// Copyright © 2020 Intel Corporation
//
// SPDX-License-Identifier: Apache-2.0
//

#[cfg(test)]
#[cfg(feature = "integration_tests")]
#[macro_use]
extern crate lazy_static;

#[cfg(test)]
#[cfg(feature = "integration_tests")]
mod tests {
    #![allow(dead_code)]
    use net_util::MacAddr;
    use ssh2::Session;
    use std::collections::HashMap;
    use std::env;
    use std::ffi::OsStr;
    use std::fs;
    use std::io;
    use std::io::BufRead;
    use std::io::{Read, Write};
    use std::net::{TcpListener, TcpStream};
    use std::os::unix::io::AsRawFd;
    use std::path::{Path, PathBuf};
    use std::process::{Child, Command, Stdio};
    use std::str::FromStr;
    use std::string::String;
    use std::sync::Mutex;
    use std::thread;
    use tempdir::TempDir;
    use tempfile::NamedTempFile;
    #[cfg_attr(target_arch = "aarch64", allow(unused_imports))]
    use wait_timeout::ChildExt;

    lazy_static! {
        static ref NEXT_VM_ID: Mutex<u8> = Mutex::new(1);
    }

    struct GuestNetworkConfig {
        guest_ip: String,
        l2_guest_ip1: String,
        l2_guest_ip2: String,
        l2_guest_ip3: String,
        host_ip: String,
        guest_mac: String,
        l2_guest_mac1: String,
        l2_guest_mac2: String,
        l2_guest_mac3: String,
        tcp_listener_port: u16,
    }

    const DEFAULT_TCP_LISTENER_MESSAGE: &str = "booted";
    const DEFAULT_TCP_LISTENER_PORT: u16 = 8000;
    const DEFAULT_TCP_LISTENER_TIMEOUT: i32 = 80;

    struct Guest<'a> {
        tmp_dir: TempDir,
        disk_config: &'a dyn DiskConfig,
        fw_path: String,
        network: GuestNetworkConfig,
    }

    // Safe to implement as we know we have no interior mutability
    impl<'a> std::panic::RefUnwindSafe for Guest<'a> {}

    enum DiskType {
        OperatingSystem,
        CloudInit,
    }

    trait DiskConfig {
        fn prepare_files(&mut self, tmp_dir: &TempDir, network: &GuestNetworkConfig);
        fn prepare_cloudinit(&self, tmp_dir: &TempDir, network: &GuestNetworkConfig) -> String;
        fn disk(&self, disk_type: DiskType) -> Option<String>;
    }

    struct UbuntuDiskConfig {
        osdisk_path: String,
        cloudinit_path: String,
        image_name: String,
    }

    #[cfg(target_arch = "x86_64")]
    const BIONIC_IMAGE_NAME: &str = "bionic-server-cloudimg-amd64.raw";
    #[cfg(target_arch = "x86_64")]
    const FOCAL_IMAGE_NAME: &str = "focal-server-cloudimg-amd64-custom-20210106-1.raw";
    #[cfg(target_arch = "x86_64")]
    const FOCAL_SGX_IMAGE_NAME: &str = "focal-server-cloudimg-amd64-sgx.raw";
    #[cfg(target_arch = "aarch64")]
    const BIONIC_IMAGE_NAME: &str = "bionic-server-cloudimg-arm64.raw";
    #[cfg(target_arch = "aarch64")]
    const FOCAL_IMAGE_NAME: &str = "focal-server-cloudimg-arm64-custom.raw";
    #[cfg(target_arch = "aarch64")]
    const FOCAL_IMAGE_NAME_QCOW2: &str = "focal-server-cloudimg-arm64-custom.qcow2";
    #[cfg(target_arch = "x86_64")]
    const FOCAL_IMAGE_NAME_QCOW2: &str = "focal-server-cloudimg-amd64-custom-20210106-1.qcow2";
    #[cfg(target_arch = "x86_64")]
    const WINDOWS_IMAGE_NAME: &str = "windows-server-2019.raw";

<<<<<<< HEAD
    #[cfg(not(feature = "mshv"))]
    const DIRECT_KERNEL_BOOT_CMDLINE: &str = "root=/dev/vda1 console=ttyS0 console=hvc0 quiet rw";
    #[cfg(feature = "mshv")]
    const DIRECT_KERNEL_BOOT_CMDLINE: &str =
        "root=/dev/vda1 console=ttyS0 console=hvc0 quiet rw apic=verbose clocksource=acpi_pm";

    #[cfg(not(feature = "mshv"))]
    const ENABLE_SECCOMP: &str = "true";
    #[cfg(feature = "mshv")]
    const ENABLE_SECCOMP: &str = "false";
=======
    const DIRECT_KERNEL_BOOT_CMDLINE: &str =
        "root=/dev/vda1 console=hvc0 rw systemd.journald.forward_to_console=1";
>>>>>>> 79a2afe4

    const PIPE_SIZE: i32 = 32 << 20;

    impl UbuntuDiskConfig {
        fn new(image_name: String) -> Self {
            UbuntuDiskConfig {
                image_name,
                osdisk_path: String::new(),
                cloudinit_path: String::new(),
            }
        }
    }

    struct WindowsDiskConfig {
        image_name: String,
        osdisk_path: String,
        loopback_device: String,
        windows_snapshot_cow: String,
        windows_snapshot: String,
    }

    impl WindowsDiskConfig {
        fn new(image_name: String) -> Self {
            WindowsDiskConfig {
                image_name,
                osdisk_path: String::new(),
                loopback_device: String::new(),
                windows_snapshot_cow: String::new(),
                windows_snapshot: String::new(),
            }
        }
    }

    impl Drop for WindowsDiskConfig {
        fn drop(&mut self) {
            // dmsetup remove windows-snapshot-1
            std::process::Command::new("dmsetup")
                .arg("remove")
                .arg(self.windows_snapshot.as_str())
                .output()
                .expect("Expect removing Windows snapshot with 'dmsetup' to succeed");

            // dmsetup remove windows-snapshot-cow-1
            std::process::Command::new("dmsetup")
                .arg("remove")
                .arg(self.windows_snapshot_cow.as_str())
                .output()
                .expect("Expect removing Windows snapshot CoW with 'dmsetup' to succeed");

            // losetup -d <loopback_device>
            std::process::Command::new("losetup")
                .args(&["-d", self.loopback_device.as_str()])
                .output()
                .expect("Expect removing loopback device to succeed");
        }
    }

    fn handle_child_output(
        r: Result<(), std::boxed::Box<dyn std::any::Any + std::marker::Send>>,
        output: &std::process::Output,
    ) {
        use std::os::unix::process::ExitStatusExt;
        if r.is_ok() && output.status.success() {
            return;
        }

        match output.status.code() {
            None => {
                // Don't treat child.kill() as a problem
                if output.status.signal() == Some(9) && r.is_ok() {
                    return;
                }

                eprintln!(
                    "==== child killed by signal: {} ====",
                    output.status.signal().unwrap()
                );
            }
            Some(code) => {
                eprintln!("\n\n==== child exit code: {} ====", code);
            }
        }

        eprintln!(
            "\n\n==== Start child stdout ====\n\n{}\n\n==== End child stdout ====",
            String::from_utf8_lossy(&output.stdout)
        );
        eprintln!(
            "\n\n==== Start child stderr ====\n\n{}\n\n==== End child stderr ====",
            String::from_utf8_lossy(&output.stderr)
        );

        panic!("Test failed")
    }

    fn rate_limited_copy<P: AsRef<Path>, Q: AsRef<Path>>(from: P, to: Q) -> io::Result<u64> {
        for i in 0..10 {
            let free_bytes = unsafe {
                let mut stats = std::mem::MaybeUninit::zeroed();
                let fs_name = std::ffi::CString::new("/tmp").unwrap();
                libc::statvfs(fs_name.as_ptr(), stats.as_mut_ptr());

                let free_blocks = stats.assume_init().f_bfree;
                let block_size = stats.assume_init().f_bsize;

                free_blocks * block_size
            };

            // Make sure there is at least 6 GiB of space
            if free_bytes < 6 << 30 {
                eprintln!(
                    "Not enough space on disk ({}). Attempt {} of 10. Sleeping.",
                    free_bytes, i
                );
                thread::sleep(std::time::Duration::new(60, 0));
                continue;
            }

            match fs::copy(&from, &to) {
                Err(e) => {
                    if let Some(errno) = e.raw_os_error() {
                        if errno == libc::ENOSPC {
                            eprintln!("Copy returned ENOSPC. Attempt {} of 10. Sleeping.", i);
                            thread::sleep(std::time::Duration::new(60, 0));
                            continue;
                        }
                    }
                    return Err(e);
                }
                Ok(i) => return Ok(i),
            }
        }
        Err(io::Error::last_os_error())
    }

    fn clh_command(cmd: &str) -> String {
        env::var("BUILD_TARGET").map_or(
            format!("target/x86_64-unknown-linux-gnu/release/{}", cmd),
            |target| format!("target/{}/release/{}", target, cmd),
        )
    }

    impl DiskConfig for UbuntuDiskConfig {
        fn prepare_cloudinit(&self, tmp_dir: &TempDir, network: &GuestNetworkConfig) -> String {
            let cloudinit_file_path =
                String::from(tmp_dir.path().join("cloudinit").to_str().unwrap());

            let cloud_init_directory = tmp_dir.path().join("cloud-init").join("ubuntu");

            fs::create_dir_all(&cloud_init_directory)
                .expect("Expect creating cloud-init directory to succeed");

            let source_file_dir = std::env::current_dir()
                .unwrap()
                .join("test_data")
                .join("cloud-init")
                .join("ubuntu");

            vec!["meta-data"].iter().for_each(|x| {
                rate_limited_copy(source_file_dir.join(x), cloud_init_directory.join(x))
                    .expect("Expect copying cloud-init meta-data to succeed");
            });

            let mut user_data_string = String::new();
            fs::File::open(source_file_dir.join("user-data"))
                .unwrap()
                .read_to_string(&mut user_data_string)
                .expect("Expected reading user-data file in to succeed");
            user_data_string = user_data_string.replace(
                "@DEFAULT_TCP_LISTENER_MESSAGE",
                &DEFAULT_TCP_LISTENER_MESSAGE,
            );
            user_data_string = user_data_string.replace("@HOST_IP", &network.host_ip);
            user_data_string = user_data_string
                .replace("@TCP_LISTENER_PORT", &network.tcp_listener_port.to_string());

            fs::File::create(cloud_init_directory.join("user-data"))
                .unwrap()
                .write_all(&user_data_string.as_bytes())
                .expect("Expected writing out user-data to succeed");

            let mut network_config_string = String::new();

            fs::File::open(source_file_dir.join("network-config"))
                .unwrap()
                .read_to_string(&mut network_config_string)
                .expect("Expected reading network-config file in to succeed");

            network_config_string = network_config_string.replace("192.168.2.1", &network.host_ip);
            network_config_string = network_config_string.replace("192.168.2.2", &network.guest_ip);
            network_config_string =
                network_config_string.replace("192.168.2.3", &network.l2_guest_ip1);
            network_config_string =
                network_config_string.replace("192.168.2.4", &network.l2_guest_ip2);
            network_config_string =
                network_config_string.replace("192.168.2.5", &network.l2_guest_ip3);
            network_config_string =
                network_config_string.replace("12:34:56:78:90:ab", &network.guest_mac);
            network_config_string =
                network_config_string.replace("de:ad:be:ef:12:34", &network.l2_guest_mac1);
            network_config_string =
                network_config_string.replace("de:ad:be:ef:34:56", &network.l2_guest_mac2);
            network_config_string =
                network_config_string.replace("de:ad:be:ef:56:78", &network.l2_guest_mac3);

            fs::File::create(cloud_init_directory.join("network-config"))
                .unwrap()
                .write_all(&network_config_string.as_bytes())
                .expect("Expected writing out network-config to succeed");

            std::process::Command::new("mkdosfs")
                .args(&["-n", "cidata"])
                .args(&["-C", cloudinit_file_path.as_str()])
                .arg("8192")
                .output()
                .expect("Expect creating disk image to succeed");

            vec!["user-data", "meta-data", "network-config"]
                .iter()
                .for_each(|x| {
                    std::process::Command::new("mcopy")
                        .arg("-o")
                        .args(&["-i", cloudinit_file_path.as_str()])
                        .args(&["-s", cloud_init_directory.join(x).to_str().unwrap(), "::"])
                        .output()
                        .expect("Expect copying files to disk image to succeed");
                });

            cloudinit_file_path
        }

        fn prepare_files(&mut self, tmp_dir: &TempDir, network: &GuestNetworkConfig) {
            let mut workload_path = dirs::home_dir().unwrap();
            workload_path.push("workloads");

            let mut osdisk_base_path = workload_path;
            osdisk_base_path.push(&self.image_name);

            let osdisk_path = String::from(tmp_dir.path().join("osdisk.img").to_str().unwrap());
            let cloudinit_path = self.prepare_cloudinit(tmp_dir, network);

            rate_limited_copy(osdisk_base_path, &osdisk_path)
                .expect("copying of OS source disk image failed");

            self.cloudinit_path = cloudinit_path;
            self.osdisk_path = osdisk_path;
        }

        fn disk(&self, disk_type: DiskType) -> Option<String> {
            match disk_type {
                DiskType::OperatingSystem => Some(self.osdisk_path.clone()),
                DiskType::CloudInit => Some(self.cloudinit_path.clone()),
            }
        }
    }

    impl DiskConfig for WindowsDiskConfig {
        fn prepare_cloudinit(&self, _tmp_dir: &TempDir, _network: &GuestNetworkConfig) -> String {
            String::new()
        }

        fn prepare_files(&mut self, tmp_dir: &TempDir, _network: &GuestNetworkConfig) {
            let mut workload_path = dirs::home_dir().unwrap();
            workload_path.push("workloads");

            let mut osdisk_path = workload_path;
            osdisk_path.push(&self.image_name);

            let osdisk_blk_size = fs::metadata(osdisk_path)
                .expect("Expect retrieving Windows image metadata")
                .len()
                >> 9;

            let snapshot_cow_path =
                String::from(tmp_dir.path().join("snapshot_cow").to_str().unwrap());

            // Create and truncate CoW file for device mapper
            let cow_file_size: u64 = 1 << 30;
            let cow_file_blk_size = cow_file_size >> 9;
            let cow_file = std::fs::File::create(snapshot_cow_path.as_str())
                .expect("Expect creating CoW image to succeed");
            cow_file
                .set_len(cow_file_size)
                .expect("Expect truncating CoW image to succeed");

            // losetup --find --show /tmp/snapshot_cow
            let loopback_device = std::process::Command::new("losetup")
                .arg("--find")
                .arg("--show")
                .arg(snapshot_cow_path.as_str())
                .output()
                .expect("Expect creating loopback device from snapshot CoW image to succeed");

            self.loopback_device = String::from_utf8_lossy(&loopback_device.stdout)
                .trim()
                .to_string();

            let random_extension = tmp_dir.path().file_name().unwrap();
            let windows_snapshot_cow = format!(
                "windows-snapshot-cow-{}",
                random_extension.to_str().unwrap()
            );

            // dmsetup create windows-snapshot-cow-1 --table '0 2097152 linear /dev/loop1 0'
            std::process::Command::new("dmsetup")
                .arg("create")
                .arg(windows_snapshot_cow.as_str())
                .args(&[
                    "--table",
                    format!("0 {} linear {} 0", cow_file_blk_size, self.loopback_device).as_str(),
                ])
                .output()
                .expect("Expect creating Windows snapshot CoW with 'dmsetup' to succeed");

            let windows_snapshot =
                format!("windows-snapshot-{}", random_extension.to_str().unwrap());

            // dmsetup mknodes
            std::process::Command::new("dmsetup")
                .arg("mknodes")
                .output()
                .expect("Expect device mapper nodes to be ready");

            // dmsetup create windows-snapshot-1 --table '0 41943040 snapshot /dev/mapper/windows-base /dev/mapper/windows-snapshot-cow-1 P 8'
            std::process::Command::new("dmsetup")
                .arg("create")
                .arg(windows_snapshot.as_str())
                .args(&[
                    "--table",
                    format!(
                        "0 {} snapshot /dev/mapper/windows-base /dev/mapper/{} P 8",
                        osdisk_blk_size,
                        windows_snapshot_cow.as_str()
                    )
                    .as_str(),
                ])
                .output()
                .expect("Expect creating Windows snapshot with 'dmsetup' to succeed");

            // dmsetup mknodes
            std::process::Command::new("dmsetup")
                .arg("mknodes")
                .output()
                .expect("Expect device mapper nodes to be ready");

            self.osdisk_path = format!("/dev/mapper/{}", windows_snapshot);
            self.windows_snapshot_cow = windows_snapshot_cow.clone();
            self.windows_snapshot = windows_snapshot.clone();
        }

        fn disk(&self, disk_type: DiskType) -> Option<String> {
            match disk_type {
                DiskType::OperatingSystem => Some(self.osdisk_path.clone()),
                DiskType::CloudInit => None,
            }
        }
    }

    fn prepare_virtiofsd(
        tmp_dir: &TempDir,
        shared_dir: &str,
        cache: &str,
    ) -> (std::process::Child, String) {
        let mut workload_path = dirs::home_dir().unwrap();
        workload_path.push("workloads");

        let mut virtiofsd_path = workload_path;
        virtiofsd_path.push("virtiofsd");
        let virtiofsd_path = String::from(virtiofsd_path.to_str().unwrap());

        let virtiofsd_socket_path =
            String::from(tmp_dir.path().join("virtiofs.sock").to_str().unwrap());

        // Start the daemon
        let child = Command::new(virtiofsd_path.as_str())
            .args(&[format!("--socket-path={}", virtiofsd_socket_path).as_str()])
            .args(&["-o", format!("source={}", shared_dir).as_str()])
            .args(&["-o", format!("cache={}", cache).as_str()])
            .spawn()
            .unwrap();

        thread::sleep(std::time::Duration::new(10, 0));

        (child, virtiofsd_socket_path)
    }

    fn prepare_virtofsd_rs_daemon(
        tmp_dir: &TempDir,
        shared_dir: &str,
        _cache: &str,
    ) -> (std::process::Child, String) {
        let mut workload_path = dirs::home_dir().unwrap();
        workload_path.push("workloads");

        let mut virtiofsd_path = workload_path;
        virtiofsd_path.push("virtiofsd-rs");
        let virtiofsd_path = String::from(virtiofsd_path.to_str().unwrap());

        let virtiofsd_socket_path =
            String::from(tmp_dir.path().join("virtiofs.sock").to_str().unwrap());

        // Start the daemon
        let child = Command::new(virtiofsd_path.as_str())
            .args(&["--shared-dir", shared_dir])
            .args(&["--socket", virtiofsd_socket_path.as_str()])
            .spawn()
            .unwrap();

        thread::sleep(std::time::Duration::new(10, 0));

        (child, virtiofsd_socket_path)
    }

    fn prepare_vubd(
        tmp_dir: &TempDir,
        blk_img: &str,
        num_queues: usize,
        rdonly: bool,
        direct: bool,
    ) -> (std::process::Child, String) {
        let mut workload_path = dirs::home_dir().unwrap();
        workload_path.push("workloads");

        let mut blk_file_path = workload_path;
        blk_file_path.push(blk_img);
        let blk_file_path = String::from(blk_file_path.to_str().unwrap());

        let vubd_socket_path = String::from(tmp_dir.path().join("vub.sock").to_str().unwrap());

        // Start the daemon
        let child = Command::new(clh_command("vhost_user_block"))
            .args(&[
                "--block-backend",
                format!(
                    "path={},socket={},num_queues={},readonly={},direct={}",
                    blk_file_path, vubd_socket_path, num_queues, rdonly, direct
                )
                .as_str(),
            ])
            .spawn()
            .unwrap();

        thread::sleep(std::time::Duration::new(10, 0));

        (child, vubd_socket_path)
    }

    fn temp_vsock_path(tmp_dir: &TempDir) -> String {
        String::from(tmp_dir.path().join("vsock").to_str().unwrap())
    }

    fn temp_api_path(tmp_dir: &TempDir) -> String {
        String::from(
            tmp_dir
                .path()
                .join("cloud-hypervisor.sock")
                .to_str()
                .unwrap(),
        )
    }

    // Creates the directory and returns the path.
    fn temp_snapshot_dir_path(tmp_dir: &TempDir) -> String {
        let snapshot_dir = String::from(tmp_dir.path().join("snapshot").to_str().unwrap());
        std::fs::create_dir(&snapshot_dir).unwrap();
        snapshot_dir
    }

    // Creates the path for direct kernel boot and return the path.
    // For x86_64, this function returns the vmlinux kernel path.
    // For AArch64, this function returns the PE kernel path.
    fn direct_kernel_boot_path() -> Option<PathBuf> {
        let mut workload_path = dirs::home_dir().unwrap();
        workload_path.push("workloads");

        let mut kernel_path = workload_path;
        #[cfg(target_arch = "x86_64")]
        kernel_path.push("vmlinux");
        #[cfg(target_arch = "aarch64")]
        kernel_path.push("Image");

        Some(kernel_path)
    }

    fn prepare_vhost_user_net_daemon(
        tmp_dir: &TempDir,
        ip: &str,
        tap: Option<&str>,
        num_queues: usize,
    ) -> (std::process::Child, String) {
        let vunet_socket_path = String::from(tmp_dir.path().join("vunet.sock").to_str().unwrap());

        // Start the daemon
        let net_params = if let Some(tap_str) = tap {
            format!(
                "tap={},ip={},mask=255.255.255.0,socket={},num_queues={},queue_size=1024",
                tap_str, ip, vunet_socket_path, num_queues
            )
        } else {
            format!(
                "ip={},mask=255.255.255.0,socket={},num_queues={},queue_size=1024",
                ip, vunet_socket_path, num_queues
            )
        };

        let child = Command::new(clh_command("vhost_user_net"))
            .args(&["--net-backend", net_params.as_str()])
            .spawn()
            .unwrap();

        thread::sleep(std::time::Duration::new(10, 0));

        (child, vunet_socket_path)
    }

    fn curl_command(api_socket: &str, method: &str, url: &str, http_body: Option<&str>) {
        let mut curl_args: Vec<&str> =
            ["--unix-socket", api_socket, "-i", "-X", method, url].to_vec();

        if let Some(body) = http_body {
            curl_args.push("-H");
            curl_args.push("Accept: application/json");
            curl_args.push("-H");
            curl_args.push("Content-Type: application/json");
            curl_args.push("-d");
            curl_args.push(body);
        }

        let status = Command::new("curl")
            .args(curl_args)
            .status()
            .expect("Failed to launch curl command");

        assert!(status.success());
    }

    fn remote_command(api_socket: &str, command: &str, arg: Option<&str>) -> bool {
        let mut cmd = Command::new(clh_command("ch-remote"));
        cmd.args(&[&format!("--api-socket={}", api_socket), command]);

        if let Some(arg) = arg {
            cmd.arg(arg);
        }

        cmd.status().expect("Failed to launch ch-remote").success()
    }

    fn remote_command_w_output(
        api_socket: &str,
        command: &str,
        arg: Option<&str>,
    ) -> (bool, Vec<u8>) {
        let mut cmd = Command::new(clh_command("ch-remote"));
        cmd.args(&[&format!("--api-socket={}", api_socket), command]);

        if let Some(arg) = arg {
            cmd.arg(arg);
        }

        let output = cmd.output().expect("Failed to launch ch-remote");

        (output.status.success(), output.stdout)
    }

    fn resize_command(
        api_socket: &str,
        desired_vcpus: Option<u8>,
        desired_ram: Option<usize>,
        desired_balloon: Option<usize>,
    ) -> bool {
        let mut cmd = Command::new(clh_command("ch-remote"));
        cmd.args(&[&format!("--api-socket={}", api_socket), "resize"]);

        if let Some(desired_vcpus) = desired_vcpus {
            cmd.arg(format!("--cpus={}", desired_vcpus));
        }

        if let Some(desired_ram) = desired_ram {
            cmd.arg(format!("--memory={}", desired_ram));
        }

        if let Some(desired_balloon) = desired_balloon {
            cmd.arg(format!("--balloon={}", desired_balloon));
        }

        cmd.status().expect("Failed to launch ch-remote").success()
    }

    fn resize_zone_command(api_socket: &str, id: &str, desired_size: &str) -> bool {
        let mut cmd = Command::new(clh_command("ch-remote"));
        cmd.args(&[
            &format!("--api-socket={}", api_socket),
            "resize-zone",
            &format!("--id={}", id),
            &format!("--size={}", desired_size),
        ]);

        cmd.status().expect("Failed to launch ch-remote").success()
    }

    #[derive(Debug)]
    struct PasswordAuth {
        username: String,
        password: String,
    }

    const DEFAULT_SSH_RETRIES: u8 = 6;
    const DEFAULT_SSH_TIMEOUT: u8 = 10;
    fn ssh_command_ip_with_auth(
        command: &str,
        auth: &PasswordAuth,
        ip: &str,
        retries: u8,
        timeout: u8,
    ) -> Result<String, Error> {
        let mut s = String::new();

        let mut counter = 0;
        loop {
            match (|| -> Result<(), Error> {
                let tcp = TcpStream::connect(format!("{}:22", ip)).map_err(Error::Connection)?;
                let mut sess = Session::new().unwrap();
                sess.set_tcp_stream(tcp);
                sess.handshake().map_err(Error::Handshake)?;

                sess.userauth_password(&auth.username, &auth.password)
                    .map_err(Error::Authentication)?;
                assert!(sess.authenticated());

                let mut channel = sess.channel_session().map_err(Error::ChannelSession)?;
                channel.exec(command).map_err(Error::Command)?;

                // Intentionally ignore these results here as their failure
                // does not precipitate a repeat
                let _ = channel.read_to_string(&mut s);
                let _ = channel.close();
                let _ = channel.wait_close();
                Ok(())
            })() {
                Ok(_) => break,
                Err(e) => {
                    counter += 1;
                    if counter >= retries {
                        eprintln!(
                            "\n\n==== Start ssh command output (FAILED) ====\n\n\
                             command=\"{}\"\n\
                             auth=\"{:#?}\"\n\
                             ip=\"{}\"\n\
                             output=\"{}\"\n\
                             error=\"{}\"\n\
                             \n==== End ssh command outout ====\n\n",
                            command, auth, ip, s, e
                        );

                        return Err(e);
                    }
                }
            };
            thread::sleep(std::time::Duration::new((timeout * counter).into(), 0));
        }
        Ok(s)
    }

    fn ssh_command_ip(command: &str, ip: &str, retries: u8, timeout: u8) -> Result<String, Error> {
        ssh_command_ip_with_auth(
            command,
            &PasswordAuth {
                username: String::from("cloud"),
                password: String::from("cloud123"),
            },
            ip,
            retries,
            timeout,
        )
    }

    #[derive(Debug)]
    enum Error {
        Connection(std::io::Error),
        Handshake(ssh2::Error),
        Authentication(ssh2::Error),
        ChannelSession(ssh2::Error),
        Command(ssh2::Error),
        Parsing(std::num::ParseIntError),
        EpollWait(std::io::Error),
        EpollWaitTimeout,
        ReadToString(std::io::Error),
        SetReadTimeout(std::io::Error),
        WrongGuestAddr,
    }

    impl std::error::Error for Error {}

    impl std::fmt::Display for Error {
        fn fmt(&self, f: &mut std::fmt::Formatter<'_>) -> std::fmt::Result {
            write!(f, "{:?}", self)
        }
    }

    impl<'a> Guest<'a> {
        fn new_from_ip_range(disk_config: &'a mut dyn DiskConfig, class: &str, id: u8) -> Self {
            let tmp_dir = TempDir::new("ch").unwrap();

            let mut workload_path = dirs::home_dir().unwrap();
            workload_path.push("workloads");

            let mut fw_path = workload_path;
            #[cfg(target_arch = "aarch64")]
            fw_path.push("Image");
            #[cfg(target_arch = "x86_64")]
            fw_path.push("hypervisor-fw");
            let fw_path = String::from(fw_path.to_str().unwrap());
            let network = GuestNetworkConfig {
                guest_ip: format!("{}.{}.2", class, id),
                l2_guest_ip1: format!("{}.{}.3", class, id),
                l2_guest_ip2: format!("{}.{}.4", class, id),
                l2_guest_ip3: format!("{}.{}.5", class, id),
                host_ip: format!("{}.{}.1", class, id),
                guest_mac: format!("12:34:56:78:90:{:02x}", id),
                l2_guest_mac1: format!("de:ad:be:ef:12:{:02x}", id),
                l2_guest_mac2: format!("de:ad:be:ef:34:{:02x}", id),
                l2_guest_mac3: format!("de:ad:be:ef:56:{:02x}", id),
                tcp_listener_port: DEFAULT_TCP_LISTENER_PORT + id as u16,
            };

            disk_config.prepare_files(&tmp_dir, &network);

            Guest {
                tmp_dir,
                disk_config,
                fw_path,
                network,
            }
        }

        fn new(disk_config: &'a mut dyn DiskConfig) -> Self {
            let mut guard = NEXT_VM_ID.lock().unwrap();
            let id = *guard;
            *guard = id + 1;

            Self::new_from_ip_range(disk_config, "192.168", id)
        }

        fn default_net_string(&self) -> String {
            format!(
                "tap=,mac={},ip={},mask=255.255.255.0",
                self.network.guest_mac, self.network.host_ip
            )
        }

        fn default_net_string_w_iommu(&self) -> String {
            format!(
                "tap=,mac={},ip={},mask=255.255.255.0,iommu=on",
                self.network.guest_mac, self.network.host_ip
            )
        }

        fn ssh_command(&self, command: &str) -> Result<String, Error> {
            ssh_command_ip(
                command,
                &self.network.guest_ip,
                DEFAULT_SSH_RETRIES,
                DEFAULT_SSH_TIMEOUT,
            )
        }

        fn ssh_command_l1(&self, command: &str) -> Result<String, Error> {
            ssh_command_ip(
                command,
                &self.network.guest_ip,
                DEFAULT_SSH_RETRIES,
                DEFAULT_SSH_TIMEOUT,
            )
        }

        fn ssh_command_l2_1(&self, command: &str) -> Result<String, Error> {
            ssh_command_ip(
                command,
                &self.network.l2_guest_ip1,
                DEFAULT_SSH_RETRIES,
                DEFAULT_SSH_TIMEOUT,
            )
        }

        fn ssh_command_l2_2(&self, command: &str) -> Result<String, Error> {
            ssh_command_ip(
                command,
                &self.network.l2_guest_ip2,
                DEFAULT_SSH_RETRIES,
                DEFAULT_SSH_TIMEOUT,
            )
        }

        fn ssh_command_l2_3(&self, command: &str) -> Result<String, Error> {
            ssh_command_ip(
                command,
                &self.network.l2_guest_ip3,
                DEFAULT_SSH_RETRIES,
                DEFAULT_SSH_TIMEOUT,
            )
        }

        fn api_create_body(&self, cpu_count: u8) -> String {
            #[cfg(target_arch = "x86_64")]
            format! {"{{\"cpus\":{{\"boot_vcpus\":{},\"max_vcpus\":{}}},\"kernel\":{{\"path\":\"{}\"}},\"cmdline\":{{\"args\": \"\"}},\"net\":[{{\"ip\":\"{}\", \"mask\":\"255.255.255.0\", \"mac\":\"{}\"}}], \"disks\":[{{\"path\":\"{}\"}}, {{\"path\":\"{}\"}}]}}",
                     cpu_count,
                     cpu_count,
                     self.fw_path.as_str(),
                     self.network.host_ip,
                     self.network.guest_mac,
                     self.disk_config.disk(DiskType::OperatingSystem).unwrap().as_str(),
                     self.disk_config.disk(DiskType::CloudInit).unwrap().as_str(),
            }

            #[cfg(target_arch = "aarch64")]
            format! {"{{\"cpus\":{{\"boot_vcpus\":{},\"max_vcpus\":{}}},\"kernel\":{{\"path\":\"{}\"}},\"cmdline\":{{\"args\": \"{}\"}},\"net\":[{{\"ip\":\"{}\", \"mask\":\"255.255.255.0\", \"mac\":\"{}\"}}], \"disks\":[{{\"path\":\"{}\"}}, {{\"path\":\"{}\"}}]}}",
                     cpu_count,
                     cpu_count,
                     direct_kernel_boot_path().unwrap().to_str().unwrap(),
                     DIRECT_KERNEL_BOOT_CMDLINE,
                     self.network.host_ip,
                     self.network.guest_mac,
                     self.disk_config.disk(DiskType::OperatingSystem).unwrap().as_str(),
                     self.disk_config.disk(DiskType::CloudInit).unwrap().as_str(),
            }
        }

        fn get_cpu_count(&self) -> Result<u32, Error> {
            Ok(self
                .ssh_command("grep -c processor /proc/cpuinfo")?
                .trim()
                .parse()
                .map_err(Error::Parsing)?)
        }

        fn get_initial_apicid(&self) -> Result<u32, Error> {
            Ok(self
                .ssh_command("grep \"initial apicid\" /proc/cpuinfo | grep -o \"[0-9]*\"")?
                .trim()
                .parse()
                .map_err(Error::Parsing)?)
        }

        fn get_total_memory(&self) -> Result<u32, Error> {
            Ok(self
                .ssh_command("grep MemTotal /proc/meminfo | grep -o \"[0-9]*\"")?
                .trim()
                .parse()
                .map_err(Error::Parsing)?)
        }

        fn get_total_memory_l2(&self) -> Result<u32, Error> {
            Ok(self
                .ssh_command_l2_1("grep MemTotal /proc/meminfo | grep -o \"[0-9]*\"")?
                .trim()
                .parse()
                .map_err(Error::Parsing)?)
        }

        fn get_numa_node_memory(&self, node_id: usize) -> Result<u32, Error> {
            Ok(self
                .ssh_command(
                    format!(
                        "grep MemTotal /sys/devices/system/node/node{}/meminfo \
                        | cut -d \":\" -f 2 | grep -o \"[0-9]*\"",
                        node_id
                    )
                    .as_str(),
                )?
                .trim()
                .parse()
                .map_err(Error::Parsing)?)
        }

        fn wait_vm_boot(&self, custom_timeout: Option<i32>) -> Result<(), Error> {
            let start = std::time::Instant::now();
            // The 'port' is unique per 'GUEST' and listening to wild-card ip avoids retrying on 'TcpListener::bind()'
            let listen_addr = format!("0.0.0.0:{}", self.network.tcp_listener_port);
            let expected_guest_addr = self.network.guest_ip.as_str();
            let mut s = String::new();
            let timeout = match custom_timeout {
                Some(t) => t,
                None => DEFAULT_TCP_LISTENER_TIMEOUT,
            };

            match (|| -> Result<(), Error> {
                let listener =
                    TcpListener::bind(&listen_addr.as_str()).map_err(Error::Connection)?;
                listener
                    .set_nonblocking(true)
                    .expect("Cannot set non-blocking for tcp listener");

                // Reply on epoll w/ timeout to wait for guest connections faithfully
                let epoll_fd = epoll::create(true).expect("Cannot create epoll fd");
                epoll::ctl(
                    epoll_fd,
                    epoll::ControlOptions::EPOLL_CTL_ADD,
                    listener.as_raw_fd(),
                    epoll::Event::new(epoll::Events::EPOLLIN, 0),
                )
                .expect("Cannot add 'tcp_listener' event to epoll");
                let mut events = vec![epoll::Event::new(epoll::Events::empty(), 0); 1];
                loop {
                    let num_events =
                        match epoll::wait(epoll_fd, timeout * 1000_i32, &mut events[..]) {
                            Ok(num_events) => Ok(num_events),
                            Err(e) => match e.raw_os_error() {
                                Some(libc::EAGAIN) | Some(libc::EINTR) => continue,
                                _ => Err(e),
                            },
                        }
                        .map_err(Error::EpollWait)?;
                    if num_events == 0 {
                        return Err(Error::EpollWaitTimeout);
                    }
                    break;
                }

                match listener.accept() {
                    Ok((_, addr)) => {
                        // Make sure the connection is from the expected 'guest_addr'
                        if addr.ip() != std::net::IpAddr::from_str(expected_guest_addr).unwrap() {
                            s = format!(
                                "Expecting the guest ip '{}' while being connected with ip '{}'",
                                expected_guest_addr,
                                addr.ip()
                            );
                            return Err(Error::WrongGuestAddr);
                        }

                        Ok(())
                    }
                    Err(e) => {
                        s = "TcpListener::accept() failed".to_string();
                        Err(Error::Connection(e))
                    }
                }
            })() {
                Err(e) => {
                    let duration = start.elapsed();
                    eprintln!(
                        "\n\n==== Start 'wait_vm_boot' (FAILED) ====\n\n\
                         duration =\"{:?}, timeout = {}s\"\n\
                         listen_addr=\"{}\"\n\
                         expected_guest_addr=\"{}\"\n\
                         message=\"{}\"\n\
                         error=\"{}\"\n\
                         \n==== End 'wait_vm_boot' outout ====\n\n",
                        duration, timeout, listen_addr, expected_guest_addr, s, e
                    );

                    Err(e)
                }
                Ok(_) => Ok(()),
            }
        }

        fn check_numa_node_cpus(&self, node_id: usize, cpus: Vec<usize>) -> Result<bool, Error> {
            for cpu in cpus.iter() {
                let cmd = format!(
                    "[ -d \"/sys/devices/system/node/node{}/cpu{}\" ]  && echo ok",
                    node_id, cpu
                );
                if self.ssh_command(cmd.as_str())?.trim() != "ok" {
                    return Ok(false);
                }
            }

            Ok(true)
        }

        fn check_numa_node_distances(
            &self,
            node_id: usize,
            distances: &str,
        ) -> Result<bool, Error> {
            let cmd = format!("cat /sys/devices/system/node/node{}/distance", node_id);
            if self.ssh_command(cmd.as_str())?.trim() == distances {
                Ok(true)
            } else {
                Ok(false)
            }
        }

        fn check_sgx_support(&self) -> Result<bool, Error> {
            if self
                .ssh_command(
                    "cpuid -l 0x7 -s 0 | tr -s [:space:] | grep -q 'SGX: \
                    Software Guard Extensions supported = true' && echo ok",
                )?
                .trim()
                != "ok"
            {
                return Ok(false);
            }
            if self
                .ssh_command(
                    "cpuid -l 0x7 -s 0 | tr -s [:space:] | grep -q 'SGX_LC: \
                    SGX launch config supported = true' && echo ok",
                )?
                .trim()
                != "ok"
            {
                return Ok(false);
            }
            if self
                .ssh_command(
                    "cpuid -l 0x12 -s 0 | tr -s [:space:] | grep -q 'SGX1 \
                    supported = true' && echo ok",
                )?
                .trim()
                != "ok"
            {
                return Ok(false);
            }

            Ok(true)
        }

        fn get_entropy(&self) -> Result<u32, Error> {
            Ok(self
                .ssh_command("cat /proc/sys/kernel/random/entropy_avail")?
                .trim()
                .parse()
                .map_err(Error::Parsing)?)
        }

        fn get_pci_bridge_class(&self) -> Result<String, Error> {
            Ok(self
                .ssh_command("cat /sys/bus/pci/devices/0000:00:00.0/class")?
                .trim()
                .to_string())
        }

        fn get_pci_device_ids(&self) -> Result<String, Error> {
            Ok(self
                .ssh_command("cat /sys/bus/pci/devices/*/device")?
                .trim()
                .to_string())
        }

        fn get_pci_vendor_ids(&self) -> Result<String, Error> {
            Ok(self
                .ssh_command("cat /sys/bus/pci/devices/*/vendor")?
                .trim()
                .to_string())
        }

        fn does_device_vendor_pair_match(
            &self,
            device_id: &str,
            vendor_id: &str,
        ) -> Result<bool, Error> {
            // We are checking if console device's device id and vendor id pair matches
            let devices = self.get_pci_device_ids()?;
            let devices: Vec<&str> = devices.split('\n').collect();
            let vendors = self.get_pci_vendor_ids()?;
            let vendors: Vec<&str> = vendors.split('\n').collect();

            for (index, d_id) in devices.iter().enumerate() {
                if *d_id == device_id {
                    if let Some(v_id) = vendors.get(index) {
                        if *v_id == vendor_id {
                            return Ok(true);
                        }
                    }
                }
            }

            Ok(false)
        }

        fn valid_virtio_fs_cache_size(
            &self,
            dax: bool,
            cache_size: Option<u64>,
        ) -> Result<bool, Error> {
            // SHM region is called different things depending on kernel
            let shm_region = self
                .ssh_command("sudo grep 'virtio[0-9]\\|virtio-pci-shm' /proc/iomem")?
                .trim()
                .to_string();

            if shm_region.is_empty() {
                return Ok(!dax);
            }

            // From this point, the region is not empty, hence it is an error
            // if DAX is off.
            if !dax {
                return Ok(false);
            }

            let cache = if let Some(cache) = cache_size {
                cache
            } else {
                // 8Gib by default
                0x0002_0000_0000
            };

            let args: Vec<&str> = shm_region.split(':').collect();
            if args.is_empty() {
                return Ok(false);
            }

            let args: Vec<&str> = args[0].trim().split('-').collect();
            if args.len() != 2 {
                return Ok(false);
            }

            let start_addr = u64::from_str_radix(args[0], 16).map_err(Error::Parsing)?;
            let end_addr = u64::from_str_radix(args[1], 16).map_err(Error::Parsing)?;

            Ok(cache == (end_addr - start_addr + 1))
        }

        fn check_vsock(&self, socket: &str) {
            // Listen from guest on vsock CID=3 PORT=16
            // SOCKET-LISTEN:<domain>:<protocol>:<local-address>
            let guest_ip = self.network.guest_ip.clone();
            let listen_socat = thread::spawn(move || {
                ssh_command_ip("sudo socat - SOCKET-LISTEN:40:0:x00x00x10x00x00x00x03x00x00x00x00x00x00x00 > vsock_log", &guest_ip, DEFAULT_SSH_RETRIES, DEFAULT_SSH_TIMEOUT).unwrap();
            });

            // Make sure socat is listening, which might take a few second on slow systems
            thread::sleep(std::time::Duration::new(10, 0));

            // Write something to vsock from the host
            Command::new("bash")
                .arg("-c")
                .arg(
                    format!(
                        "echo -e \"CONNECT 16\\nHelloWorld!\" | socat - UNIX-CONNECT:{}",
                        socket
                    )
                    .as_str(),
                )
                .output()
                .unwrap();

            // Wait for the thread to terminate.
            listen_socat.join().unwrap();

            assert_eq!(
                self.ssh_command("cat vsock_log").unwrap().trim(),
                "HelloWorld!"
            );
        }
    }

    struct GuestCommand<'a> {
        command: Command,
        guest: &'a Guest<'a>,
        capture_output: bool,
    }

    impl<'a> GuestCommand<'a> {
        fn new(guest: &'a Guest) -> Self {
            Self::new_with_binary_name(guest, "cloud-hypervisor")
        }

        fn new_with_binary_name(guest: &'a Guest, binary_name: &str) -> Self {
            Self {
                command: Command::new(clh_command(binary_name)),
                guest,
                capture_output: false,
            }
        }

        fn capture_output(&mut self) -> &mut Self {
            self.capture_output = true;
            self
        }

        fn spawn(&mut self) -> io::Result<Child> {
            println!(
                "\n\n==== Start cloud-hypervisor command-line ====\n\n\
                 {:?}\n\
                 \n==== End cloud-hypervisor command-line ====\n\n",
                self.command
            );

            if self.capture_output {
                let child = self
                    .command
                    .arg("-v")
                    .stderr(Stdio::piped())
                    .stdout(Stdio::piped())
                    .spawn()
                    .unwrap();

                let fd = child.stdout.as_ref().unwrap().as_raw_fd();
                let pipesize = unsafe { libc::fcntl(fd, libc::F_SETPIPE_SZ, PIPE_SIZE) };
                let fd = child.stderr.as_ref().unwrap().as_raw_fd();
                let pipesize1 = unsafe { libc::fcntl(fd, libc::F_SETPIPE_SZ, PIPE_SIZE) };

                if pipesize >= PIPE_SIZE && pipesize1 >= PIPE_SIZE {
                    Ok(child)
                } else {
                    Err(std::io::Error::new(
                        std::io::ErrorKind::Other,
                        "resizing pipe w/ 'fnctl' failed!",
                    ))
                }
            } else {
                self.command.arg("-v").spawn()
            }
        }

        fn args<I, S>(&mut self, args: I) -> &mut Self
        where
            I: IntoIterator<Item = S>,
            S: AsRef<OsStr>,
        {
            self.command.args(args);
            self
        }

        fn default_disks(&mut self) -> &mut Self {
            if self.guest.disk_config.disk(DiskType::CloudInit).is_some() {
                self.args(&[
                    "--disk",
                    format!(
                        "path={}",
                        self.guest
                            .disk_config
                            .disk(DiskType::OperatingSystem)
                            .unwrap()
                    )
                    .as_str(),
                    format!(
                        "path={}",
                        self.guest.disk_config.disk(DiskType::CloudInit).unwrap()
                    )
                    .as_str(),
                ])
            } else {
                self.args(&[
                    "--disk",
                    format!(
                        "path={}",
                        self.guest
                            .disk_config
                            .disk(DiskType::OperatingSystem)
                            .unwrap()
                    )
                    .as_str(),
                ])
            }
        }

        fn default_net(&mut self) -> &mut Self {
            self.args(&["--net", self.guest.default_net_string().as_str()])
        }
    }

    fn test_cpu_topology(threads_per_core: u8, cores_per_package: u8, packages: u8) {
        let mut focal = UbuntuDiskConfig::new(FOCAL_IMAGE_NAME.to_string());
        let guest = Guest::new(&mut focal);
        let total_vcpus = threads_per_core * cores_per_package * packages;
        let mut child = GuestCommand::new(&guest)
            .args(&[
                "--cpus",
                &format!(
                    "boot={},topology={}:{}:1:{}",
                    total_vcpus, threads_per_core, cores_per_package, packages
                ),
            ])
            .args(&["--memory", "size=512M"])
<<<<<<< HEAD
            .args(&["--kernel", guest.fw_path.as_str()])
            .args(&["--seccomp", ENABLE_SECCOMP])
=======
            .args(&[
                "--kernel",
                direct_kernel_boot_path().unwrap().to_str().unwrap(),
            ])
            .args(&["--cmdline", DIRECT_KERNEL_BOOT_CMDLINE])
>>>>>>> 79a2afe4
            .default_disks()
            .default_net()
            .capture_output()
            .spawn()
            .unwrap();

        let r = std::panic::catch_unwind(|| {
            guest.wait_vm_boot(None).unwrap();
            assert_eq!(
                guest.get_cpu_count().unwrap_or_default(),
                u32::from(total_vcpus)
            );
            assert_eq!(
                guest
                    .ssh_command("lscpu | grep \"per core\" | cut -f 2 -d \":\" | sed \"s# *##\"")
                    .unwrap()
                    .trim()
                    .parse::<u8>()
                    .unwrap_or(0),
                threads_per_core
            );

            assert_eq!(
                guest
                    .ssh_command("lscpu | grep \"per socket\" | cut -f 2 -d \":\" | sed \"s# *##\"")
                    .unwrap()
                    .trim()
                    .parse::<u8>()
                    .unwrap_or(0),
                cores_per_package
            );

            assert_eq!(
                guest
                    .ssh_command("lscpu | grep \"Socket\" | cut -f 2 -d \":\" | sed \"s# *##\"")
                    .unwrap()
                    .trim()
                    .parse::<u8>()
                    .unwrap_or(0),
                packages
            );
        });

        let _ = child.kill();
        let output = child.wait_with_output().unwrap();

        handle_child_output(r, &output);
    }

    type PrepareNetDaemon =
        dyn Fn(&TempDir, &str, Option<&str>, usize) -> (std::process::Child, String);

    fn test_vhost_user_net(
        tap: Option<&str>,
        num_queues: usize,
        prepare_vhost_user_net_daemon: Option<&PrepareNetDaemon>,
        generate_host_mac: bool,
    ) {
        let mut focal = UbuntuDiskConfig::new(FOCAL_IMAGE_NAME.to_string());
        let guest = Guest::new(&mut focal);
        let api_socket = temp_api_path(&guest.tmp_dir);

        let mut workload_path = dirs::home_dir().unwrap();
        workload_path.push("workloads");

        let kernel_path = direct_kernel_boot_path().unwrap();

        let host_mac = if generate_host_mac {
            Some(MacAddr::local_random())
        } else {
            None
        };

        let (net_params, daemon_child) = {
            let prepare_daemon = prepare_vhost_user_net_daemon.unwrap();
            // Start the daemon
            let (daemon_child, vunet_socket_path) =
                prepare_daemon(&guest.tmp_dir, &guest.network.host_ip, tap, num_queues);

            (
                format!(
                    "vhost_user=true,mac={},socket={},num_queues={},queue_size=1024{}",
                    guest.network.guest_mac,
                    vunet_socket_path,
                    num_queues,
                    if let Some(host_mac) = host_mac {
                        format!(",host_mac={}", host_mac)
                    } else {
                        "".to_owned()
                    }
                ),
                Some(daemon_child),
            )
        };

        let mut child = GuestCommand::new(&guest)
            .args(&["--cpus", format!("boot={}", num_queues / 2).as_str()])
            .args(&["--memory", "size=512M,hotplug_size=2048M,shared=on"])
            .args(&["--kernel", kernel_path.to_str().unwrap()])
            .args(&["--cmdline", DIRECT_KERNEL_BOOT_CMDLINE])
            .args(&["--seccomp", ENABLE_SECCOMP])
            .default_disks()
            .args(&["--net", net_params.as_str()])
            .args(&["--api-socket", &api_socket])
            .capture_output()
            .spawn()
            .unwrap();

        let r = std::panic::catch_unwind(|| {
            guest.wait_vm_boot(None).unwrap();

            if let Some(tap_name) = tap {
                let tap_count = std::process::Command::new("bash")
                    .arg("-c")
                    .arg(format!("ip link | grep -c {}", tap_name))
                    .output()
                    .expect("Expected checking of tap count to succeed");
                assert_eq!(String::from_utf8_lossy(&tap_count.stdout).trim(), "1");
            }

            if let Some(host_mac) = tap {
                let mac_count = std::process::Command::new("bash")
                    .arg("-c")
                    .arg(format!("ip link | grep -c {}", host_mac))
                    .output()
                    .expect("Expected checking of host mac to succeed");
                assert_eq!(String::from_utf8_lossy(&mac_count.stdout).trim(), "1");
            }

            // 1 network interface + default localhost ==> 2 interfaces
            // It's important to note that this test is fully exercising the
            // vhost-user-net implementation and the associated backend since
            // it does not define any --net network interface. That means all
            // the ssh communication in that test happens through the network
            // interface backed by vhost-user-net.
            assert_eq!(
                guest
                    .ssh_command("ip -o link | wc -l")
                    .unwrap()
                    .trim()
                    .parse::<u32>()
                    .unwrap_or_default(),
                2
            );

            // The following pci devices will appear on guest with PCI-MSI
            // interrupt vectors assigned.
            // 1 virtio-console with 3 vectors: config, Rx, Tx
            // 1 virtio-blk     with 2 vectors: config, Request
            // 1 virtio-blk     with 2 vectors: config, Request
            // 1 virtio-rng     with 2 vectors: config, Request
            // Since virtio-net has 2 queue pairs, its vectors is as follows:
            // 1 virtio-net     with 5 vectors: config, Rx (2), Tx (2)
            // Based on the above, the total vectors should 14.
            #[cfg(target_arch = "x86_64")]
            let grep_cmd = "grep -c PCI-MSI /proc/interrupts";
            #[cfg(target_arch = "aarch64")]
            let grep_cmd = "grep -c ITS-MSI /proc/interrupts";
            assert_eq!(
                guest
                    .ssh_command(grep_cmd)
                    .unwrap()
                    .trim()
                    .parse::<u32>()
                    .unwrap_or_default(),
                10 + (num_queues as u32)
            );

            // ACPI feature is needed.
            #[cfg(feature = "acpi")]
            {
                guest
                    .ssh_command(
                        "echo online | sudo tee /sys/devices/system/memory/auto_online_blocks",
                    )
                    .unwrap();

                // Add RAM to the VM
                let desired_ram = 1024 << 20;
                resize_command(&api_socket, None, Some(desired_ram), None);

                thread::sleep(std::time::Duration::new(10, 0));

                // Here by simply checking the size (through ssh), we validate
                // the connection is still working, which means vhost-user-net
                // keeps working after the resize.
                assert!(guest.get_total_memory().unwrap_or_default() > 960_000);
            }
        });

        let _ = child.kill();
        let output = child.wait_with_output().unwrap();

        if let Some(mut daemon_child) = daemon_child {
            thread::sleep(std::time::Duration::new(5, 0));
            let _ = daemon_child.kill();
            let _ = daemon_child.wait();
        }

        handle_child_output(r, &output);
    }

    type PrepareBlkDaemon =
        dyn Fn(&TempDir, &str, usize, bool, bool) -> (std::process::Child, String);

    fn test_vhost_user_blk(
        num_queues: usize,
        readonly: bool,
        direct: bool,
        prepare_vhost_user_blk_daemon: Option<&PrepareBlkDaemon>,
    ) {
        let mut focal = UbuntuDiskConfig::new(FOCAL_IMAGE_NAME.to_string());
        let guest = Guest::new(&mut focal);
        let api_socket = temp_api_path(&guest.tmp_dir);

        let mut workload_path = dirs::home_dir().unwrap();
        workload_path.push("workloads");

        let kernel_path = direct_kernel_boot_path().unwrap();

        let (blk_params, daemon_child) = {
            let prepare_daemon = prepare_vhost_user_blk_daemon.unwrap();
            // Start the daemon
            let (daemon_child, vubd_socket_path) =
                prepare_daemon(&guest.tmp_dir, "blk.img", num_queues, readonly, direct);

            (
                format!(
                    "vhost_user=true,socket={},num_queues={},queue_size=128",
                    vubd_socket_path, num_queues,
                ),
                Some(daemon_child),
            )
        };

        let mut child = GuestCommand::new(&guest)
            .args(&["--cpus", format!("boot={}", num_queues).as_str()])
            .args(&["--memory", "size=512M,hotplug_size=2048M,shared=on"])
            .args(&["--kernel", kernel_path.to_str().unwrap()])
            .args(&["--cmdline", DIRECT_KERNEL_BOOT_CMDLINE])
            .args(&["--seccomp", ENABLE_SECCOMP])
            .args(&[
                "--disk",
                format!(
                    "path={}",
                    guest.disk_config.disk(DiskType::OperatingSystem).unwrap()
                )
                .as_str(),
                format!(
                    "path={}",
                    guest.disk_config.disk(DiskType::CloudInit).unwrap()
                )
                .as_str(),
                blk_params.as_str(),
            ])
            .default_net()
            .args(&["--api-socket", &api_socket])
            .capture_output()
            .spawn()
            .unwrap();

        let r = std::panic::catch_unwind(|| {
            guest.wait_vm_boot(None).unwrap();

            // Check both if /dev/vdc exists and if the block size is 16M.
            assert_eq!(
                guest
                    .ssh_command("lsblk | grep vdc | grep -c 16M")
                    .unwrap()
                    .trim()
                    .parse::<u32>()
                    .unwrap_or_default(),
                1
            );

            // Check if this block is RO or RW.
            assert_eq!(
                guest
                    .ssh_command("lsblk | grep vdc | awk '{print $5}'")
                    .unwrap()
                    .trim()
                    .parse::<u32>()
                    .unwrap_or_default(),
                readonly as u32
            );

            // Check if the number of queues in /sys/block/vdc/mq matches the
            // expected num_queues.
            assert_eq!(
                guest
                    .ssh_command("ls -ll /sys/block/vdc/mq | grep ^d | wc -l")
                    .unwrap()
                    .trim()
                    .parse::<u32>()
                    .unwrap_or_default(),
                num_queues as u32
            );

            // Mount the device
            let mount_ro_rw_flag = if readonly { "ro,noload" } else { "rw" };
            guest.ssh_command("mkdir mount_image").unwrap();
            guest
                .ssh_command(
                    format!(
                        "sudo mount -o {} -t ext4 /dev/vdc mount_image/",
                        mount_ro_rw_flag
                    )
                    .as_str(),
                )
                .unwrap();

            // Check the content of the block device. The file "foo" should
            // contain "bar".
            assert_eq!(
                guest.ssh_command("cat mount_image/foo").unwrap().trim(),
                "bar"
            );

            // ACPI feature is needed.
            #[cfg(feature = "acpi")]
            {
                guest
                    .ssh_command(
                        "echo online | sudo tee /sys/devices/system/memory/auto_online_blocks",
                    )
                    .unwrap();

                // Add RAM to the VM
                let desired_ram = 1024 << 20;
                resize_command(&api_socket, None, Some(desired_ram), None);

                thread::sleep(std::time::Duration::new(10, 0));

                assert!(guest.get_total_memory().unwrap_or_default() > 960_000);

                // Check again the content of the block device after the resize
                // has been performed.
                assert_eq!(
                    guest.ssh_command("cat mount_image/foo").unwrap().trim(),
                    "bar"
                );
            }

            // Unmount the device
            guest.ssh_command("sudo umount /dev/vdc").unwrap();
            guest.ssh_command("rm -r mount_image").unwrap();
        });

        let _ = child.kill();
        let output = child.wait_with_output().unwrap();

        if let Some(mut daemon_child) = daemon_child {
            thread::sleep(std::time::Duration::new(5, 0));
            let _ = daemon_child.kill();
            let _ = daemon_child.wait();
        }

        handle_child_output(r, &output);
    }

    fn test_boot_from_vhost_user_blk(
        num_queues: usize,
        readonly: bool,
        direct: bool,
        prepare_vhost_user_blk_daemon: Option<&PrepareBlkDaemon>,
    ) {
        let mut focal = UbuntuDiskConfig::new(FOCAL_IMAGE_NAME.to_string());
        let guest = Guest::new(&mut focal);

        let mut workload_path = dirs::home_dir().unwrap();
        workload_path.push("workloads");

        let kernel_path = direct_kernel_boot_path().unwrap();

        let disk_path = guest.disk_config.disk(DiskType::OperatingSystem).unwrap();

        let (blk_boot_params, daemon_child) = {
            let prepare_daemon = prepare_vhost_user_blk_daemon.unwrap();
            // Start the daemon
            let (daemon_child, vubd_socket_path) = prepare_daemon(
                &guest.tmp_dir,
                disk_path.as_str(),
                num_queues,
                readonly,
                direct,
            );

            (
                format!(
                    "vhost_user=true,socket={},num_queues={},queue_size=128",
                    vubd_socket_path, num_queues,
                ),
                Some(daemon_child),
            )
        };

        let mut child = GuestCommand::new(&guest)
            .args(&["--cpus", format!("boot={}", num_queues).as_str()])
            .args(&["--memory", "size=512M,shared=on"])
            .args(&["--kernel", kernel_path.to_str().unwrap()])
            .args(&["--cmdline", DIRECT_KERNEL_BOOT_CMDLINE])
            .args(&["--seccomp", ENABLE_SECCOMP])
            .args(&[
                "--disk",
                blk_boot_params.as_str(),
                format!(
                    "path={}",
                    guest.disk_config.disk(DiskType::CloudInit).unwrap()
                )
                .as_str(),
            ])
            .default_net()
            .capture_output()
            .spawn()
            .unwrap();

        let r = std::panic::catch_unwind(|| {
            guest.wait_vm_boot(None).unwrap();

            // Just check the VM booted correctly.
            assert_eq!(guest.get_cpu_count().unwrap_or_default(), num_queues as u32);
            assert!(guest.get_total_memory().unwrap_or_default() > 480_000);
        });
        let _ = child.kill();
        let output = child.wait_with_output().unwrap();

        if let Some(mut daemon_child) = daemon_child {
            thread::sleep(std::time::Duration::new(5, 0));
            let _ = daemon_child.kill();
            let _ = daemon_child.wait();
        }

        handle_child_output(r, &output);
    }

    fn test_virtio_fs(
        dax: bool,
        cache_size: Option<u64>,
        virtiofsd_cache: &str,
        prepare_daemon: &dyn Fn(&TempDir, &str, &str) -> (std::process::Child, String),
        hotplug: bool,
    ) {
        let mut focal = UbuntuDiskConfig::new(FOCAL_IMAGE_NAME.to_string());
        let guest = Guest::new(&mut focal);
        let api_socket = temp_api_path(&guest.tmp_dir);

        let mut workload_path = dirs::home_dir().unwrap();
        workload_path.push("workloads");

        let mut shared_dir = workload_path;
        shared_dir.push("shared_dir");

        let kernel_path = direct_kernel_boot_path().unwrap();

        let (dax_vmm_param, dax_mount_param) = if dax { ("on", "-o dax") } else { ("off", "") };
        let cache_size_vmm_param = if let Some(cache) = cache_size {
            format!(",cache_size={}", cache)
        } else {
            "".to_string()
        };

        let (mut daemon_child, virtiofsd_socket_path) = prepare_daemon(
            &guest.tmp_dir,
            shared_dir.to_str().unwrap(),
            virtiofsd_cache,
        );

        let mut guest_command = GuestCommand::new(&guest);
        guest_command
            .args(&["--cpus", "boot=1"])
            .args(&["--memory", "size=512M,hotplug_size=2048M,shared=on"])
            .args(&["--kernel", kernel_path.to_str().unwrap()])
            .args(&["--cmdline", DIRECT_KERNEL_BOOT_CMDLINE])
            .default_disks()
            .default_net()
<<<<<<< HEAD
            .args(&["--cmdline", DIRECT_KERNEL_BOOT_CMDLINE])
            .args(&["--seccomp", ENABLE_SECCOMP])
=======
>>>>>>> 79a2afe4
            .args(&["--api-socket", &api_socket]);

        let fs_params = format!(
            "id=myfs0,tag=myfs,socket={},num_queues=1,queue_size=1024,dax={}{}",
            virtiofsd_socket_path, dax_vmm_param, cache_size_vmm_param
        );

        if !hotplug {
            guest_command.args(&["--fs", fs_params.as_str()]);
        }

        let mut child = guest_command.capture_output().spawn().unwrap();

        let r = std::panic::catch_unwind(|| {
            guest.wait_vm_boot(None).unwrap();

            if hotplug {
                // Add fs to the VM
                let (cmd_success, cmd_output) =
                    remote_command_w_output(&api_socket, "add-fs", Some(&fs_params));
                assert!(cmd_success);
                assert!(String::from_utf8_lossy(&cmd_output)
                    .contains("{\"id\":\"myfs0\",\"bdf\":\"0000:00:06.0\"}"));

                thread::sleep(std::time::Duration::new(10, 0));
            }

            // Mount shared directory through virtio_fs filesystem
            let mount_cmd = format!(
                "mkdir -p mount_dir && \
                 sudo mount -t virtiofs {} myfs mount_dir/ && \
                 echo ok",
                dax_mount_param
            );
            assert_eq!(guest.ssh_command(&mount_cmd).unwrap().trim(), "ok");

            assert_eq!(
                guest
                    .valid_virtio_fs_cache_size(dax, cache_size)
                    .unwrap_or_default(),
                true
            );
            // Check file1 exists and its content is "foo"
            assert_eq!(
                guest.ssh_command("cat mount_dir/file1").unwrap().trim(),
                "foo"
            );
            // Check file2 does not exist
            assert_ne!(
                guest.ssh_command("ls mount_dir/file2").unwrap().trim(),
                "mount_dir/file2"
            );
            // Check file3 exists and its content is "bar"
            assert_eq!(
                guest.ssh_command("cat mount_dir/file3").unwrap().trim(),
                "bar"
            );

            // ACPI feature is needed.
            #[cfg(feature = "acpi")]
            {
                guest
                    .ssh_command(
                        "echo online | sudo tee /sys/devices/system/memory/auto_online_blocks",
                    )
                    .unwrap();

                // Add RAM to the VM
                let desired_ram = 1024 << 20;
                resize_command(&api_socket, None, Some(desired_ram), None);

                thread::sleep(std::time::Duration::new(30, 0));
                assert!(guest.get_total_memory().unwrap_or_default() > 960_000);

                // After the resize, check again that file1 exists and its
                // content is "foo".
                assert_eq!(
                    guest.ssh_command("cat mount_dir/file1").unwrap().trim(),
                    "foo"
                );
            }

            if hotplug {
                // Remove from VM
                assert_eq!(
                    guest
                        .ssh_command("sudo umount mount_dir && echo ok")
                        .unwrap()
                        .trim(),
                    "ok"
                );
                assert!(remote_command(&api_socket, "remove-device", Some("myfs0")));
            }
        });

        let (r, hotplug_daemon_child) = if r.is_ok() && hotplug {
            thread::sleep(std::time::Duration::new(10, 0));
            let (daemon_child, virtiofsd_socket_path) = prepare_daemon(
                &guest.tmp_dir,
                shared_dir.to_str().unwrap(),
                virtiofsd_cache,
            );

            let r = std::panic::catch_unwind(|| {
                thread::sleep(std::time::Duration::new(10, 0));
                let fs_params = format!(
                    "id=myfs0,tag=myfs,socket={},num_queues=1,queue_size=1024,dax={}{}",
                    virtiofsd_socket_path, dax_vmm_param, cache_size_vmm_param
                );

                // Add back and check it works
                let (cmd_success, cmd_output) =
                    remote_command_w_output(&api_socket, "add-fs", Some(&fs_params));
                assert!(cmd_success);
                assert!(String::from_utf8_lossy(&cmd_output)
                    .contains("{\"id\":\"myfs0\",\"bdf\":\"0000:00:06.0\"}"));
                thread::sleep(std::time::Duration::new(10, 0));
                // Mount shared directory through virtio_fs filesystem
                let mount_cmd = format!(
                    "mkdir -p mount_dir && \
                     sudo mount -t virtiofs {} myfs mount_dir/ && \
                     echo ok",
                    dax_mount_param
                );
                assert_eq!(guest.ssh_command(&mount_cmd).unwrap().trim(), "ok");
                // Check file1 exists and its content is "foo"
                assert_eq!(
                    guest.ssh_command("cat mount_dir/file1").unwrap().trim(),
                    "foo"
                );
            });

            (r, Some(daemon_child))
        } else {
            (r, None)
        };

        let _ = child.kill();
        let output = child.wait_with_output().unwrap();

        let _ = daemon_child.kill();
        let _ = daemon_child.wait();

        if let Some(mut daemon_child) = hotplug_daemon_child {
            let _ = daemon_child.kill();
            let _ = daemon_child.wait();
        }

        handle_child_output(r, &output);
    }

    fn test_virtio_pmem(discard_writes: bool, specify_size: bool) {
        let mut focal = UbuntuDiskConfig::new(FOCAL_IMAGE_NAME.to_string());
        let guest = Guest::new(&mut focal);

        let mut workload_path = dirs::home_dir().unwrap();
        workload_path.push("workloads");

        let kernel_path = direct_kernel_boot_path().unwrap();

        let mut pmem_temp_file = NamedTempFile::new().unwrap();
        pmem_temp_file.as_file_mut().set_len(128 << 20).unwrap();

        std::process::Command::new("mkfs.ext4")
            .arg(pmem_temp_file.path())
            .output()
            .expect("Expect creating disk image to succeed");

        let mut child = GuestCommand::new(&guest)
            .args(&["--cpus", "boot=1"])
            .args(&["--memory", "size=512M"])
            .args(&["--kernel", kernel_path.to_str().unwrap()])
            .args(&["--cmdline", DIRECT_KERNEL_BOOT_CMDLINE])
            .args(&["--seccomp", ENABLE_SECCOMP])
            .default_disks()
            .default_net()
            .args(&[
                "--pmem",
                format!(
                    "file={}{}{}",
                    pmem_temp_file.path().to_str().unwrap(),
                    if specify_size { ",size=128M" } else { "" },
                    if discard_writes {
                        ",discard_writes=on"
                    } else {
                        ""
                    }
                )
                .as_str(),
            ])
            .capture_output()
            .spawn()
            .unwrap();

        let r = std::panic::catch_unwind(|| {
            guest.wait_vm_boot(None).unwrap();

            // Check for the presence of /dev/pmem0
            assert_eq!(
                guest.ssh_command("ls /dev/pmem0").unwrap().trim(),
                "/dev/pmem0"
            );

            // Check changes persist after reboot
            assert_eq!(guest.ssh_command("sudo mount /dev/pmem0 /mnt").unwrap(), "");
            assert_eq!(guest.ssh_command("ls /mnt").unwrap(), "lost+found\n");
            guest
                .ssh_command("echo test123 | sudo tee /mnt/test")
                .unwrap();
            assert_eq!(guest.ssh_command("sudo umount /mnt").unwrap(), "");
            assert_eq!(guest.ssh_command("ls /mnt").unwrap(), "");

            guest.ssh_command("sudo reboot").unwrap();
            guest.wait_vm_boot(None).unwrap();
            let reboot_count = guest
                .ssh_command("sudo journalctl | grep -c -- \"-- Reboot --\"")
                .unwrap()
                .trim()
                .parse::<u32>()
                .unwrap_or_default();
            assert_eq!(reboot_count, 1);
            assert_eq!(guest.ssh_command("sudo mount /dev/pmem0 /mnt").unwrap(), "");
            assert_eq!(
                guest.ssh_command("sudo cat /mnt/test").unwrap().trim(),
                if discard_writes { "" } else { "test123" }
            );
        });

        let _ = child.kill();
        let output = child.wait_with_output().unwrap();

        handle_child_output(r, &output);
    }

    fn get_fd_count(pid: u32) -> usize {
        fs::read_dir(format!("/proc/{}/fd", pid)).unwrap().count()
    }

    fn _test_virtio_vsock(hotplug: bool) {
        let mut focal = UbuntuDiskConfig::new(FOCAL_IMAGE_NAME.to_string());
        let guest = Guest::new(&mut focal);

        let mut workload_path = dirs::home_dir().unwrap();
        workload_path.push("workloads");

        let kernel_path = direct_kernel_boot_path().unwrap();

        let socket = temp_vsock_path(&guest.tmp_dir);
        let api_socket = temp_api_path(&guest.tmp_dir);

        let mut cmd = GuestCommand::new(&guest);
        cmd.args(&["--api-socket", &api_socket]);
        cmd.args(&["--cpus", "boot=1"]);
        cmd.args(&["--memory", "size=512M"]);
        cmd.args(&["--kernel", kernel_path.to_str().unwrap()]);
        cmd.args(&["--cmdline", DIRECT_KERNEL_BOOT_CMDLINE]);
        cmd.args(&["--seccomp", ENABLE_SECCOMP]);
        cmd.default_disks();
        cmd.default_net();

        if !hotplug {
            cmd.args(&["--vsock", format!("cid=3,socket={}", socket).as_str()]);
        }

        let mut child = cmd.capture_output().spawn().unwrap();

        let r = std::panic::catch_unwind(|| {
            guest.wait_vm_boot(None).unwrap();

            if hotplug {
                let (cmd_success, cmd_output) = remote_command_w_output(
                    &api_socket,
                    "add-vsock",
                    Some(format!("cid=3,socket={},id=test0", socket).as_str()),
                );
                assert!(cmd_success);
                assert!(String::from_utf8_lossy(&cmd_output)
                    .contains("{\"id\":\"test0\",\"bdf\":\"0000:00:06.0\"}"));
                thread::sleep(std::time::Duration::new(10, 0));
                // Check adding a second one fails
                assert!(!remote_command(
                    &api_socket,
                    "add-vsock",
                    Some("cid=1234,socket=/tmp/fail")
                ));
            }

            // Validate vsock works as expected.
            guest.check_vsock(socket.as_str());

            // AArch64 currently does not support reboot, and therefore we
            // skip the reboot test here.
            #[cfg(target_arch = "x86_64")]
            {
                let reboot_count = guest
                    .ssh_command("sudo journalctl | grep -c -- \"-- Reboot --\"")
                    .unwrap()
                    .trim()
                    .parse::<u32>()
                    .unwrap_or(1);

                assert_eq!(reboot_count, 0);
                guest.ssh_command("sudo reboot").unwrap();

                guest.wait_vm_boot(None).unwrap();
                let reboot_count = guest
                    .ssh_command("sudo journalctl | grep -c -- \"-- Reboot --\"")
                    .unwrap()
                    .trim()
                    .parse::<u32>()
                    .unwrap_or_default();
                assert_eq!(reboot_count, 1);

                // Validate vsock still works after a reboot.
                guest.check_vsock(socket.as_str());
            }
            if hotplug {
                assert!(remote_command(&api_socket, "remove-device", Some("test0")));
            }
        });

        let _ = child.kill();
        let output = child.wait_with_output().unwrap();

        handle_child_output(r, &output);
    }

    fn get_pss(pid: u32) -> u32 {
        let smaps = fs::File::open(format!("/proc/{}/smaps", pid)).unwrap();
        let reader = io::BufReader::new(smaps);

        let mut total = 0;
        for line in reader.lines() {
            let l = line.unwrap();
            // Lines look like this:
            // Pss:                 176 kB
            if l.contains("Pss") {
                let values: Vec<&str> = l.rsplit(' ').collect();
                total += values[1].trim().parse::<u32>().unwrap()
            }
        }
        total
    }

    fn test_memory_mergeable(mergeable: bool) {
        let memory_param = if mergeable {
            "mergeable=on"
        } else {
            "mergeable=off"
        };

        let mut focal1 = UbuntuDiskConfig::new(FOCAL_IMAGE_NAME.to_string());
        let mut focal2 = UbuntuDiskConfig::new(FOCAL_IMAGE_NAME.to_string());

        let guest1 = Guest::new(&mut focal1 as &mut dyn DiskConfig);

        let mut child1 = GuestCommand::new(&guest1)
            .args(&["--cpus", "boot=1"])
            .args(&["--memory", format!("size=512M,{}", memory_param).as_str()])
            .args(&["--kernel", guest1.fw_path.as_str()])
            .default_disks()
            .args(&["--net", guest1.default_net_string().as_str()])
            .args(&["--serial", "tty", "--console", "off"])
            .capture_output()
            .spawn()
            .unwrap();

        // Let enough time for the first VM to be spawned, and to make
        // sure the PSS measurement is accurate.
        thread::sleep(std::time::Duration::new(120, 0));

        // Get initial PSS
        let old_pss = get_pss(child1.id());

        let guest2 = Guest::new(&mut focal2 as &mut dyn DiskConfig);

        let mut child2 = GuestCommand::new(&guest2)
            .args(&["--cpus", "boot=1"])
            .args(&["--memory", format!("size=512M,{}", memory_param).as_str()])
            .args(&["--kernel", guest2.fw_path.as_str()])
            .default_disks()
            .args(&["--net", guest2.default_net_string().as_str()])
            .args(&["--serial", "tty", "--console", "off"])
            .capture_output()
            .spawn()
            .unwrap();

        // Let enough time for the second VM to be spawned, and to make
        // sure KSM has enough time to merge identical pages between the
        // 2 VMs.
        thread::sleep(std::time::Duration::new(60, 0));
        let r = std::panic::catch_unwind(|| {
            // Get new PSS
            let new_pss = get_pss(child1.id());

            // Convert PSS from u32 into float.
            let old_pss = old_pss as f32;
            let new_pss = new_pss as f32;

            println!("old PSS {}, new PSS {}", old_pss, new_pss);

            if mergeable {
                assert!(new_pss < (old_pss * 0.95));
            } else {
                assert!((old_pss * 0.95) < new_pss && new_pss < (old_pss * 1.05));
            }
        });

        let _ = child1.kill();
        let _ = child2.kill();

        let output = child1.wait_with_output().unwrap();
        child2.wait().unwrap();

        handle_child_output(r, &output);
    }

    fn _get_vmm_overhead(pid: u32, guest_memory_size: u32) -> HashMap<String, u32> {
        let smaps = fs::File::open(format!("/proc/{}/smaps", pid)).unwrap();
        let reader = io::BufReader::new(smaps);

        let mut skip_map: bool = false;
        let mut region_name: String = "".to_string();
        let mut region_maps = HashMap::new();
        for line in reader.lines() {
            let l = line.unwrap();

            if l.contains('-') {
                let values: Vec<&str> = l.split_whitespace().collect();
                region_name = values.last().unwrap().trim().to_string();
                if region_name == "0" {
                    region_name = "anonymous".to_string()
                }
            }

            // Each section begins with something that looks like:
            // Size:               2184 kB
            if l.starts_with("Size:") {
                let values: Vec<&str> = l.split_whitespace().collect();
                let map_size = values[1].parse::<u32>().unwrap();
                // We skip the assigned guest RAM map, its RSS is only
                // dependent on the guest actual memory usage.
                // Everything else can be added to the VMM overhead.
                skip_map = map_size >= guest_memory_size;
                continue;
            }

            // If this is a map we're taking into account, then we only
            // count the RSS. The sum of all counted RSS is the VMM overhead.
            if !skip_map && l.starts_with("Rss:") {
                let values: Vec<&str> = l.split_whitespace().collect();
                let value = values[1].trim().parse::<u32>().unwrap();
                *region_maps.entry(region_name.clone()).or_insert(0) += value;
            }
        }

        region_maps
    }

    fn get_vmm_overhead(pid: u32, guest_memory_size: u32) -> u32 {
        let mut total = 0;

        for (region_name, value) in &_get_vmm_overhead(pid, guest_memory_size) {
            eprintln!("{}: {}", region_name, value);
            total += value;
        }

        total
    }

    // 10MB is our maximum accepted overhead.
    const MAXIMUM_VMM_OVERHEAD_KB: u32 = 10 * 1024;

    #[derive(PartialEq, PartialOrd)]
    struct Counters {
        rx_bytes: u64,
        rx_frames: u64,
        tx_bytes: u64,
        tx_frames: u64,
        read_bytes: u64,
        write_bytes: u64,
        read_ops: u64,
        write_ops: u64,
    }

    fn get_counters(api_socket: &str) -> Counters {
        // Get counters
        let (cmd_success, cmd_output) = remote_command_w_output(&api_socket, "counters", None);
        assert!(cmd_success);

        let counters: HashMap<&str, HashMap<&str, u64>> =
            serde_json::from_slice(&cmd_output).unwrap_or_default();

        let rx_bytes = *counters.get("_net2").unwrap().get("rx_bytes").unwrap();
        let rx_frames = *counters.get("_net2").unwrap().get("rx_frames").unwrap();
        let tx_bytes = *counters.get("_net2").unwrap().get("tx_bytes").unwrap();
        let tx_frames = *counters.get("_net2").unwrap().get("tx_frames").unwrap();

        let read_bytes = *counters.get("_disk0").unwrap().get("read_bytes").unwrap();
        let write_bytes = *counters.get("_disk0").unwrap().get("write_bytes").unwrap();
        let read_ops = *counters.get("_disk0").unwrap().get("read_ops").unwrap();
        let write_ops = *counters.get("_disk0").unwrap().get("write_ops").unwrap();

        Counters {
            rx_bytes,
            rx_frames,
            tx_bytes,
            tx_frames,
            read_bytes,
            read_ops,
            write_bytes,
            write_ops,
        }
    }

    mod parallel {
        use crate::tests::*;

        #[test]
        #[cfg(target_arch = "x86_64")]
        #[cfg(not(feature = "mshv"))]
        fn test_simple_launch() {
            let mut bionic = UbuntuDiskConfig::new(BIONIC_IMAGE_NAME.to_string());
            let mut focal = UbuntuDiskConfig::new(FOCAL_IMAGE_NAME.to_string());

            vec![
                &mut bionic as &mut dyn DiskConfig,
                &mut focal as &mut dyn DiskConfig,
            ]
            .iter_mut()
            .for_each(|disk_config| {
                let guest = Guest::new(*disk_config);

                let mut child = GuestCommand::new(&guest)
                    .args(&["--cpus", "boot=1"])
                    .args(&["--memory", "size=512M"])
                    .args(&["--kernel", guest.fw_path.as_str()])
                    .default_disks()
                    .default_net()
                    .args(&["--serial", "tty", "--console", "off"])
                    .args(&["--seccomp", ENABLE_SECCOMP])
                    .capture_output()
                    .spawn()
                    .unwrap();

                let r = std::panic::catch_unwind(|| {
                    guest.wait_vm_boot(Some(120)).unwrap();

                    assert_eq!(guest.get_cpu_count().unwrap_or_default(), 1);
                    assert_eq!(guest.get_initial_apicid().unwrap_or(1), 0);
                    assert!(guest.get_total_memory().unwrap_or_default() > 480_000);
                    assert!(guest.get_entropy().unwrap_or_default() >= 900);
                    assert_eq!(guest.get_pci_bridge_class().unwrap_or_default(), "0x060000");
                });

                let _ = child.kill();
                let output = child.wait_with_output().unwrap();

                handle_child_output(r, &output);
            });
        }

        #[test]
        #[cfg(not(feature = "mshv"))]
        fn test_multi_cpu() {
            let mut bionic = UbuntuDiskConfig::new(BIONIC_IMAGE_NAME.to_string());
            let guest = Guest::new(&mut bionic);
            let mut cmd = GuestCommand::new(&guest);
            cmd.args(&["--cpus", "boot=2,max=4"])
                .args(&["--memory", "size=512M"])
<<<<<<< HEAD
                .args(&["--kernel", guest.fw_path.as_str()])
                .args(&["--seccomp", ENABLE_SECCOMP])
=======
                .args(&[
                    "--kernel",
                    direct_kernel_boot_path().unwrap().to_str().unwrap(),
                ])
                .args(&["--cmdline", DIRECT_KERNEL_BOOT_CMDLINE])
>>>>>>> 79a2afe4
                .capture_output()
                .default_disks()
                .default_net();

            let mut child = cmd.spawn().unwrap();

            let r = std::panic::catch_unwind(|| {
                guest.wait_vm_boot(Some(120)).unwrap();

                assert_eq!(guest.get_cpu_count().unwrap_or_default(), 2);

                #[cfg(target_arch = "x86_64")]
                assert_eq!(
                    guest
                        .ssh_command(
                            r#"dmesg | grep "smpboot: Allowing" | sed "s/\[\ *[0-9.]*\] //""#
                        )
                        .unwrap()
                        .trim(),
                    "smpboot: Allowing 4 CPUs, 2 hotplug CPUs"
                );
                #[cfg(target_arch = "aarch64")]
                assert_eq!(
                    guest
                        .ssh_command(
                            r#"dmesg | grep "smp: Brought up" | sed "s/\[\ *[0-9.]*\] //""#
                        )
                        .unwrap()
                        .trim(),
                    "smp: Brought up 1 node, 2 CPUs"
                );
            });

            let _ = child.kill();
            let output = child.wait_with_output().unwrap();

            handle_child_output(r, &output);
        }

        #[test]
        #[cfg(target_arch = "x86_64")]
        #[cfg(not(feature = "mshv"))]
        fn test_cpu_topology_421() {
            test_cpu_topology(4, 2, 1);
        }

        #[test]
        #[cfg(target_arch = "x86_64")]
        #[cfg(not(feature = "mshv"))]
        fn test_cpu_topology_142() {
            test_cpu_topology(1, 4, 2);
        }

        #[test]
        #[cfg(target_arch = "x86_64")]
        #[cfg(not(feature = "mshv"))]
        fn test_cpu_topology_262() {
            test_cpu_topology(2, 6, 2);
        }

        #[test]
        #[cfg(target_arch = "x86_64")]
        #[cfg(not(feature = "mshv"))]
        fn test_cpu_physical_bits() {
            let mut focal = UbuntuDiskConfig::new(FOCAL_IMAGE_NAME.to_string());
            let guest = Guest::new(&mut focal);
            let max_phys_bits: u8 = 36;
            let mut child = GuestCommand::new(&guest)
                .args(&["--cpus", &format!("max_phys_bits={}", max_phys_bits)])
                .args(&["--memory", "size=512M"])
<<<<<<< HEAD
                .args(&["--kernel", guest.fw_path.as_str()])
                .args(&["--seccomp", ENABLE_SECCOMP])
=======
                .args(&[
                    "--kernel",
                    direct_kernel_boot_path().unwrap().to_str().unwrap(),
                ])
                .args(&["--cmdline", DIRECT_KERNEL_BOOT_CMDLINE])
>>>>>>> 79a2afe4
                .default_disks()
                .default_net()
                .capture_output()
                .spawn()
                .unwrap();

            let r = std::panic::catch_unwind(|| {
                guest.wait_vm_boot(None).unwrap();

                assert!(
                    guest
                        .ssh_command("lscpu | grep \"Address sizes:\" | cut -f 2 -d \":\" | sed \"s# *##\" | cut -f 1 -d \" \"")
                        .unwrap()
                        .trim()
                        .parse::<u8>()
                        .unwrap_or(max_phys_bits + 1) <= max_phys_bits,
                );
            });

            let _ = child.kill();
            let output = child.wait_with_output().unwrap();

            handle_child_output(r, &output);
        }

        #[test]
        #[cfg(not(feature = "mshv"))]
        fn test_large_vm() {
            let mut focal = UbuntuDiskConfig::new(FOCAL_IMAGE_NAME.to_string());
            let guest = Guest::new(&mut focal);
            let mut cmd = GuestCommand::new(&guest);
            cmd.args(&["--cpus", "boot=48"])
                .args(&["--memory", "size=5120M"])
                .args(&[
                    "--kernel",
                    direct_kernel_boot_path().unwrap().to_str().unwrap(),
                ])
                .args(&["--cmdline", DIRECT_KERNEL_BOOT_CMDLINE])
                .args(&["--serial", "tty"])
                .args(&["--console", "off"])
                .args(&["--seccomp", ENABLE_SECCOMP])
                .capture_output()
                .default_disks()
                .default_net();

            let mut child = cmd.spawn().unwrap();

            guest.wait_vm_boot(None).unwrap();

            let r = std::panic::catch_unwind(|| {
                assert!(guest.get_total_memory().unwrap_or_default() > 5_000_000);
            });

            let _ = child.kill();
            let output = child.wait_with_output().unwrap();

            handle_child_output(r, &output);
        }

        #[test]
        #[cfg(not(feature = "mshv"))]
        fn test_huge_memory() {
            let mut focal = UbuntuDiskConfig::new(FOCAL_IMAGE_NAME.to_string());
            let guest = Guest::new(&mut focal);
            let mut cmd = GuestCommand::new(&guest);
            cmd.args(&["--cpus", "boot=1"])
                .args(&["--memory", "size=128G"])
<<<<<<< HEAD
                .args(&["--kernel", guest.fw_path.as_str()])
                .args(&["--seccomp", ENABLE_SECCOMP])
=======
                .args(&[
                    "--kernel",
                    direct_kernel_boot_path().unwrap().to_str().unwrap(),
                ])
                .args(&["--cmdline", DIRECT_KERNEL_BOOT_CMDLINE])
>>>>>>> 79a2afe4
                .capture_output()
                .default_disks()
                .default_net();

            let mut child = cmd.spawn().unwrap();

            guest.wait_vm_boot(Some(120)).unwrap();

            let r = std::panic::catch_unwind(|| {
                assert!(guest.get_total_memory().unwrap_or_default() > 128_000_000);
            });

            let _ = child.kill();
            let output = child.wait_with_output().unwrap();

            handle_child_output(r, &output);
        }

        #[test]
        #[cfg(target_arch = "x86_64")]
<<<<<<< HEAD
        #[cfg(not(feature = "mshv"))]
=======
        fn test_power_button() {
            let mut focal = UbuntuDiskConfig::new(FOCAL_IMAGE_NAME.to_string());
            let guest = Guest::new(&mut focal);
            let mut cmd = GuestCommand::new(&guest);
            let api_socket = temp_api_path(&guest.tmp_dir);

            cmd.args(&["--cpus", "boot=1"])
                .args(&["--memory", "size=512M"])
                .args(&[
                    "--kernel",
                    direct_kernel_boot_path().unwrap().to_str().unwrap(),
                ])
                .args(&["--cmdline", DIRECT_KERNEL_BOOT_CMDLINE])
                .capture_output()
                .default_disks()
                .default_net()
                .args(&["--api-socket", &api_socket]);

            let child = cmd.spawn().unwrap();

            let r = std::panic::catch_unwind(|| {
                guest.wait_vm_boot(None).unwrap();
                assert!(remote_command(&api_socket, "power-button", None));
            });

            let output = child.wait_with_output().unwrap();
            assert!(output.status.success());
            handle_child_output(r, &output);
        }

        #[test]
        #[cfg(target_arch = "x86_64")]
>>>>>>> 79a2afe4
        fn test_user_defined_memory_regions() {
            let mut focal = UbuntuDiskConfig::new(FOCAL_IMAGE_NAME.to_string());
            let guest = Guest::new(&mut focal);
            let api_socket = temp_api_path(&guest.tmp_dir);

            let mut workload_path = dirs::home_dir().unwrap();
            workload_path.push("workloads");

            let mut kernel_path = workload_path;
            kernel_path.push("bzImage");

            let mut child = GuestCommand::new(&guest)
                .args(&["--cpus", "boot=1"])
                .args(&["--memory", "size=0,hotplug_method=virtio-mem"])
                .args(&[
                    "--memory-zone",
                    "id=mem0,size=1G,hotplug_size=2G",
                    "id=mem1,size=1G,file=/dev/shm",
                    "id=mem2,size=1G,host_numa_node=0,hotplug_size=2G",
                ])
                .args(&["--kernel", kernel_path.to_str().unwrap()])
                .args(&["--cmdline", DIRECT_KERNEL_BOOT_CMDLINE])
                .args(&["--seccomp", ENABLE_SECCOMP])
                .args(&["--api-socket", &api_socket])
                .capture_output()
                .default_disks()
                .default_net()
                .spawn()
                .unwrap();

            let r = std::panic::catch_unwind(|| {
                guest.wait_vm_boot(None).unwrap();

                assert!(guest.get_total_memory().unwrap_or_default() > 2_880_000);

                guest
                    .ssh_command(
                        "echo online | sudo tee /sys/devices/system/memory/auto_online_blocks",
                    )
                    .unwrap();

                resize_zone_command(&api_socket, "mem0", "3G");
                thread::sleep(std::time::Duration::new(5, 0));
                assert!(guest.get_total_memory().unwrap_or_default() > 4_800_000);
                resize_zone_command(&api_socket, "mem2", "3G");
                thread::sleep(std::time::Duration::new(5, 0));
                assert!(guest.get_total_memory().unwrap_or_default() > 6_720_000);
                resize_zone_command(&api_socket, "mem0", "2G");
                thread::sleep(std::time::Duration::new(5, 0));
                assert!(guest.get_total_memory().unwrap_or_default() > 5_760_000);
                resize_zone_command(&api_socket, "mem2", "2G");
                thread::sleep(std::time::Duration::new(5, 0));
                assert!(guest.get_total_memory().unwrap_or_default() > 4_800_000);

                guest.ssh_command("sudo reboot").unwrap();
                guest.wait_vm_boot(None).unwrap();
                let reboot_count = guest
                    .ssh_command("sudo journalctl | grep -c -- \"-- Reboot --\"")
                    .unwrap()
                    .trim()
                    .parse::<u32>()
                    .unwrap_or_default();
                assert_eq!(reboot_count, 1);

                // Check the amount of RAM after reboot
                assert!(guest.get_total_memory().unwrap_or_default() > 4_800_000);
                assert!(guest.get_total_memory().unwrap_or_default() < 5_760_000);

                // Check if we can still resize down to the initial 'boot'size
                resize_zone_command(&api_socket, "mem0", "1G");
                thread::sleep(std::time::Duration::new(5, 0));
                assert!(guest.get_total_memory().unwrap_or_default() < 4_800_000);
                resize_zone_command(&api_socket, "mem2", "1G");
                thread::sleep(std::time::Duration::new(5, 0));
                assert!(guest.get_total_memory().unwrap_or_default() < 3_840_000);
            });

            let _ = child.kill();
            let output = child.wait_with_output().unwrap();

            handle_child_output(r, &output);
        }

        #[test]
        #[cfg(target_arch = "x86_64")]
        #[cfg(not(feature = "mshv"))]
        fn test_guest_numa_nodes() {
            let mut focal = UbuntuDiskConfig::new(FOCAL_IMAGE_NAME.to_string());
            let guest = Guest::new(&mut focal);
            let api_socket = temp_api_path(&guest.tmp_dir);

            let mut workload_path = dirs::home_dir().unwrap();
            workload_path.push("workloads");

            let mut kernel_path = workload_path;
            kernel_path.push("bzImage");

            let mut child = GuestCommand::new(&guest)
                .args(&["--cpus", "boot=6"])
                .args(&["--memory", "size=0,hotplug_method=virtio-mem"])
                .args(&[
                    "--memory-zone",
                    "id=mem0,size=1G,hotplug_size=3G",
                    "id=mem1,size=2G,hotplug_size=3G",
                    "id=mem2,size=3G,hotplug_size=3G",
                ])
                .args(&[
                    "--numa",
                    "guest_numa_id=0,cpus=0-2,distances=1@15:2@20,memory_zones=mem0",
                    "guest_numa_id=1,cpus=3-4,distances=0@20:2@25,memory_zones=mem1",
                    "guest_numa_id=2,cpus=5,distances=0@25:1@30,memory_zones=mem2",
                ])
                .args(&["--kernel", kernel_path.to_str().unwrap()])
                .args(&["--cmdline", DIRECT_KERNEL_BOOT_CMDLINE])
                .args(&["--seccomp", ENABLE_SECCOMP])
                .args(&["--api-socket", &api_socket])
                .capture_output()
                .default_disks()
                .default_net()
                .spawn()
                .unwrap();

            let r = std::panic::catch_unwind(|| {
                guest.wait_vm_boot(None).unwrap();

                // Check each NUMA node has been assigned the right amount of
                // memory.
                assert!(guest.get_numa_node_memory(0).unwrap_or_default() > 960_000);
                assert!(guest.get_numa_node_memory(1).unwrap_or_default() > 1_920_000);
                assert!(guest.get_numa_node_memory(2).unwrap_or_default() > 2_880_000);

                // Check each NUMA node has been assigned the right CPUs set.
                assert!(guest.check_numa_node_cpus(0, vec![0, 1, 2]).unwrap());
                assert!(guest.check_numa_node_cpus(1, vec![3, 4]).unwrap());
                assert!(guest.check_numa_node_cpus(2, vec![5]).unwrap());

                // Check each NUMA node has been assigned the right distances.
                assert!(guest.check_numa_node_distances(0, "10 15 20").unwrap());
                assert!(guest.check_numa_node_distances(1, "20 10 25").unwrap());
                assert!(guest.check_numa_node_distances(2, "25 30 10").unwrap());

                guest
                    .ssh_command(
                        "echo online | sudo tee /sys/devices/system/memory/auto_online_blocks",
                    )
                    .unwrap();

                // Resize every memory zone and check each associated NUMA node
                // has been assigned the right amount of memory.
                resize_zone_command(&api_socket, "mem0", "4G");
                thread::sleep(std::time::Duration::new(5, 0));
                assert!(guest.get_numa_node_memory(0).unwrap_or_default() > 3_840_000);
                resize_zone_command(&api_socket, "mem1", "4G");
                thread::sleep(std::time::Duration::new(5, 0));
                assert!(guest.get_numa_node_memory(1).unwrap_or_default() > 3_840_000);
                resize_zone_command(&api_socket, "mem2", "4G");
                thread::sleep(std::time::Duration::new(5, 0));
                assert!(guest.get_numa_node_memory(2).unwrap_or_default() > 3_840_000);
            });

            let _ = child.kill();
            let output = child.wait_with_output().unwrap();

            handle_child_output(r, &output);
        }

        #[test]
        #[cfg(not(feature = "mshv"))]
        fn test_pci_msi() {
            let mut focal = UbuntuDiskConfig::new(FOCAL_IMAGE_NAME.to_string());
            let guest = Guest::new(&mut focal);
            let mut cmd = GuestCommand::new(&guest);
            cmd.args(&["--cpus", "boot=1"])
                .args(&["--memory", "size=512M"])
<<<<<<< HEAD
                .args(&["--kernel", guest.fw_path.as_str()])
                .args(&["--seccomp", ENABLE_SECCOMP])
=======
                .args(&[
                    "--kernel",
                    direct_kernel_boot_path().unwrap().to_str().unwrap(),
                ])
                .args(&["--cmdline", DIRECT_KERNEL_BOOT_CMDLINE])
>>>>>>> 79a2afe4
                .capture_output()
                .default_disks()
                .default_net();

            let mut child = cmd.spawn().unwrap();

            guest.wait_vm_boot(None).unwrap();

            #[cfg(target_arch = "x86_64")]
            let grep_cmd = "grep -c PCI-MSI /proc/interrupts";
            #[cfg(target_arch = "aarch64")]
            let grep_cmd = "grep -c ITS-MSI /proc/interrupts";

            let r = std::panic::catch_unwind(|| {
                assert_eq!(
                    guest
                        .ssh_command(grep_cmd)
                        .unwrap()
                        .trim()
                        .parse::<u32>()
                        .unwrap_or_default(),
                    12
                );
            });

            let _ = child.kill();
            let output = child.wait_with_output().unwrap();

            handle_child_output(r, &output);
        }

        #[test]
        #[cfg(target_arch = "x86_64")]
        fn test_vmlinux_boot() {
            let mut focal = UbuntuDiskConfig::new(FOCAL_IMAGE_NAME.to_string());
            let guest = Guest::new(&mut focal);
            let mut workload_path = dirs::home_dir().unwrap();
            workload_path.push("workloads");

            let kernel_path = direct_kernel_boot_path().unwrap();

            let mut child = GuestCommand::new(&guest)
                .args(&["--cpus", "boot=1"])
                .args(&["--memory", "size=512M"])
                .args(&["--kernel", kernel_path.to_str().unwrap()])
<<<<<<< HEAD
                .args(&["--seccomp", ENABLE_SECCOMP])
=======
                .args(&["--cmdline", DIRECT_KERNEL_BOOT_CMDLINE])
>>>>>>> 79a2afe4
                .default_disks()
                .default_net()
                .capture_output()
                .spawn()
                .unwrap();

            let r = std::panic::catch_unwind(|| {
                guest.wait_vm_boot(None).unwrap();

                assert_eq!(guest.get_cpu_count().unwrap_or_default(), 1);
                assert!(guest.get_total_memory().unwrap_or_default() > 480_000);
                assert!(guest.get_entropy().unwrap_or_default() >= 900);

                assert_eq!(
                    guest
                        .ssh_command("grep -c PCI-MSI /proc/interrupts")
                        .unwrap()
                        .trim()
                        .parse::<u32>()
                        .unwrap_or_default(),
                    12
                );
            });

            let _ = child.kill();
            let output = child.wait_with_output().unwrap();

            handle_child_output(r, &output);
        }

        #[test]
        #[cfg(target_arch = "aarch64")]
        fn test_aarch64_pe_boot() {
            let mut bionic = UbuntuDiskConfig::new(BIONIC_IMAGE_NAME.to_string());
            let mut focal = UbuntuDiskConfig::new(FOCAL_IMAGE_NAME.to_string());

            vec![
                &mut bionic as &mut dyn DiskConfig,
                &mut focal as &mut dyn DiskConfig,
            ]
            .iter_mut()
            .for_each(|disk_config| {
                let guest = Guest::new(*disk_config);

                let mut workload_path = dirs::home_dir().unwrap();
                workload_path.push("workloads");

                let kernel_path = direct_kernel_boot_path().unwrap();

                let mut child = GuestCommand::new(&guest)
                    .args(&["--cpus", "boot=1"])
                    .args(&["--memory", "size=512M"])
                    .args(&["--kernel", kernel_path.to_str().unwrap()])
                    .args(&["--cmdline", DIRECT_KERNEL_BOOT_CMDLINE])
                    .default_disks()
                    .default_net()
<<<<<<< HEAD
                    .args(&["--cmdline", DIRECT_KERNEL_BOOT_CMDLINE])
                    .args(&["--seccomp", ENABLE_SECCOMP])
=======
                    .args(&["--seccomp", "false"])
>>>>>>> 79a2afe4
                    .capture_output()
                    .spawn()
                    .unwrap();

                let r = std::panic::catch_unwind(|| {
                    guest.wait_vm_boot(Some(120)).unwrap();

                    assert_eq!(guest.get_cpu_count().unwrap_or_default(), 1);
                    assert!(guest.get_total_memory().unwrap_or_default() > 480_000);
                    assert!(guest.get_entropy().unwrap_or_default() >= 900);
                });

                let _ = child.kill();
                let output = child.wait_with_output().unwrap();

                handle_child_output(r, &output);
            });
        }

        #[test]
        #[cfg(target_arch = "x86_64")]
        fn test_pvh_boot() {
            let mut focal = UbuntuDiskConfig::new(FOCAL_IMAGE_NAME.to_string());
            let guest = Guest::new(&mut focal);
            let mut workload_path = dirs::home_dir().unwrap();
            workload_path.push("workloads");

            let mut kernel_path = workload_path;
            kernel_path.push("vmlinux.pvh");

            let mut child = GuestCommand::new(&guest)
                .args(&["--cpus", "boot=1"])
                .args(&["--memory", "size=512M"])
                .args(&["--kernel", kernel_path.to_str().unwrap()])
                .args(&["--cmdline", DIRECT_KERNEL_BOOT_CMDLINE])
                .default_disks()
                .default_net()
<<<<<<< HEAD
                .args(&["--cmdline", DIRECT_KERNEL_BOOT_CMDLINE])
                .args(&["--seccomp", ENABLE_SECCOMP])
=======
>>>>>>> 79a2afe4
                .capture_output()
                .spawn()
                .unwrap();

            let r = std::panic::catch_unwind(|| {
                guest.wait_vm_boot(None).unwrap();

                assert_eq!(guest.get_cpu_count().unwrap_or_default(), 1);
                assert!(guest.get_total_memory().unwrap_or_default() > 480_000);
                assert!(guest.get_entropy().unwrap_or_default() >= 900);

                assert_eq!(
                    guest
                        .ssh_command("grep -c PCI-MSI /proc/interrupts")
                        .unwrap()
                        .trim()
                        .parse::<u32>()
                        .unwrap_or_default(),
                    12
                );
            });

            let _ = child.kill();
            let output = child.wait_with_output().unwrap();

            handle_child_output(r, &output);
        }

        #[test]
        #[cfg(target_arch = "x86_64")]
        fn test_bzimage_boot() {
            let mut focal = UbuntuDiskConfig::new(FOCAL_IMAGE_NAME.to_string());
            let guest = Guest::new(&mut focal);
            let mut workload_path = dirs::home_dir().unwrap();
            workload_path.push("workloads");

            let mut kernel_path = workload_path;
            kernel_path.push("bzImage");

            let mut child = GuestCommand::new(&guest)
                .args(&["--cpus", "boot=1"])
                .args(&["--memory", "size=512M"])
                .args(&["--kernel", kernel_path.to_str().unwrap()])
                .args(&["--cmdline", DIRECT_KERNEL_BOOT_CMDLINE])
                .default_disks()
                .default_net()
<<<<<<< HEAD
                .args(&["--cmdline", DIRECT_KERNEL_BOOT_CMDLINE])
                .args(&["--seccomp", ENABLE_SECCOMP])
=======
>>>>>>> 79a2afe4
                .capture_output()
                .spawn()
                .unwrap();

            let r = std::panic::catch_unwind(|| {
                guest.wait_vm_boot(None).unwrap();

                assert_eq!(guest.get_cpu_count().unwrap_or_default(), 1);
                assert!(guest.get_total_memory().unwrap_or_default() > 480_000);
                assert!(guest.get_entropy().unwrap_or_default() >= 900);

                assert_eq!(
                    guest
                        .ssh_command("grep -c PCI-MSI /proc/interrupts")
                        .unwrap()
                        .trim()
                        .parse::<u32>()
                        .unwrap_or_default(),
                    12
                );
            });

            let _ = child.kill();
            let output = child.wait_with_output().unwrap();

            handle_child_output(r, &output);
        }

        fn _test_virtio_block(image_name: &str, disable_io_uring: bool) {
            let mut focal = UbuntuDiskConfig::new(image_name.to_string());
            let guest = Guest::new(&mut focal);

            let mut workload_path = dirs::home_dir().unwrap();
            workload_path.push("workloads");

            let mut blk_file_path = workload_path;
            blk_file_path.push("blk.img");

            let kernel_path = direct_kernel_boot_path().unwrap();

            let mut cloud_child = GuestCommand::new(&guest)
                .args(&["--cpus", "boot=4"])
                .args(&["--memory", "size=512M,shared=on"])
                .args(&["--kernel", kernel_path.to_str().unwrap()])
                .args(&["--cmdline", DIRECT_KERNEL_BOOT_CMDLINE])
                .args(&["--seccomp", ENABLE_SECCOMP])
                .args(&[
                    "--disk",
                    format!(
                        "path={}",
                        guest.disk_config.disk(DiskType::OperatingSystem).unwrap()
                    )
                    .as_str(),
                    format!(
                        "path={}",
                        guest.disk_config.disk(DiskType::CloudInit).unwrap()
                    )
                    .as_str(),
                    format!(
                        "path={},readonly=on,direct=on,num_queues=4,_disable_io_uring={}",
                        blk_file_path.to_str().unwrap(),
                        disable_io_uring
                    )
                    .as_str(),
                ])
                .default_net()
                .capture_output()
                .spawn()
                .unwrap();

            let r = std::panic::catch_unwind(|| {
                guest.wait_vm_boot(None).unwrap();

                // Check both if /dev/vdc exists and if the block size is 16M.
                assert_eq!(
                    guest
                        .ssh_command("lsblk | grep vdc | grep -c 16M")
                        .unwrap()
                        .trim()
                        .parse::<u32>()
                        .unwrap_or_default(),
                    1
                );

                // Check both if /dev/vdc exists and if this block is RO.
                assert_eq!(
                    guest
                        .ssh_command("lsblk | grep vdc | awk '{print $5}'")
                        .unwrap()
                        .trim()
                        .parse::<u32>()
                        .unwrap_or_default(),
                    1
                );

                // Check if the number of queues is 4.
                assert_eq!(
                    guest
                        .ssh_command("ls -ll /sys/block/vdc/mq | grep ^d | wc -l")
                        .unwrap()
                        .trim()
                        .parse::<u32>()
                        .unwrap_or_default(),
                    4
                );
            });

            let _ = cloud_child.kill();
            let output = cloud_child.wait_with_output().unwrap();

            handle_child_output(r, &output);
        }

        #[test]
        fn test_virtio_block() {
            _test_virtio_block(FOCAL_IMAGE_NAME, false)
        }

        #[test]
        fn test_virtio_block_disable_io_uring() {
            _test_virtio_block(FOCAL_IMAGE_NAME, true)
        }

        #[test]
        fn test_virtio_block_qcow2() {
            _test_virtio_block(FOCAL_IMAGE_NAME_QCOW2, false)
        }

        #[test]
        fn test_vhost_user_net_default() {
            test_vhost_user_net(None, 2, Some(&prepare_vhost_user_net_daemon), false)
        }

        #[test]
        #[cfg(not(feature = "mshv"))]
        fn test_vhost_user_net_named_tap() {
            test_vhost_user_net(
                Some("mytap0"),
                2,
                Some(&prepare_vhost_user_net_daemon),
                false,
            )
        }

        #[test]
        fn test_vhost_user_net_existing_tap() {
            test_vhost_user_net(
                Some("vunet-tap0"),
                2,
                Some(&prepare_vhost_user_net_daemon),
                false,
            )
        }

        #[test]
        fn test_vhost_user_net_multiple_queues() {
            test_vhost_user_net(None, 4, Some(&prepare_vhost_user_net_daemon), false)
        }

        #[test]
        fn test_vhost_user_net_tap_multiple_queues() {
            test_vhost_user_net(
                Some("vunet-tap1"),
                4,
                Some(&prepare_vhost_user_net_daemon),
                false,
            )
        }

        #[test]
        #[cfg(target_arch = "x86_64")]
        fn test_vhost_user_net_host_mac() {
            test_vhost_user_net(None, 2, Some(&prepare_vhost_user_net_daemon), true)
        }

        #[test]
        #[cfg(target_arch = "x86_64")]
        fn test_vhost_user_blk_default() {
            test_vhost_user_blk(2, false, false, Some(&prepare_vubd))
        }

        #[test]
        #[cfg(target_arch = "x86_64")]
        fn test_vhost_user_blk_readonly() {
            test_vhost_user_blk(1, true, false, Some(&prepare_vubd))
        }

        #[test]
        #[cfg(target_arch = "x86_64")]
        fn test_vhost_user_blk_direct() {
            test_vhost_user_blk(1, false, true, Some(&prepare_vubd))
        }

        #[test]
        #[cfg(target_arch = "x86_64")]
        fn test_boot_from_vhost_user_blk_default() {
            test_boot_from_vhost_user_blk(1, false, false, Some(&prepare_vubd))
        }

        #[test]
        #[cfg(target_arch = "x86_64")]
        #[cfg(not(feature = "mshv"))]
        fn test_split_irqchip() {
            let mut focal = UbuntuDiskConfig::new(FOCAL_IMAGE_NAME.to_string());
            let guest = Guest::new(&mut focal);

            let mut child = GuestCommand::new(&guest)
                .args(&["--cpus", "boot=1"])
                .args(&["--memory", "size=512M"])
<<<<<<< HEAD
                .args(&["--kernel", guest.fw_path.as_str()])
                .args(&["--seccomp", ENABLE_SECCOMP])
=======
                .args(&[
                    "--kernel",
                    direct_kernel_boot_path().unwrap().to_str().unwrap(),
                ])
                .args(&["--cmdline", DIRECT_KERNEL_BOOT_CMDLINE])
>>>>>>> 79a2afe4
                .default_disks()
                .default_net()
                .capture_output()
                .spawn()
                .unwrap();

            let r = std::panic::catch_unwind(|| {
                guest.wait_vm_boot(None).unwrap();

                assert_eq!(
                    guest
                        .ssh_command("cat /proc/interrupts | grep 'IO-APIC' | grep -c 'timer'")
                        .unwrap()
                        .trim()
                        .parse::<u32>()
                        .unwrap_or(1),
                    0
                );
                assert_eq!(
                    guest
                        .ssh_command("cat /proc/interrupts | grep 'IO-APIC' | grep -c 'cascade'")
                        .unwrap()
                        .trim()
                        .parse::<u32>()
                        .unwrap_or(1),
                    0
                );
            });

            let _ = child.kill();
            let output = child.wait_with_output().unwrap();

            handle_child_output(r, &output);
        }

        #[test]
        #[cfg(not(feature = "mshv"))]
        fn test_virtio_fs_dax_on_default_cache_size() {
            test_virtio_fs(true, None, "none", &prepare_virtiofsd, false)
        }

        #[test]
        #[cfg(not(feature = "mshv"))]
        fn test_virtio_fs_dax_on_cache_size_1_gib() {
            test_virtio_fs(true, Some(0x4000_0000), "none", &prepare_virtiofsd, false)
        }

        #[test]
        fn test_virtio_fs_dax_off() {
            test_virtio_fs(false, None, "none", &prepare_virtiofsd, false)
        }

        #[test]
        #[cfg(not(feature = "mshv"))]
        fn test_virtio_fs_dax_on_default_cache_size_w_virtiofsd_rs_daemon() {
            test_virtio_fs(true, None, "none", &prepare_virtofsd_rs_daemon, false)
        }

        #[test]
        #[cfg(not(feature = "mshv"))]
        fn test_virtio_fs_dax_on_cache_size_1_gib_w_virtiofsd_rs_daemon() {
            test_virtio_fs(
                true,
                Some(0x4000_0000),
                "none",
                &prepare_virtofsd_rs_daemon,
                false,
            )
        }

        #[test]
        fn test_virtio_fs_dax_off_w_virtiofsd_rs_daemon() {
            test_virtio_fs(false, None, "none", &prepare_virtofsd_rs_daemon, false)
        }

        #[test]
        #[cfg(target_arch = "x86_64")]
        #[cfg(not(feature = "mshv"))]
        fn test_virtio_fs_hotplug_dax_on() {
            test_virtio_fs(true, None, "none", &prepare_virtiofsd, true)
        }

        #[test]
        #[cfg(target_arch = "x86_64")]
        fn test_virtio_fs_hotplug_dax_off() {
            test_virtio_fs(false, None, "none", &prepare_virtiofsd, true)
        }

        #[test]
        #[cfg(target_arch = "x86_64")]
        #[cfg(not(feature = "mshv"))]
        fn test_virtio_fs_hotplug_dax_on_w_virtiofsd_rs_daemon() {
            test_virtio_fs(true, None, "none", &prepare_virtofsd_rs_daemon, true)
        }

        #[test]
        #[cfg(target_arch = "x86_64")]
        fn test_virtio_fs_hotplug_dax_off_w_virtiofsd_rs_daemon() {
            test_virtio_fs(false, None, "none", &prepare_virtofsd_rs_daemon, true)
        }

        #[test]
        #[cfg(target_arch = "x86_64")]
        fn test_virtio_pmem_persist_writes() {
            test_virtio_pmem(false, false)
        }

        #[test]
        #[cfg(target_arch = "x86_64")]
        #[cfg(not(feature = "mshv"))]
        fn test_virtio_pmem_discard_writes() {
            test_virtio_pmem(true, false)
        }

        #[test]
        #[cfg(target_arch = "x86_64")]
        fn test_virtio_pmem_with_size() {
            test_virtio_pmem(true, true)
        }

        #[test]
        fn test_boot_from_virtio_pmem() {
            let mut focal = UbuntuDiskConfig::new(FOCAL_IMAGE_NAME.to_string());
            let guest = Guest::new(&mut focal);
            let mut workload_path = dirs::home_dir().unwrap();
            workload_path.push("workloads");

            let kernel_path = direct_kernel_boot_path().unwrap();

            let mut child = GuestCommand::new(&guest)
                .args(&["--cpus", "boot=1"])
                .args(&["--memory", "size=512M"])
                .args(&["--kernel", kernel_path.to_str().unwrap()])
                .args(&[
                    "--disk",
                    format!(
                        "path={}",
                        guest.disk_config.disk(DiskType::CloudInit).unwrap()
                    )
                    .as_str(),
                ])
                .default_net()
                .args(&[
                    "--pmem",
                    format!(
                        "file={},size={}",
                        guest.disk_config.disk(DiskType::OperatingSystem).unwrap(),
                        fs::metadata(&guest.disk_config.disk(DiskType::OperatingSystem).unwrap())
                            .unwrap()
                            .len()
                    )
                    .as_str(),
                ])
                .args(&[
                    "--cmdline",
                    DIRECT_KERNEL_BOOT_CMDLINE
                        .replace("vda1", "pmem0p1")
                        .as_str(),
                ])
                .args(&["--seccomp", ENABLE_SECCOMP])
                .capture_output()
                .spawn()
                .unwrap();

            let r = std::panic::catch_unwind(|| {
                guest.wait_vm_boot(None).unwrap();

                // Simple checks to validate the VM booted properly
                assert_eq!(guest.get_cpu_count().unwrap_or_default(), 1);
                assert!(guest.get_total_memory().unwrap_or_default() > 480_000);
            });

            let _ = child.kill();
            let output = child.wait_with_output().unwrap();

            handle_child_output(r, &output);
        }

        #[test]
        fn test_multiple_network_interfaces() {
            let mut focal = UbuntuDiskConfig::new(FOCAL_IMAGE_NAME.to_string());
            let guest = Guest::new(&mut focal);

            let mut workload_path = dirs::home_dir().unwrap();
            workload_path.push("workloads");

            let kernel_path = direct_kernel_boot_path().unwrap();

            let mut child = GuestCommand::new(&guest)
                .args(&["--cpus", "boot=1"])
                .args(&["--memory", "size=512M"])
                .args(&["--kernel", kernel_path.to_str().unwrap()])
                .args(&["--cmdline", DIRECT_KERNEL_BOOT_CMDLINE])
                .args(&["--seccomp", ENABLE_SECCOMP])
                .default_disks()
                .args(&[
                    "--net",
                    guest.default_net_string().as_str(),
                    "tap=,mac=8a:6b:6f:5a:de:ac,ip=192.168.3.1,mask=255.255.255.0",
                    "tap=mytap1,mac=fe:1f:9e:e1:60:f2,ip=192.168.4.1,mask=255.255.255.0",
                ])
                .capture_output()
                .spawn()
                .unwrap();

            let r = std::panic::catch_unwind(|| {
                guest.wait_vm_boot(None).unwrap();

                let tap_count = std::process::Command::new("bash")
                    .arg("-c")
                    .arg("ip link | grep -c mytap1")
                    .output()
                    .expect("Expected checking of tap count to succeed");
                assert_eq!(String::from_utf8_lossy(&tap_count.stdout).trim(), "1");

                // 3 network interfaces + default localhost ==> 4 interfaces
                assert_eq!(
                    guest
                        .ssh_command("ip -o link | wc -l")
                        .unwrap()
                        .trim()
                        .parse::<u32>()
                        .unwrap_or_default(),
                    4
                );
            });

            let _ = child.kill();
            let output = child.wait_with_output().unwrap();

            handle_child_output(r, &output);
        }

        #[test]
        #[cfg(target_arch = "x86_64")]
        fn test_serial_off() {
            let mut focal = UbuntuDiskConfig::new(FOCAL_IMAGE_NAME.to_string());
            let guest = Guest::new(&mut focal);
            let mut workload_path = dirs::home_dir().unwrap();
            workload_path.push("workloads");

            let mut kernel_path = workload_path;
            kernel_path.push("bzImage");

            let mut child = GuestCommand::new(&guest)
                .args(&["--cpus", "boot=1"])
                .args(&["--memory", "size=512M"])
                .args(&["--kernel", kernel_path.to_str().unwrap()])
<<<<<<< HEAD
                .args(&["--seccomp", ENABLE_SECCOMP])
=======
                .args(&["--cmdline", DIRECT_KERNEL_BOOT_CMDLINE])
>>>>>>> 79a2afe4
                .default_disks()
                .default_net()
                .args(&["--serial", "off"])
                .capture_output()
                .spawn()
                .unwrap();

            let r = std::panic::catch_unwind(|| {
                guest.wait_vm_boot(None).unwrap();

                // Test that there is no ttyS0
                assert_eq!(
                    guest
                        .ssh_command("cat /proc/interrupts | grep 'IO-APIC' | grep -c 'ttyS0'")
                        .unwrap()
                        .trim()
                        .parse::<u32>()
                        .unwrap_or(1),
                    0
                );
            });

            let _ = child.kill();
            let output = child.wait_with_output().unwrap();

            handle_child_output(r, &output);
        }

        #[test]
        #[cfg(not(feature = "mshv"))]
        fn test_serial_null() {
            let mut focal = UbuntuDiskConfig::new(FOCAL_IMAGE_NAME.to_string());
            let guest = Guest::new(&mut focal);
            let mut cmd = GuestCommand::new(&guest);
            cmd.args(&["--cpus", "boot=1"])
                .args(&["--memory", "size=512M"])
                .args(&[
                    "--kernel",
                    direct_kernel_boot_path().unwrap().to_str().unwrap(),
                ])
                .args(&[
                    "--cmdline",
                    DIRECT_KERNEL_BOOT_CMDLINE
                        .replace("console=hvc0 ", "console=ttyS0")
                        .as_str(),
                ])
                .default_disks()
                .default_net()
                .args(&["--serial", "null"])
                .args(&["--console", "off"])
                .args(&["--seccomp", ENABLE_SECCOMP])
                .capture_output();

            let mut child = cmd.spawn().unwrap();

            let r = std::panic::catch_unwind(|| {
                guest.wait_vm_boot(None).unwrap();

                #[cfg(target_arch = "x86_64")]
                // Test that there is a ttyS0
                assert_eq!(
                    guest
                        .ssh_command("cat /proc/interrupts | grep 'IO-APIC' | grep -c 'ttyS0'")
                        .unwrap()
                        .trim()
                        .parse::<u32>()
                        .unwrap_or_default(),
                    1
                );
            });

            let _ = child.kill();
            let output = child.wait_with_output().unwrap();
            handle_child_output(r, &output);

            let r = std::panic::catch_unwind(|| {
                assert!(!String::from_utf8_lossy(&output.stdout).contains("cloud login:"));
            });

            handle_child_output(r, &output);
        }

        #[test]
        #[cfg(target_arch = "x86_64")]
        fn test_serial_tty() {
            let mut focal = UbuntuDiskConfig::new(FOCAL_IMAGE_NAME.to_string());
            let guest = Guest::new(&mut focal);

            let mut workload_path = dirs::home_dir().unwrap();
            workload_path.push("workloads");

            let kernel_path = direct_kernel_boot_path().unwrap();

            let mut child = GuestCommand::new(&guest)
                .args(&["--cpus", "boot=1"])
                .args(&["--memory", "size=512M"])
                .args(&["--kernel", kernel_path.to_str().unwrap()])
                .args(&[
                    "--cmdline",
                    DIRECT_KERNEL_BOOT_CMDLINE
                        .replace("console=hvc0 ", "console=ttyS0")
                        .as_str(),
                ])
                .default_disks()
                .default_net()
                .args(&["--serial", "tty"])
                .args(&["--console", "off"])
                .args(&["--seccomp", ENABLE_SECCOMP])
                .capture_output()
                .spawn()
                .unwrap();

            let r = std::panic::catch_unwind(|| {
                guest.wait_vm_boot(None).unwrap();

                // Test that there is a ttyS0
                assert_eq!(
                    guest
                        .ssh_command("cat /proc/interrupts | grep 'IO-APIC' | grep -c 'ttyS0'")
                        .unwrap()
                        .trim()
                        .parse::<u32>()
                        .unwrap_or_default(),
                    1
                );
            });

            // This sleep is needed to wait for the login prompt
            thread::sleep(std::time::Duration::new(2, 0));

            let _ = child.kill();
            let output = child.wait_with_output().unwrap();
            handle_child_output(r, &output);

            let r = std::panic::catch_unwind(|| {
                assert!(String::from_utf8_lossy(&output.stdout).contains("cloud login:"));
            });

            handle_child_output(r, &output);
        }

        #[test]
        #[cfg(target_arch = "x86_64")]
        #[cfg(not(feature = "mshv"))]
        fn test_serial_file() {
            let mut focal = UbuntuDiskConfig::new(FOCAL_IMAGE_NAME.to_string());
            let guest = Guest::new(&mut focal);

            let serial_path = guest.tmp_dir.path().join("/tmp/serial-output");
            let mut child = GuestCommand::new(&guest)
                .args(&["--cpus", "boot=1"])
                .args(&["--memory", "size=512M"])
<<<<<<< HEAD
                .args(&["--kernel", guest.fw_path.as_str()])
                .args(&["--seccomp", ENABLE_SECCOMP])
=======
                .args(&[
                    "--kernel",
                    direct_kernel_boot_path().unwrap().to_str().unwrap(),
                ])
                .args(&[
                    "--cmdline",
                    DIRECT_KERNEL_BOOT_CMDLINE
                        .replace("console=hvc0 ", "console=ttyS0")
                        .as_str(),
                ])
>>>>>>> 79a2afe4
                .default_disks()
                .default_net()
                .args(&[
                    "--serial",
                    format!("file={}", serial_path.to_str().unwrap()).as_str(),
                ])
                .capture_output()
                .spawn()
                .unwrap();

            let r = std::panic::catch_unwind(|| {
                guest.wait_vm_boot(None).unwrap();

                // Test that there is a ttyS0
                assert_eq!(
                    guest
                        .ssh_command("cat /proc/interrupts | grep 'IO-APIC' | grep -c 'ttyS0'")
                        .unwrap()
                        .trim()
                        .parse::<u32>()
                        .unwrap_or_default(),
                    1
                );

                guest.ssh_command("sudo shutdown -h now").unwrap();
            });

            let _ = child.wait_timeout(std::time::Duration::from_secs(20));
            let _ = child.kill();
            let output = child.wait_with_output().unwrap();
            handle_child_output(r, &output);

            let r = std::panic::catch_unwind(|| {
                // Check that the cloud-hypervisor binary actually terminated
                assert_eq!(output.status.success(), true);

                // Do this check after shutdown of the VM as an easy way to ensure
                // all writes are flushed to disk
                let mut f = std::fs::File::open(serial_path).unwrap();
                let mut buf = String::new();
                f.read_to_string(&mut buf).unwrap();
                assert!(buf.contains("cloud login:"));
            });

            handle_child_output(r, &output);
        }

        #[test]
        fn test_virtio_console() {
            let mut focal = UbuntuDiskConfig::new(FOCAL_IMAGE_NAME.to_string());
            let guest = Guest::new(&mut focal);

            let mut workload_path = dirs::home_dir().unwrap();
            workload_path.push("workloads");

            let kernel_path = direct_kernel_boot_path().unwrap();

            let mut child = GuestCommand::new(&guest)
                .args(&["--cpus", "boot=1"])
                .args(&["--memory", "size=512M"])
                .args(&["--kernel", kernel_path.to_str().unwrap()])
                .args(&["--cmdline", DIRECT_KERNEL_BOOT_CMDLINE])
                .default_disks()
                .default_net()
                .args(&["--console", "tty"])
                .args(&["--serial", "null"])
                .args(&["--seccomp", ENABLE_SECCOMP])
                .capture_output()
                .spawn()
                .unwrap();

            let text = String::from("On a branch floating down river a cricket, singing.");
            let cmd = format!("echo {} | sudo tee /dev/hvc0", text);

            let r = std::panic::catch_unwind(|| {
                guest.wait_vm_boot(None).unwrap();

                #[cfg(feature = "acpi")]
                assert!(guest
                    .does_device_vendor_pair_match("0x1043", "0x1af4")
                    .unwrap_or_default());

                guest.ssh_command(&cmd).unwrap();
            });

            let _ = child.kill();
            let output = child.wait_with_output().unwrap();
            handle_child_output(r, &output);

            let r = std::panic::catch_unwind(|| {
                assert!(String::from_utf8_lossy(&output.stdout).contains(&text));
            });

            handle_child_output(r, &output);
        }

        #[test]
        #[cfg(target_arch = "x86_64")]
        #[cfg(not(feature = "mshv"))]
        fn test_console_file() {
            let mut focal = UbuntuDiskConfig::new(FOCAL_IMAGE_NAME.to_string());
            let guest = Guest::new(&mut focal);

            let console_path = guest.tmp_dir.path().join("/tmp/console-output");
            let mut child = GuestCommand::new(&guest)
                .args(&["--cpus", "boot=1"])
                .args(&["--memory", "size=512M"])
<<<<<<< HEAD
                .args(&["--kernel", guest.fw_path.as_str()])
                .args(&["--seccomp", ENABLE_SECCOMP])
=======
                .args(&[
                    "--kernel",
                    direct_kernel_boot_path().unwrap().to_str().unwrap(),
                ])
                .args(&["--cmdline", DIRECT_KERNEL_BOOT_CMDLINE])
>>>>>>> 79a2afe4
                .default_disks()
                .default_net()
                .args(&[
                    "--console",
                    format!("file={}", console_path.to_str().unwrap()).as_str(),
                ])
                .capture_output()
                .spawn()
                .unwrap();

            guest.wait_vm_boot(None).unwrap();

            guest.ssh_command("sudo shutdown -h now").unwrap();

            let _ = child.wait_timeout(std::time::Duration::from_secs(20));
            let _ = child.kill();
            let output = child.wait_with_output().unwrap();

            let r = std::panic::catch_unwind(|| {
                // Check that the cloud-hypervisor binary actually terminated
                assert_eq!(output.status.success(), true);

                // Do this check after shutdown of the VM as an easy way to ensure
                // all writes are flushed to disk
                let mut f = std::fs::File::open(console_path).unwrap();
                let mut buf = String::new();
                f.read_to_string(&mut buf).unwrap();
                assert!(buf.contains("cloud login:"));
            });

            handle_child_output(r, &output);
        }

        #[test]
        #[cfg(target_arch = "x86_64")]
        #[cfg(not(feature = "mshv"))]
        // The VFIO integration test starts cloud-hypervisor guest with 3 TAP
        // backed networking interfaces, bound through a simple bridge on the host.
        // So if the nested cloud-hypervisor succeeds in getting a directly
        // assigned interface from its cloud-hypervisor host, we should be able to
        // ssh into it, and verify that it's running with the right kernel command
        // line (We tag the command line from cloud-hypervisor for that purpose).
        // The third device is added to validate that hotplug works correctly since
        // it is being added to the L2 VM through hotplugging mechanism.
        fn test_vfio() {
            let mut focal = UbuntuDiskConfig::new(FOCAL_IMAGE_NAME.to_string());
            let guest = Guest::new_from_ip_range(&mut focal, "172.18", 0);

            let mut workload_path = dirs::home_dir().unwrap();
            workload_path.push("workloads");

            let mut kernel_path = workload_path.clone();
            kernel_path.push("bzImage");

            let mut vfio_path = workload_path.clone();
            vfio_path.push("vfio");

            let mut cloud_init_vfio_base_path = vfio_path.clone();
            cloud_init_vfio_base_path.push("cloudinit.img");

            // We copy our cloudinit into the vfio mount point, for the nested
            // cloud-hypervisor guest to use.
            rate_limited_copy(
                &guest.disk_config.disk(DiskType::CloudInit).unwrap(),
                &cloud_init_vfio_base_path,
            )
            .expect("copying of cloud-init disk failed");

            let mut vfio_disk_path = workload_path;
            vfio_disk_path.push("vfio.img");

            // Create the vfio disk image
            let output = Command::new("mkfs.ext4")
                .arg("-d")
                .arg(vfio_path.to_str().unwrap())
                .arg(vfio_disk_path.to_str().unwrap())
                .arg("2g")
                .output()
                .unwrap();
            if !output.status.success() {
                eprintln!("{}", String::from_utf8_lossy(&output.stderr));
                panic!("mkfs.ext4 command generated an error");
            }

            let vfio_tap0 = "vfio-tap0";
            let vfio_tap1 = "vfio-tap1";
            let vfio_tap2 = "vfio-tap2";
            let vfio_tap3 = "vfio-tap3";

            let mut child = GuestCommand::new(&guest)
                .args(&["--cpus", "boot=4"])
                .args(&["--memory", "size=2G,hugepages=on,shared=on"])
                .args(&["--kernel", kernel_path.to_str().unwrap()])
                .args(&["--seccomp", ENABLE_SECCOMP])
                .args(&[
                    "--disk",
                    format!(
                        "path={}",
                        guest.disk_config.disk(DiskType::OperatingSystem).unwrap()
                    )
                    .as_str(),
                    format!(
                        "path={}",
                        guest.disk_config.disk(DiskType::CloudInit).unwrap()
                    )
                    .as_str(),
                    format!("path={}", vfio_disk_path.to_str().unwrap()).as_str(),
                ])
                .args(&[
                    "--cmdline",
                    format!(
                        "{} kvm-intel.nested=1 vfio_iommu_type1.allow_unsafe_interrupts",
                        DIRECT_KERNEL_BOOT_CMDLINE
                    )
                    .as_str(),
                ])
                .args(&[
                    "--net",
                    format!("tap={},mac={}", vfio_tap0, guest.network.guest_mac).as_str(),
                    format!(
                        "tap={},mac={},iommu=on",
                        vfio_tap1, guest.network.l2_guest_mac1
                    )
                    .as_str(),
                    format!(
                        "tap={},mac={},iommu=on",
                        vfio_tap2, guest.network.l2_guest_mac2
                    )
                    .as_str(),
                    format!(
                        "tap={},mac={},iommu=on",
                        vfio_tap3, guest.network.l2_guest_mac3
                    )
                    .as_str(),
                ])
                .capture_output()
                .spawn()
                .unwrap();

            thread::sleep(std::time::Duration::new(30, 0));

            let r = std::panic::catch_unwind(|| {
                guest.ssh_command_l1("sudo systemctl start vfio").unwrap();
                thread::sleep(std::time::Duration::new(120, 0));

                // We booted our cloud hypervisor L2 guest with a "VFIOTAG" tag
                // added to its kernel command line.
                // Let's ssh into it and verify that it's there. If it is it means
                // we're in the right guest (The L2 one) because the QEMU L1 guest
                // does not have this command line tag.
                assert_eq!(
                    guest
                        .ssh_command_l2_1("grep -c VFIOTAG /proc/cmdline")
                        .unwrap()
                        .trim()
                        .parse::<u32>()
                        .unwrap_or_default(),
                    1
                );

                // Let's also verify from the second virtio-net device passed to
                // the L2 VM.
                assert_eq!(
                    guest
                        .ssh_command_l2_2("grep -c VFIOTAG /proc/cmdline")
                        .unwrap()
                        .trim()
                        .parse::<u32>()
                        .unwrap_or_default(),
                    1
                );

                // Check the amount of PCI devices appearing in L2 VM.
                assert_eq!(
                    guest
                        .ssh_command_l2_1("ls /sys/bus/pci/devices | wc -l")
                        .unwrap()
                        .trim()
                        .parse::<u32>()
                        .unwrap_or_default(),
                    7,
                );

                // Hotplug an extra virtio-net device through L2 VM.
                guest.ssh_command_l1(
                    "echo 0000:00:08.0 | sudo tee /sys/bus/pci/devices/0000:00:08.0/driver/unbind",
                ).unwrap();
                guest
                    .ssh_command_l1(
                        "echo 1af4 1041 | sudo tee /sys/bus/pci/drivers/vfio-pci/new_id",
                    )
                    .unwrap();
                let vfio_hotplug_output = guest
                    .ssh_command_l1(
                        "sudo /mnt/ch-remote \
                 --api-socket=/tmp/ch_api.sock \
                 add-device path=/sys/bus/pci/devices/0000:00:08.0,id=vfio123",
                    )
                    .unwrap();
                assert!(
                    vfio_hotplug_output.contains("{\"id\":\"vfio123\",\"bdf\":\"0000:00:07.0\"}")
                );

                thread::sleep(std::time::Duration::new(10, 0));

                // Let's also verify from the third virtio-net device passed to
                // the L2 VM. This third device has been hotplugged through the L2
                // VM, so this is our way to validate hotplug works for VFIO PCI.
                assert_eq!(
                    guest
                        .ssh_command_l2_3("grep -c VFIOTAG /proc/cmdline")
                        .unwrap()
                        .trim()
                        .parse::<u32>()
                        .unwrap_or_default(),
                    1
                );

                // Check the amount of PCI devices appearing in L2 VM.
                // There should be one more device than before, raising the count
                // up to 8 PCI devices.
                assert_eq!(
                    guest
                        .ssh_command_l2_1("ls /sys/bus/pci/devices | wc -l")
                        .unwrap()
                        .trim()
                        .parse::<u32>()
                        .unwrap_or_default(),
                    8,
                );

                // Let's now verify that we can correctly remove the virtio-net
                // device through the "remove-device" command responsible for
                // unplugging VFIO devices.
                guest
                    .ssh_command_l1(
                        "sudo /mnt/ch-remote \
                 --api-socket=/tmp/ch_api.sock \
                 remove-device vfio123",
                    )
                    .unwrap();
                thread::sleep(std::time::Duration::new(10, 0));

                // Check the amount of PCI devices appearing in L2 VM is back down
                // to 7 devices.
                assert_eq!(
                    guest
                        .ssh_command_l2_1("ls /sys/bus/pci/devices | wc -l")
                        .unwrap()
                        .trim()
                        .parse::<u32>()
                        .unwrap_or_default(),
                    7,
                );

                // Perform memory hotplug in L2 and validate the memory is showing
                // up as expected. In order to check, we will use the virtio-net
                // device already passed through L2 as a VFIO device, this will
                // verify that VFIO devices are functional with memory hotplug.
                assert!(guest.get_total_memory_l2().unwrap_or_default() > 480_000);
                guest.ssh_command_l2_1(
                    "sudo bash -c 'echo online > /sys/devices/system/memory/auto_online_blocks'",
                ).unwrap();
                guest
                    .ssh_command_l1(
                        "sudo /mnt/ch-remote \
                 --api-socket=/tmp/ch_api.sock \
                 resize --memory=1073741824",
                    )
                    .unwrap();
                assert!(guest.get_total_memory_l2().unwrap_or_default() > 960_000);
            });

            let _ = child.kill();
            let output = child.wait_with_output().unwrap();

            handle_child_output(r, &output);
        }

        #[test]
        #[cfg(target_arch = "x86_64")]
        fn test_vmlinux_boot_noacpi() {
            let mut focal = UbuntuDiskConfig::new(FOCAL_IMAGE_NAME.to_string());
            let guest = Guest::new(&mut focal);
            let mut workload_path = dirs::home_dir().unwrap();
            workload_path.push("workloads");

            let kernel_path = direct_kernel_boot_path().unwrap();

            let mut child = GuestCommand::new(&guest)
                .args(&["--cpus", "boot=1"])
                .args(&["--memory", "size=512M"])
                .args(&["--kernel", kernel_path.to_str().unwrap()])
<<<<<<< HEAD
                .args(&["--seccomp", ENABLE_SECCOMP])
                .default_disks()
                .default_net()
=======
>>>>>>> 79a2afe4
                .args(&[
                    "--cmdline",
                    format!("{} acpi=off", DIRECT_KERNEL_BOOT_CMDLINE).as_str(),
                ])
                .default_disks()
                .default_net()
                .capture_output()
                .spawn()
                .unwrap();

            let r = std::panic::catch_unwind(|| {
                guest.wait_vm_boot(None).unwrap();

                assert_eq!(guest.get_cpu_count().unwrap_or_default(), 1);
                assert!(guest.get_total_memory().unwrap_or_default() > 480_000);
                assert!(guest.get_entropy().unwrap_or_default() >= 900);
            });

            let _ = child.kill();
            let output = child.wait_with_output().unwrap();

            handle_child_output(r, &output);
        }

        #[test]
        #[cfg(not(feature = "mshv"))]
        fn test_reboot() {
            let mut bionic = UbuntuDiskConfig::new(BIONIC_IMAGE_NAME.to_string());
            let mut focal = UbuntuDiskConfig::new(FOCAL_IMAGE_NAME.to_string());

            vec![
                &mut bionic as &mut dyn DiskConfig,
                &mut focal as &mut dyn DiskConfig,
            ]
            .iter_mut()
            .for_each(|disk_config| {
                let guest = Guest::new(*disk_config);

                let mut cmd = GuestCommand::new(&guest);
                cmd.args(&["--cpus", "boot=1"])
                    .args(&["--memory", "size=512M"])
<<<<<<< HEAD
                    .args(&["--kernel", guest.fw_path.as_str()])
                    .args(&["--seccomp", ENABLE_SECCOMP])
                    .default_raw_disks()
=======
                    .args(&[
                        "--kernel",
                        direct_kernel_boot_path().unwrap().to_str().unwrap(),
                    ])
                    .args(&["--cmdline", DIRECT_KERNEL_BOOT_CMDLINE])
                    .default_disks()
>>>>>>> 79a2afe4
                    .default_net()
                    .capture_output();

                let mut child = cmd.spawn().unwrap();

                let r = std::panic::catch_unwind(|| {
                    guest.wait_vm_boot(Some(120)).unwrap();

                    let reboot_count = guest
                        .ssh_command("sudo journalctl | grep -c -- \"-- Reboot --\"")
                        .unwrap()
                        .trim()
                        .parse::<u32>()
                        .unwrap_or(1);
                    let fd_count_1 = get_fd_count(child.id());

                    assert_eq!(reboot_count, 0);
                    guest.ssh_command("sudo reboot").unwrap();

                    guest.wait_vm_boot(Some(120)).unwrap();

                    let reboot_count = guest
                        .ssh_command("sudo journalctl | grep -c -- \"-- Reboot --\"")
                        .unwrap()
                        .trim()
                        .parse::<u32>()
                        .unwrap_or_default();
                    let fd_count_2 = get_fd_count(child.id());
                    assert_eq!(reboot_count, 1);
                    assert_eq!(fd_count_1, fd_count_2);

                    guest.ssh_command("sudo shutdown -h now").unwrap();
                });

                let _ = child.wait_timeout(std::time::Duration::from_secs(40));
                let _ = child.kill();
                let output = child.wait_with_output().unwrap();
                handle_child_output(r, &output);

                let r = std::panic::catch_unwind(|| {
                    // Check that the cloud-hypervisor binary actually terminated
                    assert_eq!(output.status.success(), true);
                });

                handle_child_output(r, &output);
            });
        }

        #[test]
        #[cfg(target_arch = "x86_64")]
        #[cfg(not(feature = "mshv"))]
        fn test_bzimage_reboot() {
            let mut focal = UbuntuDiskConfig::new(FOCAL_IMAGE_NAME.to_string());
            let guest = Guest::new(&mut focal);
            let mut workload_path = dirs::home_dir().unwrap();
            workload_path.push("workloads");

            let mut kernel_path = workload_path;
            kernel_path.push("bzImage");

            let mut child = GuestCommand::new(&guest)
                .args(&["--cpus", "boot=1"])
                .args(&["--memory", "size=512M"])
                .args(&["--kernel", kernel_path.to_str().unwrap()])
                .args(&["--cmdline", DIRECT_KERNEL_BOOT_CMDLINE])
                .default_disks()
                .default_net()
<<<<<<< HEAD
                .args(&["--cmdline", DIRECT_KERNEL_BOOT_CMDLINE])
                .args(&["--seccomp", ENABLE_SECCOMP])
=======
>>>>>>> 79a2afe4
                .capture_output()
                .spawn()
                .unwrap();

            let r = std::panic::catch_unwind(|| {
                guest.wait_vm_boot(None).unwrap();

                let reboot_count = guest
                    .ssh_command("journalctl | grep -c -- \"-- Reboot --\"")
                    .unwrap()
                    .trim()
                    .parse::<u32>()
                    .unwrap_or(1);
                let fd_count_1 = get_fd_count(child.id());

                assert_eq!(reboot_count, 0);
                guest.ssh_command("sudo reboot").unwrap();

                guest.wait_vm_boot(None).unwrap();

                let reboot_count = guest
                    .ssh_command("sudo journalctl | grep -c -- \"-- Reboot --\"")
                    .unwrap()
                    .trim()
                    .parse::<u32>()
                    .unwrap_or_default();
                let fd_count_2 = get_fd_count(child.id());
                assert_eq!(reboot_count, 1);
                assert_eq!(fd_count_1, fd_count_2);

                guest.ssh_command("sudo shutdown -h now").unwrap();
            });

            let _ = child.wait_timeout(std::time::Duration::from_secs(20));
            let _ = child.kill();
            let output = child.wait_with_output().unwrap();
            handle_child_output(r, &output);

            let r = std::panic::catch_unwind(|| {
                // Check that the cloud-hypervisor binary actually terminated
                assert_eq!(output.status.success(), true);
            });

            handle_child_output(r, &output);
        }

        #[test]
        fn test_virtio_vsock() {
            _test_virtio_vsock(false)
        }

        #[test]
        #[cfg(target_arch = "x86_64")]
        fn test_virtio_vsock_hotplug() {
            _test_virtio_vsock(true);
        }

        #[test]
        #[cfg(not(feature = "mshv"))]
        // Start cloud-hypervisor with no VM parameters, only the API server running.
        // From the API: Create a VM, boot it and check that it looks as expected.
        fn test_api_create_boot() {
            let mut focal = UbuntuDiskConfig::new(FOCAL_IMAGE_NAME.to_string());
            let guest = Guest::new(&mut focal);
            let mut workload_path = dirs::home_dir().unwrap();
            workload_path.push("workloads");

            let api_socket = temp_api_path(&guest.tmp_dir);

            let mut child = GuestCommand::new(&guest)
                .args(&["--api-socket", &api_socket])
                .capture_output()
                .spawn()
                .unwrap();

            thread::sleep(std::time::Duration::new(1, 0));

            // Verify API server is running
            curl_command(&api_socket, "GET", "http://localhost/api/v1/vmm.ping", None);

            // Create the VM first
            let cpu_count: u8 = 4;
            let http_body = guest.api_create_body(cpu_count);
            curl_command(
                &api_socket,
                "PUT",
                "http://localhost/api/v1/vm.create",
                Some(&http_body),
            );

            // Then boot it
            curl_command(&api_socket, "PUT", "http://localhost/api/v1/vm.boot", None);
            thread::sleep(std::time::Duration::new(20, 0));

            let r = std::panic::catch_unwind(|| {
                // Check that the VM booted as expected
                assert_eq!(guest.get_cpu_count().unwrap_or_default() as u8, cpu_count);
                assert!(guest.get_total_memory().unwrap_or_default() > 480_000);
                assert!(guest.get_entropy().unwrap_or_default() >= 900);
            });

            let _ = child.kill();
            let output = child.wait_with_output().unwrap();

            handle_child_output(r, &output);
        }

        #[test]
        #[cfg(target_arch = "x86_64")]
        #[cfg(not(feature = "mshv"))]
        // Start cloud-hypervisor with no VM parameters, only the API server running.
        // From the API: Create a VM, boot it and check that it looks as expected.
        // Then we pause the VM, check that it's no longer available.
        // Finally we resume the VM and check that it's available.
        fn test_api_pause_resume() {
            let mut focal = UbuntuDiskConfig::new(FOCAL_IMAGE_NAME.to_string());
            let guest = Guest::new(&mut focal);
            let mut workload_path = dirs::home_dir().unwrap();
            workload_path.push("workloads");

            let api_socket = temp_api_path(&guest.tmp_dir);

            let mut child = GuestCommand::new(&guest)
                .args(&["--api-socket", &api_socket])
                .capture_output()
                .spawn()
                .unwrap();

            thread::sleep(std::time::Duration::new(1, 0));

            // Verify API server is running
            curl_command(&api_socket, "GET", "http://localhost/api/v1/vmm.ping", None);

            // Create the VM first
            let cpu_count: u8 = 4;
            let http_body = guest.api_create_body(cpu_count);
            curl_command(
                &api_socket,
                "PUT",
                "http://localhost/api/v1/vm.create",
                Some(&http_body),
            );

            // Then boot it
            curl_command(&api_socket, "PUT", "http://localhost/api/v1/vm.boot", None);
            thread::sleep(std::time::Duration::new(20, 0));

            let r = std::panic::catch_unwind(|| {
                // Check that the VM booted as expected
                assert_eq!(guest.get_cpu_count().unwrap_or_default() as u8, cpu_count);
                assert!(guest.get_total_memory().unwrap_or_default() > 480_000);
                assert!(guest.get_entropy().unwrap_or_default() >= 900);

                // We now pause the VM
                assert!(remote_command(&api_socket, "pause", None));

                // Check pausing again fails
                assert!(!remote_command(&api_socket, "pause", None));

                thread::sleep(std::time::Duration::new(2, 0));

                // SSH into the VM should fail
                assert!(ssh_command_ip(
                    "grep -c processor /proc/cpuinfo",
                    &guest.network.guest_ip,
                    2,
                    5
                )
                .is_err());

                // Resume the VM
                assert!(remote_command(&api_socket, "resume", None));

                // Check resuming again fails
                assert!(!remote_command(&api_socket, "resume", None));

                thread::sleep(std::time::Duration::new(2, 0));

                // Now we should be able to SSH back in and get the right number of CPUs
                assert_eq!(guest.get_cpu_count().unwrap_or_default() as u8, cpu_count);
            });

            let _ = child.kill();
            let output = child.wait_with_output().unwrap();

            handle_child_output(r, &output);
        }

        #[test]
        #[cfg(target_arch = "x86_64")]
        // This test validates that it can find the virtio-iommu device at first.
        // It also verifies that both disks and the network card are attached to
        // the virtual IOMMU by looking at /sys/kernel/iommu_groups directory.
        // The last interesting part of this test is that it exercises the network
        // interface attached to the virtual IOMMU since this is the one used to
        // send all commands through SSH.
        fn test_virtio_iommu() {
            let mut focal = UbuntuDiskConfig::new(FOCAL_IMAGE_NAME.to_string());
            let guest = Guest::new(&mut focal);
            let mut workload_path = dirs::home_dir().unwrap();
            workload_path.push("workloads");

            let mut kernel_path = workload_path;
            kernel_path.push("bzImage");

            let mut child = GuestCommand::new(&guest)
                .args(&["--cpus", "boot=1"])
                .args(&["--memory", "size=512M"])
                .args(&["--kernel", kernel_path.to_str().unwrap()])
<<<<<<< HEAD
                .args(&["--seccomp", ENABLE_SECCOMP])
=======
                .args(&["--cmdline", DIRECT_KERNEL_BOOT_CMDLINE])
>>>>>>> 79a2afe4
                .args(&[
                    "--disk",
                    format!(
                        "path={},iommu=on",
                        guest.disk_config.disk(DiskType::OperatingSystem).unwrap()
                    )
                    .as_str(),
                    format!(
                        "path={},iommu=on",
                        guest.disk_config.disk(DiskType::CloudInit).unwrap()
                    )
                    .as_str(),
                ])
                .args(&["--net", guest.default_net_string_w_iommu().as_str()])
                .capture_output()
                .spawn()
                .unwrap();

            let r = std::panic::catch_unwind(|| {
                guest.wait_vm_boot(None).unwrap();

                // Verify the virtio-iommu device is present.
                assert!(guest
                    .does_device_vendor_pair_match("0x1057", "0x1af4")
                    .unwrap_or_default());

                // Verify the first disk is located under IOMMU group 0.
                assert_eq!(
                    guest
                        .ssh_command("ls /sys/kernel/iommu_groups/0/devices")
                        .unwrap()
                        .trim(),
                    "0000:00:02.0"
                );

                // Verify the second disk is located under IOMMU group 1.
                assert_eq!(
                    guest
                        .ssh_command("ls /sys/kernel/iommu_groups/1/devices")
                        .unwrap()
                        .trim(),
                    "0000:00:03.0"
                );

                // Verify the network card is located under IOMMU group 2.
                assert_eq!(
                    guest
                        .ssh_command("ls /sys/kernel/iommu_groups/2/devices")
                        .unwrap()
                        .trim(),
                    "0000:00:04.0"
                );
            });

            let _ = child.kill();
            let output = child.wait_with_output().unwrap();

            handle_child_output(r, &output);
        }

        #[test]
        #[cfg(target_arch = "x86_64")]
        #[cfg(not(feature = "mshv"))]
        // We cannot force the software running in the guest to reprogram the BAR
        // with some different addresses, but we have a reliable way of testing it
        // with a standard Linux kernel.
        // By removing a device from the PCI tree, and then rescanning the tree,
        // Linux consistently chooses to reorganize the PCI device BARs to other
        // locations in the guest address space.
        // This test creates a dedicated PCI network device to be checked as being
        // properly probed first, then removing it, and adding it again by doing a
        // rescan.
        fn test_pci_bar_reprogramming() {
            let mut focal = UbuntuDiskConfig::new(FOCAL_IMAGE_NAME.to_string());
            let guest = Guest::new(&mut focal);
            let mut child = GuestCommand::new(&guest)
                .args(&["--cpus", "boot=1"])
                .args(&["--memory", "size=512M"])
<<<<<<< HEAD
                .args(&["--kernel", guest.fw_path.as_str()])
                .args(&["--seccomp", ENABLE_SECCOMP])
=======
                .args(&[
                    "--kernel",
                    direct_kernel_boot_path().unwrap().to_str().unwrap(),
                ])
                .args(&["--cmdline", DIRECT_KERNEL_BOOT_CMDLINE])
>>>>>>> 79a2afe4
                .default_disks()
                .args(&[
                    "--net",
                    guest.default_net_string().as_str(),
                    "tap=,mac=8a:6b:6f:5a:de:ac,ip=192.168.3.1,mask=255.255.255.0",
                ])
                .capture_output()
                .spawn()
                .unwrap();

            let r =
                std::panic::catch_unwind(|| {
                    guest.wait_vm_boot(None).unwrap();

                    // 2 network interfaces + default localhost ==> 3 interfaces
                    assert_eq!(
                        guest
                            .ssh_command("ip -o link | wc -l")
                            .unwrap()
                            .trim()
                            .parse::<u32>()
                            .unwrap_or_default(),
                        3
                    );

                    let init_bar_addr = guest.ssh_command(
                    "sudo awk '{print $1; exit}' /sys/bus/pci/devices/0000:00:05.0/resource",
                ).unwrap();

                    // Remove the PCI device
                    guest
                        .ssh_command("echo 1 | sudo tee /sys/bus/pci/devices/0000:00:05.0/remove")
                        .unwrap();

                    // Only 1 network interface left + default localhost ==> 2 interfaces
                    assert_eq!(
                        guest
                            .ssh_command("ip -o link | wc -l")
                            .unwrap()
                            .trim()
                            .parse::<u32>()
                            .unwrap_or_default(),
                        2
                    );

                    // Remove the PCI device
                    guest
                        .ssh_command("echo 1 | sudo tee /sys/bus/pci/rescan")
                        .unwrap();

                    // Back to 2 network interface + default localhost ==> 3 interfaces
                    assert_eq!(
                        guest
                            .ssh_command("ip -o link | wc -l")
                            .unwrap()
                            .trim()
                            .parse::<u32>()
                            .unwrap_or_default(),
                        3
                    );

                    let new_bar_addr = guest.ssh_command(
                    "sudo awk '{print $1; exit}' /sys/bus/pci/devices/0000:00:05.0/resource",
                ).unwrap();

                    // Let's compare the BAR addresses for our virtio-net device.
                    // They should be different as we expect the BAR reprogramming
                    // to have happened.
                    assert_ne!(init_bar_addr, new_bar_addr);
                });

            let _ = child.kill();
            let output = child.wait_with_output().unwrap();

            handle_child_output(r, &output);
        }

        #[test]
        #[cfg(not(feature = "mshv"))]
        fn test_memory_mergeable_off() {
            test_memory_mergeable(false)
        }

        #[test]
        #[cfg(target_arch = "x86_64")]
        #[cfg(not(feature = "mshv"))]
        fn test_cpu_hotplug() {
            let mut focal = UbuntuDiskConfig::new(FOCAL_IMAGE_NAME.to_string());
            let guest = Guest::new(&mut focal);
            let api_socket = temp_api_path(&guest.tmp_dir);
            let mut workload_path = dirs::home_dir().unwrap();
            workload_path.push("workloads");

            let kernel_path = direct_kernel_boot_path().unwrap();

            let mut child = GuestCommand::new(&guest)
                .args(&["--cpus", "boot=2,max=4"])
                .args(&["--memory", "size=512M"])
                .args(&["--kernel", kernel_path.to_str().unwrap()])
                .args(&["--cmdline", DIRECT_KERNEL_BOOT_CMDLINE])
                .args(&["--seccomp", ENABLE_SECCOMP])
                .default_disks()
                .default_net()
                .args(&["--api-socket", &api_socket])
                .capture_output()
                .spawn()
                .unwrap();

            let r = std::panic::catch_unwind(|| {
                guest.wait_vm_boot(None).unwrap();

                assert_eq!(guest.get_cpu_count().unwrap_or_default(), 2);

                // Resize the VM
                let desired_vcpus = 4;
                resize_command(&api_socket, Some(desired_vcpus), None, None);

                guest
                    .ssh_command("echo 1 | sudo tee /sys/bus/cpu/devices/cpu2/online")
                    .unwrap();
                guest
                    .ssh_command("echo 1 | sudo tee /sys/bus/cpu/devices/cpu3/online")
                    .unwrap();
                thread::sleep(std::time::Duration::new(10, 0));
                assert_eq!(
                    guest.get_cpu_count().unwrap_or_default(),
                    u32::from(desired_vcpus)
                );

                let reboot_count = guest
                    .ssh_command("sudo journalctl | grep -c -- \"-- Reboot --\"")
                    .unwrap()
                    .trim()
                    .parse::<u32>()
                    .unwrap_or(1);

                assert_eq!(reboot_count, 0);
                guest.ssh_command("sudo reboot").unwrap();

                guest.wait_vm_boot(None).unwrap();
                let reboot_count = guest
                    .ssh_command("sudo journalctl | grep -c -- \"-- Reboot --\"")
                    .unwrap()
                    .trim()
                    .parse::<u32>()
                    .unwrap_or_default();
                assert_eq!(reboot_count, 1);

                assert_eq!(
                    guest.get_cpu_count().unwrap_or_default(),
                    u32::from(desired_vcpus)
                );

                // Resize the VM
                let desired_vcpus = 2;
                resize_command(&api_socket, Some(desired_vcpus), None, None);

                thread::sleep(std::time::Duration::new(10, 0));
                assert_eq!(
                    guest.get_cpu_count().unwrap_or_default(),
                    u32::from(desired_vcpus)
                );

                // Resize the VM back up to 4
                let desired_vcpus = 4;
                resize_command(&api_socket, Some(desired_vcpus), None, None);

                guest
                    .ssh_command("echo 1 | sudo tee /sys/bus/cpu/devices/cpu2/online")
                    .unwrap();
                guest
                    .ssh_command("echo 1 | sudo tee /sys/bus/cpu/devices/cpu3/online")
                    .unwrap();
                thread::sleep(std::time::Duration::new(10, 0));
                assert_eq!(
                    guest.get_cpu_count().unwrap_or_default(),
                    u32::from(desired_vcpus)
                );
            });

            let _ = child.kill();
            let output = child.wait_with_output().unwrap();

            handle_child_output(r, &output);
        }

        #[test]
        #[cfg(target_arch = "x86_64")]
        #[cfg(not(feature = "mshv"))]
        fn test_memory_hotplug() {
            let mut focal = UbuntuDiskConfig::new(FOCAL_IMAGE_NAME.to_string());
            let guest = Guest::new(&mut focal);
            let api_socket = temp_api_path(&guest.tmp_dir);
            let mut workload_path = dirs::home_dir().unwrap();
            workload_path.push("workloads");

            let kernel_path = direct_kernel_boot_path().unwrap();

            let mut child = GuestCommand::new(&guest)
                .args(&["--cpus", "boot=2,max=4"])
                .args(&["--memory", "size=512M,hotplug_size=8192M"])
                .args(&["--kernel", kernel_path.to_str().unwrap()])
                .args(&["--cmdline", DIRECT_KERNEL_BOOT_CMDLINE])
                .args(&["--seccomp", ENABLE_SECCOMP])
                .default_disks()
                .default_net()
                .args(&["--balloon", "size=0"])
                .args(&["--api-socket", &api_socket])
                .capture_output()
                .spawn()
                .unwrap();

            let r = std::panic::catch_unwind(|| {
                guest.wait_vm_boot(None).unwrap();

                assert!(guest.get_total_memory().unwrap_or_default() > 480_000);

                guest
                    .ssh_command(
                        "echo online | sudo tee /sys/devices/system/memory/auto_online_blocks",
                    )
                    .unwrap();

                // Add RAM to the VM
                let desired_ram = 1024 << 20;
                resize_command(&api_socket, None, Some(desired_ram), None);

                thread::sleep(std::time::Duration::new(10, 0));
                assert!(guest.get_total_memory().unwrap_or_default() > 960_000);

                // Use balloon to remove RAM from the VM
                let desired_balloon = 512 << 20;
                resize_command(&api_socket, None, None, Some(desired_balloon));

                thread::sleep(std::time::Duration::new(10, 0));
                assert!(guest.get_total_memory().unwrap_or_default() > 480_000);
                assert!(guest.get_total_memory().unwrap_or_default() < 960_000);

                let reboot_count = guest
                    .ssh_command("sudo journalctl | grep -c -- \"-- Reboot --\"")
                    .unwrap()
                    .trim()
                    .parse::<u32>()
                    .unwrap_or(1);

                assert_eq!(reboot_count, 0);
                guest.ssh_command("sudo reboot").unwrap();

                guest.wait_vm_boot(None).unwrap();
                let reboot_count = guest
                    .ssh_command("sudo journalctl | grep -c -- \"-- Reboot --\"")
                    .unwrap()
                    .trim()
                    .parse::<u32>()
                    .unwrap_or_default();
                assert_eq!(reboot_count, 1);

                assert!(guest.get_total_memory().unwrap_or_default() < 960_000);

                // Use balloon add RAM to the VM
                let desired_balloon = 0;
                resize_command(&api_socket, None, None, Some(desired_balloon));

                thread::sleep(std::time::Duration::new(10, 0));

                assert!(guest.get_total_memory().unwrap_or_default() > 960_000);

                guest
                    .ssh_command(
                        "echo online | sudo tee /sys/devices/system/memory/auto_online_blocks",
                    )
                    .unwrap();

                // Add RAM to the VM
                let desired_ram = 2048 << 20;
                resize_command(&api_socket, None, Some(desired_ram), None);

                thread::sleep(std::time::Duration::new(10, 0));
                assert!(guest.get_total_memory().unwrap_or_default() > 1_920_000);

                // Remove RAM to the VM (only applies after reboot)
                let desired_ram = 1024 << 20;
                resize_command(&api_socket, None, Some(desired_ram), None);

                guest.ssh_command("sudo reboot").unwrap();

                guest.wait_vm_boot(None).unwrap();
                let reboot_count = guest
                    .ssh_command("sudo journalctl | grep -c -- \"-- Reboot --\"")
                    .unwrap()
                    .trim()
                    .parse::<u32>()
                    .unwrap_or_default();
                assert_eq!(reboot_count, 2);

                assert!(guest.get_total_memory().unwrap_or_default() > 960_000);
                assert!(guest.get_total_memory().unwrap_or_default() < 1_920_000);
            });

            let _ = child.kill();
            let output = child.wait_with_output().unwrap();

            handle_child_output(r, &output);
        }

        #[test]
        #[cfg(target_arch = "x86_64")]
        #[cfg(not(feature = "mshv"))]
        fn test_virtio_mem() {
            let mut focal = UbuntuDiskConfig::new(FOCAL_IMAGE_NAME.to_string());
            let guest = Guest::new(&mut focal);
            let api_socket = temp_api_path(&guest.tmp_dir);
            let mut workload_path = dirs::home_dir().unwrap();
            workload_path.push("workloads");

            let kernel_path = direct_kernel_boot_path().unwrap();

            let mut child = GuestCommand::new(&guest)
                .args(&["--cpus", "boot=2,max=4"])
                .args(&[
                    "--memory",
                    "size=512M,hotplug_method=virtio-mem,hotplug_size=8192M",
                ])
                .args(&["--kernel", kernel_path.to_str().unwrap()])
                .args(&["--cmdline", DIRECT_KERNEL_BOOT_CMDLINE])
                .args(&["--seccomp", ENABLE_SECCOMP])
                .default_disks()
                .default_net()
                .args(&["--api-socket", &api_socket])
                .capture_output()
                .spawn()
                .unwrap();

            let r = std::panic::catch_unwind(|| {
                guest.wait_vm_boot(None).unwrap();

                assert!(guest.get_total_memory().unwrap_or_default() > 480_000);

                guest
                    .ssh_command(
                        "echo online | sudo tee /sys/devices/system/memory/auto_online_blocks",
                    )
                    .unwrap();

                // Add RAM to the VM
                let desired_ram = 1024 << 20;
                resize_command(&api_socket, None, Some(desired_ram), None);

                thread::sleep(std::time::Duration::new(10, 0));
                assert!(guest.get_total_memory().unwrap_or_default() > 960_000);

                // Add RAM to the VM
                let desired_ram = 2048 << 20;
                resize_command(&api_socket, None, Some(desired_ram), None);

                thread::sleep(std::time::Duration::new(10, 0));
                assert!(guest.get_total_memory().unwrap_or_default() > 1_920_000);

                // Remove RAM from the VM
                let desired_ram = 1024 << 20;
                resize_command(&api_socket, None, Some(desired_ram), None);

                thread::sleep(std::time::Duration::new(10, 0));
                assert!(guest.get_total_memory().unwrap_or_default() > 960_000);
                assert!(guest.get_total_memory().unwrap_or_default() < 1_920_000);

                guest.ssh_command("sudo reboot").unwrap();
                guest.wait_vm_boot(None).unwrap();
                let reboot_count = guest
                    .ssh_command("sudo journalctl | grep -c -- \"-- Reboot --\"")
                    .unwrap()
                    .trim()
                    .parse::<u32>()
                    .unwrap_or_default();
                assert_eq!(reboot_count, 1);

                // Check the amount of memory after reboot is 1GiB
                assert!(guest.get_total_memory().unwrap_or_default() > 960_000);
                assert!(guest.get_total_memory().unwrap_or_default() < 1_920_000);

                // Check we can still resize to 512MiB
                let desired_ram = 512 << 20;
                resize_command(&api_socket, None, Some(desired_ram), None);
                thread::sleep(std::time::Duration::new(10, 0));
                assert!(guest.get_total_memory().unwrap_or_default() > 480_000);
                assert!(guest.get_total_memory().unwrap_or_default() < 960_000);
            });

            let _ = child.kill();
            let output = child.wait_with_output().unwrap();

            handle_child_output(r, &output);
        }

        #[test]
        #[cfg(target_arch = "x86_64")]
        #[cfg(not(feature = "mshv"))]
        // Test both vCPU and memory resizing together
        fn test_resize() {
            let mut focal = UbuntuDiskConfig::new(FOCAL_IMAGE_NAME.to_string());
            let guest = Guest::new(&mut focal);
            let api_socket = temp_api_path(&guest.tmp_dir);
            let mut workload_path = dirs::home_dir().unwrap();
            workload_path.push("workloads");

            let kernel_path = direct_kernel_boot_path().unwrap();

            let mut child = GuestCommand::new(&guest)
                .args(&["--cpus", "boot=2,max=4"])
                .args(&["--memory", "size=512M,hotplug_size=8192M"])
                .args(&["--kernel", kernel_path.to_str().unwrap()])
                .args(&["--cmdline", DIRECT_KERNEL_BOOT_CMDLINE])
                .args(&["--seccomp", ENABLE_SECCOMP])
                .default_disks()
                .default_net()
                .args(&["--api-socket", &api_socket])
                .capture_output()
                .spawn()
                .unwrap();

            let r = std::panic::catch_unwind(|| {
                guest.wait_vm_boot(None).unwrap();

                assert_eq!(guest.get_cpu_count().unwrap_or_default(), 2);
                assert!(guest.get_total_memory().unwrap_or_default() > 480_000);

                guest
                    .ssh_command(
                        "echo online | sudo tee /sys/devices/system/memory/auto_online_blocks",
                    )
                    .unwrap();

                // Resize the VM
                let desired_vcpus = 4;
                let desired_ram = 1024 << 20;
                resize_command(&api_socket, Some(desired_vcpus), Some(desired_ram), None);

                guest
                    .ssh_command("echo 1 | sudo tee /sys/bus/cpu/devices/cpu2/online")
                    .unwrap();
                guest
                    .ssh_command("echo 1 | sudo tee /sys/bus/cpu/devices/cpu3/online")
                    .unwrap();
                thread::sleep(std::time::Duration::new(10, 0));
                assert_eq!(
                    guest.get_cpu_count().unwrap_or_default(),
                    u32::from(desired_vcpus)
                );

                assert!(guest.get_total_memory().unwrap_or_default() > 960_000);
            });

            let _ = child.kill();
            let output = child.wait_with_output().unwrap();

            handle_child_output(r, &output);
        }

        #[test]
        fn test_memory_overhead() {
            let mut focal = UbuntuDiskConfig::new(FOCAL_IMAGE_NAME.to_string());
            let guest = Guest::new(&mut focal);
            let mut workload_path = dirs::home_dir().unwrap();
            workload_path.push("workloads");

            let kernel_path = direct_kernel_boot_path().unwrap();

            let guest_memory_size_kb = 512 * 1024;

            let mut child = GuestCommand::new(&guest)
                .args(&["--cpus", "boot=1"])
                .args(&[
                    "--memory",
                    format!("size={}K", guest_memory_size_kb).as_str(),
                ])
                .args(&["--kernel", kernel_path.to_str().unwrap()])
                .args(&["--cmdline", DIRECT_KERNEL_BOOT_CMDLINE])
<<<<<<< HEAD
                .args(&["--seccomp", ENABLE_SECCOMP])
=======
                .default_disks()
>>>>>>> 79a2afe4
                .capture_output()
                .spawn()
                .unwrap();

            thread::sleep(std::time::Duration::new(20, 0));

            let r = std::panic::catch_unwind(|| {
                let overhead = get_vmm_overhead(child.id(), guest_memory_size_kb);
                eprintln!(
                    "Guest memory overhead: {} vs {}",
                    overhead, MAXIMUM_VMM_OVERHEAD_KB
                );
                assert!(overhead <= MAXIMUM_VMM_OVERHEAD_KB);
            });

            let _ = child.kill();
            let output = child.wait_with_output().unwrap();

            handle_child_output(r, &output);
        }

        #[test]
        #[cfg(target_arch = "x86_64")]
        fn test_disk_hotplug() {
            let mut focal = UbuntuDiskConfig::new(FOCAL_IMAGE_NAME.to_string());
            let guest = Guest::new(&mut focal);

            let mut workload_path = dirs::home_dir().unwrap();
            workload_path.push("workloads");

            let kernel_path = direct_kernel_boot_path().unwrap();

            let api_socket = temp_api_path(&guest.tmp_dir);

            let mut child = GuestCommand::new(&guest)
                .args(&["--api-socket", &api_socket])
                .args(&["--cpus", "boot=1"])
                .args(&["--memory", "size=512M"])
                .args(&["--kernel", kernel_path.to_str().unwrap()])
                .args(&["--cmdline", DIRECT_KERNEL_BOOT_CMDLINE])
                .args(&["--seccomp", ENABLE_SECCOMP])
                .default_disks()
                .default_net()
                .capture_output()
                .spawn()
                .unwrap();

            let r = std::panic::catch_unwind(|| {
                guest.wait_vm_boot(None).unwrap();

                // Check /dev/vdc is not there
                assert_eq!(
                    guest
                        .ssh_command("lsblk | grep vdc | grep -c 16M")
                        .unwrap()
                        .trim()
                        .parse::<u32>()
                        .unwrap_or(1),
                    0
                );

                // Now let's add the extra disk.
                let mut blk_file_path = dirs::home_dir().unwrap();
                blk_file_path.push("workloads");
                blk_file_path.push("blk.img");
                let (cmd_success, cmd_output) = remote_command_w_output(
                    &api_socket,
                    "add-disk",
                    Some(format!("path={},id=test0", blk_file_path.to_str().unwrap()).as_str()),
                );
                assert!(cmd_success);
                assert!(String::from_utf8_lossy(&cmd_output)
                    .contains("{\"id\":\"test0\",\"bdf\":\"0000:00:06.0\"}"));

                thread::sleep(std::time::Duration::new(10, 0));

                // Check that /dev/vdc exists and the block size is 16M.
                assert_eq!(
                    guest
                        .ssh_command("lsblk | grep vdc | grep -c 16M")
                        .unwrap()
                        .trim()
                        .parse::<u32>()
                        .unwrap_or_default(),
                    1
                );
                // And check the block device can be read.
                assert!(guest
                    .ssh_command("dd if=/dev/vdc of=/dev/null bs=1M iflag=direct count=16")
                    .is_ok());

                // Let's remove it the extra disk.
                assert!(remote_command(&api_socket, "remove-device", Some("test0")));
                thread::sleep(std::time::Duration::new(5, 0));
                // And check /dev/vdc is not there
                assert_eq!(
                    guest
                        .ssh_command("lsblk | grep vdc | grep -c 16M")
                        .unwrap()
                        .trim()
                        .parse::<u32>()
                        .unwrap_or(1),
                    0
                );

                // And add it back to validate unplug did work correctly.
                let (cmd_success, cmd_output) = remote_command_w_output(
                    &api_socket,
                    "add-disk",
                    Some(format!("path={},id=test0", blk_file_path.to_str().unwrap()).as_str()),
                );
                assert!(cmd_success);
                assert!(String::from_utf8_lossy(&cmd_output)
                    .contains("{\"id\":\"test0\",\"bdf\":\"0000:00:06.0\"}"));

                thread::sleep(std::time::Duration::new(10, 0));

                // Check that /dev/vdc exists and the block size is 16M.
                assert_eq!(
                    guest
                        .ssh_command("lsblk | grep vdc | grep -c 16M")
                        .unwrap()
                        .trim()
                        .parse::<u32>()
                        .unwrap_or_default(),
                    1
                );
                // And check the block device can be read.
                assert!(guest
                    .ssh_command("dd if=/dev/vdc of=/dev/null bs=1M iflag=direct count=16")
                    .is_ok());

                // Reboot the VM.
                guest.ssh_command("sudo reboot").unwrap();

                guest.wait_vm_boot(None).unwrap();

                let reboot_count = guest
                    .ssh_command("sudo journalctl | grep -c -- \"-- Reboot --\"")
                    .unwrap()
                    .trim()
                    .parse::<u32>()
                    .unwrap_or_default();
                assert_eq!(reboot_count, 1);

                // Check still there after reboot
                assert_eq!(
                    guest
                        .ssh_command("lsblk | grep vdc | grep -c 16M")
                        .unwrap()
                        .trim()
                        .parse::<u32>()
                        .unwrap_or_default(),
                    1
                );

                assert!(remote_command(&api_socket, "remove-device", Some("test0")));

                thread::sleep(std::time::Duration::new(20, 0));

                // Check device has gone away
                assert_eq!(
                    guest
                        .ssh_command("lsblk | grep vdc | grep -c 16M")
                        .unwrap()
                        .trim()
                        .parse::<u32>()
                        .unwrap_or(1),
                    0
                );

                guest.ssh_command("sudo reboot").unwrap();

                guest.wait_vm_boot(None).unwrap();

                let reboot_count = guest
                    .ssh_command("sudo journalctl | grep -c -- \"-- Reboot --\"")
                    .unwrap()
                    .trim()
                    .parse::<u32>()
                    .unwrap_or_default();
                assert_eq!(reboot_count, 2);

                // Check device still absent
                assert_eq!(
                    guest
                        .ssh_command("lsblk | grep vdc | grep -c 16M")
                        .unwrap()
                        .trim()
                        .parse::<u32>()
                        .unwrap_or(1),
                    0
                );
            });

            let _ = child.kill();
            let output = child.wait_with_output().unwrap();

            handle_child_output(r, &output);
        }

        #[test]
        #[cfg(target_arch = "x86_64")]
        fn test_pmem_hotplug() {
            let mut focal = UbuntuDiskConfig::new(FOCAL_IMAGE_NAME.to_string());
            let guest = Guest::new(&mut focal);

            let mut workload_path = dirs::home_dir().unwrap();
            workload_path.push("workloads");

            let kernel_path = direct_kernel_boot_path().unwrap();

            let api_socket = temp_api_path(&guest.tmp_dir);

            let mut child = GuestCommand::new(&guest)
                .args(&["--api-socket", &api_socket])
                .args(&["--cpus", "boot=1"])
                .args(&["--memory", "size=512M"])
                .args(&["--kernel", kernel_path.to_str().unwrap()])
                .args(&["--cmdline", DIRECT_KERNEL_BOOT_CMDLINE])
                .args(&["--seccomp", ENABLE_SECCOMP])
                .default_disks()
                .default_net()
                .capture_output()
                .spawn()
                .unwrap();

            let r = std::panic::catch_unwind(|| {
                guest.wait_vm_boot(None).unwrap();

                // Check /dev/pmem0 is not there
                assert_eq!(
                    guest
                        .ssh_command("lsblk | grep -c pmem0")
                        .unwrap()
                        .trim()
                        .parse::<u32>()
                        .unwrap_or(1),
                    0
                );

                let mut pmem_temp_file = NamedTempFile::new().unwrap();
                pmem_temp_file.as_file_mut().set_len(128 << 20).unwrap();
                let (cmd_success, cmd_output) = remote_command_w_output(
                    &api_socket,
                    "add-pmem",
                    Some(&format!(
                        "file={},id=test0",
                        pmem_temp_file.path().to_str().unwrap()
                    )),
                );
                assert!(cmd_success);
                assert!(String::from_utf8_lossy(&cmd_output)
                    .contains("{\"id\":\"test0\",\"bdf\":\"0000:00:06.0\"}"));

                // Check that /dev/pmem0 exists and the block size is 128M
                assert_eq!(
                    guest
                        .ssh_command("lsblk | grep pmem0 | grep -c 128M")
                        .unwrap()
                        .trim()
                        .parse::<u32>()
                        .unwrap_or_default(),
                    1
                );

                guest.ssh_command("sudo reboot").unwrap();

                guest.wait_vm_boot(None).unwrap();

                let reboot_count = guest
                    .ssh_command("sudo journalctl | grep -c -- \"-- Reboot --\"")
                    .unwrap()
                    .trim()
                    .parse::<u32>()
                    .unwrap_or_default();
                assert_eq!(reboot_count, 1);

                // Check still there after reboot
                assert_eq!(
                    guest
                        .ssh_command("lsblk | grep pmem0 | grep -c 128M")
                        .unwrap()
                        .trim()
                        .parse::<u32>()
                        .unwrap_or_default(),
                    1
                );

                assert!(remote_command(&api_socket, "remove-device", Some("test0")));

                thread::sleep(std::time::Duration::new(20, 0));

                // Check device has gone away
                assert_eq!(
                    guest
                        .ssh_command("lsblk | grep pmem0 | grep -c 128M")
                        .unwrap()
                        .trim()
                        .parse::<u32>()
                        .unwrap_or(1),
                    0
                );

                guest.ssh_command("sudo reboot").unwrap();

                guest.wait_vm_boot(None).unwrap();

                let reboot_count = guest
                    .ssh_command("sudo journalctl | grep -c -- \"-- Reboot --\"")
                    .unwrap()
                    .trim()
                    .parse::<u32>()
                    .unwrap_or_default();
                assert_eq!(reboot_count, 2);

                // Check still absent after reboot
                assert_eq!(
                    guest
                        .ssh_command("lsblk | grep pmem0 | grep -c 128M")
                        .unwrap()
                        .trim()
                        .parse::<u32>()
                        .unwrap_or(1),
                    0
                );
            });

            let _ = child.kill();
            let output = child.wait_with_output().unwrap();

            handle_child_output(r, &output);
        }

        #[test]
        #[cfg(target_arch = "x86_64")]
        #[cfg(not(feature = "mshv"))]
        fn test_net_hotplug() {
            let mut focal = UbuntuDiskConfig::new(FOCAL_IMAGE_NAME.to_string());
            let guest = Guest::new(&mut focal);

            let mut workload_path = dirs::home_dir().unwrap();
            workload_path.push("workloads");

            let kernel_path = direct_kernel_boot_path().unwrap();

            let api_socket = temp_api_path(&guest.tmp_dir);

            // Boot without network
            let mut child = GuestCommand::new(&guest)
                .args(&["--api-socket", &api_socket])
                .args(&["--cpus", "boot=1"])
                .args(&["--memory", "size=512M"])
                .args(&["--kernel", kernel_path.to_str().unwrap()])
                .args(&["--cmdline", DIRECT_KERNEL_BOOT_CMDLINE])
                .args(&["--seccomp", ENABLE_SECCOMP])
                .default_disks()
                .capture_output()
                .spawn()
                .unwrap();

            thread::sleep(std::time::Duration::new(20, 0));

            let r = std::panic::catch_unwind(|| {
                // Add network
                let (cmd_success, cmd_output) = remote_command_w_output(
                    &api_socket,
                    "add-net",
                    Some(guest.default_net_string().as_str()),
                );
                assert!(cmd_success);
                assert!(String::from_utf8_lossy(&cmd_output)
                    .contains("{\"id\":\"_net2\",\"bdf\":\"0000:00:05.0\"}"));

                thread::sleep(std::time::Duration::new(5, 0));

                // 1 network interfaces + default localhost ==> 2 interfaces
                assert_eq!(
                    guest
                        .ssh_command("ip -o link | wc -l")
                        .unwrap()
                        .trim()
                        .parse::<u32>()
                        .unwrap_or_default(),
                    2
                );

                // Remove network
                assert!(remote_command(&api_socket, "remove-device", Some("_net2")));
                thread::sleep(std::time::Duration::new(5, 0));

                // Add network again
                let (cmd_success, cmd_output) = remote_command_w_output(
                    &api_socket,
                    "add-net",
                    Some(guest.default_net_string().as_str()),
                );
                assert!(cmd_success);
                assert!(String::from_utf8_lossy(&cmd_output)
                    .contains("{\"id\":\"_net3\",\"bdf\":\"0000:00:05.0\"}"));

                thread::sleep(std::time::Duration::new(5, 0));

                // 1 network interfaces + default localhost ==> 2 interfaces
                assert_eq!(
                    guest
                        .ssh_command("ip -o link | wc -l")
                        .unwrap()
                        .trim()
                        .parse::<u32>()
                        .unwrap_or_default(),
                    2
                );

                guest.ssh_command("sudo reboot").unwrap();

                guest.wait_vm_boot(None).unwrap();

                let reboot_count = guest
                    .ssh_command("sudo journalctl | grep -c -- \"-- Reboot --\"")
                    .unwrap()
                    .trim()
                    .parse::<u32>()
                    .unwrap_or_default();
                assert_eq!(reboot_count, 1);

                // Check still there after reboot
                // 1 network interfaces + default localhost ==> 2 interfaces
                assert_eq!(
                    guest
                        .ssh_command("ip -o link | wc -l")
                        .unwrap()
                        .trim()
                        .parse::<u32>()
                        .unwrap_or_default(),
                    2
                );
            });

            let _ = child.kill();
            let output = child.wait_with_output().unwrap();

            handle_child_output(r, &output);
        }

        #[test]
        #[cfg(not(feature = "mshv"))]
        fn test_initramfs() {
            let mut focal = UbuntuDiskConfig::new(FOCAL_IMAGE_NAME.to_string());
            let guest = Guest::new(&mut focal);
            let mut workload_path = dirs::home_dir().unwrap();
            workload_path.push("workloads");

            let mut kernels = vec![];
            kernels.push(direct_kernel_boot_path().unwrap());

            #[cfg(target_arch = "x86_64")]
            {
                let mut pvh_kernel_path = workload_path.clone();
                pvh_kernel_path.push("vmlinux.pvh");
                kernels.push(pvh_kernel_path);
            }

            let mut initramfs_path = workload_path;
            initramfs_path.push("alpine_initramfs.img");

            let test_string = String::from("axz34i9rylotd8n50wbv6kcj7f2qushme1pg");
            let cmdline = format!("console=hvc0 quiet TEST_STRING={}", test_string);

            kernels.iter().for_each(|k_path| {
                let mut child = GuestCommand::new(&guest)
                    .args(&["--kernel", k_path.to_str().unwrap()])
                    .args(&["--initramfs", initramfs_path.to_str().unwrap()])
                    .args(&["--cmdline", &cmdline])
                    .args(&["--seccomp", ENABLE_SECCOMP])
                    .capture_output()
                    .spawn()
                    .unwrap();

                thread::sleep(std::time::Duration::new(20, 0));

                let _ = child.kill();
                let output = child.wait_with_output().unwrap();

                let r = std::panic::catch_unwind(|| {
                    let s = String::from_utf8_lossy(&output.stdout);

                    assert_ne!(s.lines().position(|line| line == test_string), None);
                });

                handle_child_output(r, &output);
            });
        }

        // One thing to note about this test. The virtio-net device is heavily used
        // through each ssh command. There's no need to perform a dedicated test to
        // verify the migration went well for virtio-net.
        #[test]
        #[cfg(target_arch = "x86_64")]
        #[cfg(not(feature = "mshv"))]
        fn test_snapshot_restore() {
            let mut focal = UbuntuDiskConfig::new(FOCAL_IMAGE_NAME.to_string());
            let guest = Guest::new(&mut focal);
            let mut workload_path = dirs::home_dir().unwrap();
            workload_path.push("workloads");

            let mut kernel_path = workload_path;
            kernel_path.push("bzImage");

            let api_socket = temp_api_path(&guest.tmp_dir);

            let net_id = "net123";
            let net_params = format!(
                "id={},tap=,mac={},ip={},mask=255.255.255.0",
                net_id, guest.network.guest_mac, guest.network.host_ip
            );

            let cloudinit_params = format!(
                "path={},iommu=on",
                guest.disk_config.disk(DiskType::CloudInit).unwrap()
            );

            let socket = temp_vsock_path(&guest.tmp_dir);

            let mut child = GuestCommand::new(&guest)
                .args(&["--api-socket", &api_socket])
                .args(&["--cpus", "boot=4"])
                .args(&["--memory", "size=4G"])
                .args(&["--kernel", kernel_path.to_str().unwrap()])
                .args(&["--seccomp", ENABLE_SECCOMP])
                .args(&[
                    "--disk",
                    format!(
                        "path={}",
                        guest.disk_config.disk(DiskType::OperatingSystem).unwrap()
                    )
                    .as_str(),
                    cloudinit_params.as_str(),
                ])
                .args(&["--net", net_params.as_str()])
                .args(&["--vsock", format!("cid=3,socket={}", socket).as_str()])
                .args(&["--cmdline", DIRECT_KERNEL_BOOT_CMDLINE])
                .capture_output()
                .spawn()
                .unwrap();

            let console_text = String::from("On a branch floating down river a cricket, singing.");
            let console_cmd = format!("echo {} | sudo tee /dev/hvc0", console_text);
            // Create the snapshot directory
            let snapshot_dir = temp_snapshot_dir_path(&guest.tmp_dir);

            let r = std::panic::catch_unwind(|| {
                guest.wait_vm_boot(None).unwrap();

                // Check the number of vCPUs
                assert_eq!(guest.get_cpu_count().unwrap_or_default(), 4);
                // Check the guest RAM
                assert!(guest.get_total_memory().unwrap_or_default() > 3_840_000);
                // Check block devices are readable
                assert!(guest
                    .ssh_command("dd if=/dev/vda of=/dev/null bs=1M iflag=direct count=1024")
                    .is_ok());
                assert!(guest
                    .ssh_command("dd if=/dev/vdb of=/dev/null bs=1M iflag=direct count=8")
                    .is_ok());
                // Check if the rng device is readable
                assert!(guest
                    .ssh_command("head -c 1000 /dev/hwrng > /dev/null")
                    .is_ok());
                // Check vsock
                guest.check_vsock(socket.as_str());
                // Check if the console is usable

                assert!(guest.ssh_command(&console_cmd).is_ok());

                // We check that removing and adding back the virtio-net device
                // does not break the snapshot/restore support for virtio-pci.
                // This is an important thing to test as the hotplug will
                // trigger a PCI BAR reprogramming, which is a good way of
                // checking if the stored resources are correctly restored.
                // Unplug the virtio-net device
                assert!(remote_command(&api_socket, "remove-device", Some(net_id),));
                thread::sleep(std::time::Duration::new(10, 0));

                // Plug the virtio-net device again
                assert!(remote_command(
                    &api_socket,
                    "add-net",
                    Some(net_params.as_str()),
                ));
                thread::sleep(std::time::Duration::new(10, 0));

                // Pause the VM
                assert!(remote_command(&api_socket, "pause", None));

                // Take a snapshot from the VM
                assert!(remote_command(
                    &api_socket,
                    "snapshot",
                    Some(format!("file://{}", snapshot_dir).as_str()),
                ));

                // Wait to make sure the snapshot is completed
                thread::sleep(std::time::Duration::new(10, 0));
            });

            // Shutdown the source VM and check console output
            let _ = child.kill();
            let output = child.wait_with_output().unwrap();
            handle_child_output(r, &output);

            let r = std::panic::catch_unwind(|| {
                assert!(String::from_utf8_lossy(&output.stdout).contains(&console_text));
            });

            handle_child_output(r, &output);

            // Remove the vsock socket file.
            Command::new("rm")
                .arg("-f")
                .arg(socket.as_str())
                .output()
                .unwrap();

            // Restore the VM from the snapshot
            let mut child = GuestCommand::new(&guest)
                .args(&["--api-socket", &api_socket])
                .args(&[
                    "--restore",
                    format!("source_url=file://{}", snapshot_dir).as_str(),
                ])
                .capture_output()
                .spawn()
                .unwrap();

            // Wait for the VM to be restored
            thread::sleep(std::time::Duration::new(10, 0));

            let r = std::panic::catch_unwind(|| {
                // Resume the VM
                assert!(remote_command(&api_socket, "resume", None));

                // Perform same checks to validate VM has been properly restored
                assert_eq!(guest.get_cpu_count().unwrap_or_default(), 4);
                assert!(guest.get_total_memory().unwrap_or_default() > 3_840_000);
                assert!(guest
                    .ssh_command("dd if=/dev/vda of=/dev/null bs=1M iflag=direct count=1024")
                    .is_ok());
                assert!(guest
                    .ssh_command("dd if=/dev/vdb of=/dev/null bs=1M iflag=direct count=8")
                    .is_ok());
                assert!(guest
                    .ssh_command("head -c 1000 /dev/hwrng > /dev/null")
                    .is_ok());
                guest.check_vsock(socket.as_str());
                assert!(guest.ssh_command(&console_cmd).is_ok());
                // Shutdown the target VM and check console output
            });
            let _ = child.kill();
            let output = child.wait_with_output().unwrap();
            handle_child_output(r, &output);

            let r = std::panic::catch_unwind(|| {
                assert!(String::from_utf8_lossy(&output.stdout).contains(&console_text));
            });

            handle_child_output(r, &output);
        }

        #[test]
        #[cfg(not(feature = "mshv"))]
        fn test_counters() {
            let mut focal = UbuntuDiskConfig::new(FOCAL_IMAGE_NAME.to_string());
            let guest = Guest::new(&mut focal);
            let api_socket = temp_api_path(&guest.tmp_dir);

            let mut cmd = GuestCommand::new(&guest);
            cmd.args(&["--cpus", "boot=1"])
                .args(&["--memory", "size=512M"])
                .args(&[
                    "--kernel",
                    direct_kernel_boot_path().unwrap().to_str().unwrap(),
                ])
                .args(&["--cmdline", DIRECT_KERNEL_BOOT_CMDLINE])
                .default_disks()
                .args(&["--net", guest.default_net_string().as_str()])
                .args(&["--api-socket", &api_socket])
                .args(&["--seccomp", ENABLE_SECCOMP])
                .capture_output();

            let mut child = cmd.spawn().unwrap();

            let r = std::panic::catch_unwind(|| {
                guest.wait_vm_boot(None).unwrap();

                let orig_counters = get_counters(&api_socket);
                assert!(guest
                    .ssh_command("dd if=/dev/zero of=test count=8 bs=1M")
                    .is_ok());

                let new_counters = get_counters(&api_socket);

                // Check that all the counters have increased
                assert!(new_counters > orig_counters);
            });

            let _ = child.kill();
            let output = child.wait_with_output().unwrap();

            handle_child_output(r, &output);
        }

        #[test]
        #[cfg(not(feature = "mshv"))]
        fn test_watchdog() {
            let mut focal = UbuntuDiskConfig::new(FOCAL_IMAGE_NAME.to_string());
            let guest = Guest::new(&mut focal);
            let api_socket = temp_api_path(&guest.tmp_dir);

            let kernel_path = direct_kernel_boot_path().unwrap();

            let mut cmd = GuestCommand::new(&guest);
            cmd.args(&["--cpus", "boot=1"])
                .args(&["--memory", "size=512M"])
                .args(&["--kernel", kernel_path.to_str().unwrap()])
                .args(&["--cmdline", DIRECT_KERNEL_BOOT_CMDLINE])
                .default_disks()
                .args(&["--net", guest.default_net_string().as_str()])
                .args(&["--watchdog"])
                .args(&["--api-socket", &api_socket])
                .args(&["--seccomp", ENABLE_SECCOMP])
                .capture_output();

            let mut child = cmd.spawn().unwrap();

            let r = std::panic::catch_unwind(|| {
                guest.wait_vm_boot(None).unwrap();

                // Check for PCI device
                assert!(guest
                    .does_device_vendor_pair_match("0x1063", "0x1af4")
                    .unwrap_or_default());

                // Enable systemd watchdog
                guest
                    .ssh_command(
                        "echo RuntimeWatchdogSec=15s | sudo tee -a /etc/systemd/system.conf",
                    )
                    .unwrap();

                guest.ssh_command("sudo reboot").unwrap();

                guest.wait_vm_boot(None).unwrap();

                // Check that systemd has activated the watchdog
                assert_eq!(
                    guest
                        .ssh_command("sudo journalctl | grep -c -- \"Watchdog started\"")
                        .unwrap()
                        .trim()
                        .parse::<u32>()
                        .unwrap_or_default(),
                    2
                );

                // Ensure that the current boot journal is written so reboot counts are valid
                guest.ssh_command("sudo journalctl --sync").unwrap();

                let boot_count = guest
                    .ssh_command("sudo journalctl --list-boots | wc -l")
                    .unwrap()
                    .trim()
                    .parse::<u32>()
                    .unwrap_or_default();
                assert_eq!(boot_count, 2);
                // Allow some normal time to elapse to check we don't get spurious reboots
                thread::sleep(std::time::Duration::new(40, 0));

                // Check no reboot
                let boot_count = guest
                    .ssh_command("sudo journalctl --list-boots | wc -l")
                    .unwrap()
                    .trim()
                    .parse::<u32>()
                    .unwrap_or_default();
                assert_eq!(boot_count, 2);

                // Ensure that the current boot journal is written so reboot counts are valid
                guest.ssh_command("sudo journalctl --sync").unwrap();

                // Trigger a panic (sync first). We need to do this inside a screen with a delay so the SSH command returns.
                guest.ssh_command("screen -dmS reboot sh -c \"sleep 5; echo s | tee /proc/sysrq-trigger; echo c | sudo tee /proc/sysrq-trigger\"").unwrap();

                // Allow some time for the watchdog to trigger (max 30s) and reboot to happen
                guest.wait_vm_boot(Some(50)).unwrap();

                // Check that watchdog triggered reboot
                let boot_count = guest
                    .ssh_command("sudo journalctl --list-boots | wc -l")
                    .unwrap()
                    .trim()
                    .parse::<u32>()
                    .unwrap_or_default();
                assert_eq!(boot_count, 3);

                #[cfg(target_arch = "x86_64")]
                {
                    // Now pause the VM and remain offline for 30s
                    assert!(remote_command(&api_socket, "pause", None));
                    thread::sleep(std::time::Duration::new(30, 0));
                    assert!(remote_command(&api_socket, "resume", None));

                    // Check no reboot
                    let boot_count = guest
                        .ssh_command("sudo journalctl --list-boots | wc -l")
                        .unwrap()
                        .trim()
                        .parse::<u32>()
                        .unwrap_or_default();
                    assert_eq!(boot_count, 3);
                }
            });

            let _ = child.kill();
            let output = child.wait_with_output().unwrap();

            handle_child_output(r, &output);
        }

        #[test]
        fn test_tap_from_fd() {
            let mut focal = UbuntuDiskConfig::new(FOCAL_IMAGE_NAME.to_string());
            let guest = Guest::new(&mut focal);

            std::process::Command::new("bash")
                .args(&["-c", "sudo ip tuntap add name chtap0 mode tap"])
                .status()
                .expect("Expected creating interface to work");

            std::process::Command::new("bash")
                .args(&[
                    "-c",
                    &format!("sudo ip addr add {}/24 dev chtap0", guest.network.host_ip),
                ])
                .status()
                .expect("Expected programming interface to work");

            std::process::Command::new("bash")
                .args(&["-c", "sudo ip link set dev chtap0 up"])
                .status()
                .expect("Expected upping interface to work");

            let mut workload_path = dirs::home_dir().unwrap();
            workload_path.push("workloads");

            let kernel_path = direct_kernel_boot_path().unwrap();

            let tap = net_util::Tap::open_named("chtap0", 1, Some(libc::O_RDWR | libc::O_NONBLOCK))
                .expect("Expect to be able to open tap");
            let tap_fd = tap.as_raw_fd();

            let mut child = GuestCommand::new(&guest)
                .args(&["--cpus", "boot=1"])
                .args(&["--memory", "size=512M"])
                .args(&["--kernel", kernel_path.to_str().unwrap()])
                .args(&["--cmdline", DIRECT_KERNEL_BOOT_CMDLINE])
                .default_disks()
                .args(&[
                    "--net",
                    &format!("fd={},mac={}", tap_fd, guest.network.guest_mac),
                ])
                .capture_output()
                .spawn()
                .unwrap();

            let r = std::panic::catch_unwind(|| {
                guest.wait_vm_boot(None).unwrap();

                assert_eq!(
                    guest
                        .ssh_command("ip -o link | wc -l")
                        .unwrap()
                        .trim()
                        .parse::<u32>()
                        .unwrap_or_default(),
                    2
                );
            });

            let _ = child.kill();
            let output = child.wait_with_output().unwrap();

            std::process::Command::new("bash")
                .args(&["-c", "sudo ip tuntap del mode tap name chtap0"])
                .status()
                .expect("Expected upping interface to work");

            handle_child_output(r, &output);
        }
    }
    #[cfg(not(feature = "mshv"))]
    mod sequential {
        use crate::tests::*;

        #[test]
        fn test_memory_mergeable_on() {
            test_memory_mergeable(true)
        }
    }

    #[cfg(target_arch = "x86_64")]
    mod windows {
        use crate::tests::*;

        fn windows_auth() -> PasswordAuth {
            PasswordAuth {
                username: String::from("administrator"),
                password: String::from("Admin123"),
            }
        }

        #[test]
        fn test_windows_guest() {
            let mut windows = WindowsDiskConfig::new(WINDOWS_IMAGE_NAME.to_string());
            let guest = Guest::new(&mut windows);

            let mut workload_path = dirs::home_dir().unwrap();
            workload_path.push("workloads");

            let mut ovmf_path = workload_path.clone();
            ovmf_path.push("OVMF.fd");

            let mut osdisk_path = workload_path;
            osdisk_path.push("windows-server-2019.raw");

            let mut child = GuestCommand::new(&guest)
                .args(&["--cpus", "boot=2,kvm_hyperv=on"])
                .args(&["--memory", "size=4G"])
                .args(&["--kernel", ovmf_path.to_str().unwrap()])
                .default_disks()
                .args(&["--serial", "tty"])
                .args(&["--console", "off"])
                .args(&["--net", "tap="])
                .capture_output()
                .spawn()
                .unwrap();

            let fd = child.stdout.as_ref().unwrap().as_raw_fd();
            let pipesize = unsafe { libc::fcntl(fd, libc::F_SETPIPE_SZ, PIPE_SIZE) };
            let fd = child.stderr.as_ref().unwrap().as_raw_fd();
            let pipesize1 = unsafe { libc::fcntl(fd, libc::F_SETPIPE_SZ, PIPE_SIZE) };

            assert!(pipesize >= PIPE_SIZE && pipesize1 >= PIPE_SIZE);

            thread::sleep(std::time::Duration::new(60, 0));
            let auth = windows_auth();
            let r = std::panic::catch_unwind(|| {
                ssh_command_ip_with_auth(
                    "shutdown /s",
                    &auth,
                    "192.168.249.2",
                    DEFAULT_SSH_RETRIES,
                    DEFAULT_SSH_TIMEOUT,
                )
                .unwrap();
            });

            let _ = child.wait_timeout(std::time::Duration::from_secs(60));
            let _ = child.kill();
            let output = child.wait_with_output().unwrap();

            handle_child_output(r, &output);
        }

        #[test]
        fn test_windows_guest_snapshot_restore() {
            let mut windows = WindowsDiskConfig::new(WINDOWS_IMAGE_NAME.to_string());
            let guest = Guest::new(&mut windows);

            let tmp_dir = TempDir::new("ch").unwrap();
            let mut workload_path = dirs::home_dir().unwrap();
            workload_path.push("workloads");

            let mut ovmf_path = workload_path.clone();
            ovmf_path.push("OVMF.fd");

            let mut osdisk_path = workload_path;
            osdisk_path.push("windows-server-2019.raw");

            let api_socket = temp_api_path(&tmp_dir);

            let mut child = GuestCommand::new(&guest)
                .args(&["--api-socket", &api_socket])
                .args(&["--cpus", "boot=2,kvm_hyperv=on"])
                .args(&["--memory", "size=4G"])
                .args(&["--kernel", ovmf_path.to_str().unwrap()])
                .default_disks()
                .args(&["--serial", "tty"])
                .args(&["--console", "off"])
                .args(&["--net", "tap="])
                .capture_output()
                .spawn()
                .unwrap();

            let fd = child.stdout.as_ref().unwrap().as_raw_fd();
            let pipesize = unsafe { libc::fcntl(fd, libc::F_SETPIPE_SZ, PIPE_SIZE) };
            let fd = child.stderr.as_ref().unwrap().as_raw_fd();
            let pipesize1 = unsafe { libc::fcntl(fd, libc::F_SETPIPE_SZ, PIPE_SIZE) };

            assert!(pipesize >= PIPE_SIZE && pipesize1 >= PIPE_SIZE);

            // Wait to make sure Windows boots up
            thread::sleep(std::time::Duration::new(60, 0));

            let snapshot_dir = temp_snapshot_dir_path(&tmp_dir);

            // Pause the VM
            assert!(remote_command(&api_socket, "pause", None));

            // Take a snapshot from the VM
            assert!(remote_command(
                &api_socket,
                "snapshot",
                Some(format!("file://{}", snapshot_dir).as_str()),
            ));

            // Wait to make sure the snapshot is completed
            thread::sleep(std::time::Duration::new(30, 0));

            let _ = child.kill();
            child.wait().unwrap();

            // Restore the VM from the snapshot
            let mut child = GuestCommand::new(&guest)
                .args(&["--api-socket", &api_socket])
                .args(&[
                    "--restore",
                    format!("source_url=file://{}", snapshot_dir).as_str(),
                ])
                .capture_output()
                .spawn()
                .unwrap();

            // Wait for the VM to be restored
            thread::sleep(std::time::Duration::new(20, 0));

            let r = std::panic::catch_unwind(|| {
                // Resume the VM
                assert!(remote_command(&api_socket, "resume", None));

                let auth = windows_auth();

                ssh_command_ip_with_auth(
                    "shutdown /s",
                    &auth,
                    "192.168.249.2",
                    DEFAULT_SSH_RETRIES,
                    DEFAULT_SSH_TIMEOUT,
                )
                .unwrap();
            });

            let _ = child.wait_timeout(std::time::Duration::from_secs(60));
            let _ = child.kill();
            let output = child.wait_with_output().unwrap();

            handle_child_output(r, &output);
        }
    }

    #[cfg(target_arch = "x86_64")]
    mod sgx {
        use crate::tests::*;

        #[test]
        fn test_sgx() {
            let mut focal = UbuntuDiskConfig::new(FOCAL_SGX_IMAGE_NAME.to_string());
            let guest = Guest::new(&mut focal);
            let mut workload_path = dirs::home_dir().unwrap();
            workload_path.push("workloads");

            let mut kernel_path = workload_path;
            kernel_path.push("bzImage_w_sgx");

            let mut child = GuestCommand::new(&guest)
                .args(&["--cpus", "boot=1"])
                .args(&["--memory", "size=512M"])
                .args(&["--kernel", kernel_path.to_str().unwrap()])
                .args(&["--cmdline", DIRECT_KERNEL_BOOT_CMDLINE])
                .default_disks()
                .default_net()
                .args(&["--sgx-epc", "size=64M"])
                .args(&["--seccomp", ENABLE_SECCOMP])
                .capture_output()
                .spawn()
                .unwrap();

            let r = std::panic::catch_unwind(|| {
                guest.wait_vm_boot(None).unwrap();

                // Check if SGX is correctly detected in the guest.
                assert!(guest.check_sgx_support().unwrap());

                // Validate the SGX EPC section is 64MiB.
                assert_eq!(
                    guest
                        .ssh_command("cpuid -l 0x12 -s 2 | grep 'section size' | cut -d '=' -f 2")
                        .unwrap()
                        .trim(),
                    "0x0000000004000000"
                );

                // Run a test relying on SGX enclaves and check if it runs
                // successfully.
                assert!(guest
                    .ssh_command("cd /linux-sgx/SampleCode/LocalAttestation/bin/ && sudo ./app")
                    .unwrap()
                    .trim()
                    .contains(
                        "succeed to load enclaves.\nsucceed to \
                        establish secure channel.\nSucceed to exchange \
                        secure message...\nSucceed to close Session..."
                    ));
            });

            let _ = child.kill();
            let output = child.wait_with_output().unwrap();

            handle_child_output(r, &output);
        }
    }
}<|MERGE_RESOLUTION|>--- conflicted
+++ resolved
@@ -99,21 +99,17 @@
     #[cfg(target_arch = "x86_64")]
     const WINDOWS_IMAGE_NAME: &str = "windows-server-2019.raw";
 
-<<<<<<< HEAD
     #[cfg(not(feature = "mshv"))]
-    const DIRECT_KERNEL_BOOT_CMDLINE: &str = "root=/dev/vda1 console=ttyS0 console=hvc0 quiet rw";
+    const DIRECT_KERNEL_BOOT_CMDLINE: &str =
+        "root=/dev/vda1 console=hvc0 rw systemd.journald.forward_to_console=1";
     #[cfg(feature = "mshv")]
     const DIRECT_KERNEL_BOOT_CMDLINE: &str =
-        "root=/dev/vda1 console=ttyS0 console=hvc0 quiet rw apic=verbose clocksource=acpi_pm";
+        "root=/dev/vda1 console=ttyS0 console=hvc0 quiet rw apic=verbose clocksource=acpi_pm systemd.journald.forward_to_console=1";
 
     #[cfg(not(feature = "mshv"))]
     const ENABLE_SECCOMP: &str = "true";
     #[cfg(feature = "mshv")]
     const ENABLE_SECCOMP: &str = "false";
-=======
-    const DIRECT_KERNEL_BOOT_CMDLINE: &str =
-        "root=/dev/vda1 console=hvc0 rw systemd.journald.forward_to_console=1";
->>>>>>> 79a2afe4
 
     const PIPE_SIZE: i32 = 32 << 20;
 
@@ -1383,16 +1379,12 @@
                 ),
             ])
             .args(&["--memory", "size=512M"])
-<<<<<<< HEAD
-            .args(&["--kernel", guest.fw_path.as_str()])
-            .args(&["--seccomp", ENABLE_SECCOMP])
-=======
             .args(&[
                 "--kernel",
                 direct_kernel_boot_path().unwrap().to_str().unwrap(),
             ])
             .args(&["--cmdline", DIRECT_KERNEL_BOOT_CMDLINE])
->>>>>>> 79a2afe4
+            .args(&["--seccomp", ENABLE_SECCOMP])
             .default_disks()
             .default_net()
             .capture_output()
@@ -1866,13 +1858,9 @@
             .args(&["--memory", "size=512M,hotplug_size=2048M,shared=on"])
             .args(&["--kernel", kernel_path.to_str().unwrap()])
             .args(&["--cmdline", DIRECT_KERNEL_BOOT_CMDLINE])
+            .args(&["--seccomp", ENABLE_SECCOMP])
             .default_disks()
             .default_net()
-<<<<<<< HEAD
-            .args(&["--cmdline", DIRECT_KERNEL_BOOT_CMDLINE])
-            .args(&["--seccomp", ENABLE_SECCOMP])
-=======
->>>>>>> 79a2afe4
             .args(&["--api-socket", &api_socket]);
 
         let fs_params = format!(
@@ -2443,16 +2431,12 @@
             let mut cmd = GuestCommand::new(&guest);
             cmd.args(&["--cpus", "boot=2,max=4"])
                 .args(&["--memory", "size=512M"])
-<<<<<<< HEAD
-                .args(&["--kernel", guest.fw_path.as_str()])
-                .args(&["--seccomp", ENABLE_SECCOMP])
-=======
                 .args(&[
                     "--kernel",
                     direct_kernel_boot_path().unwrap().to_str().unwrap(),
                 ])
                 .args(&["--cmdline", DIRECT_KERNEL_BOOT_CMDLINE])
->>>>>>> 79a2afe4
+                .args(&["--seccomp", ENABLE_SECCOMP])
                 .capture_output()
                 .default_disks()
                 .default_net();
@@ -2523,16 +2507,12 @@
             let mut child = GuestCommand::new(&guest)
                 .args(&["--cpus", &format!("max_phys_bits={}", max_phys_bits)])
                 .args(&["--memory", "size=512M"])
-<<<<<<< HEAD
-                .args(&["--kernel", guest.fw_path.as_str()])
-                .args(&["--seccomp", ENABLE_SECCOMP])
-=======
                 .args(&[
                     "--kernel",
                     direct_kernel_boot_path().unwrap().to_str().unwrap(),
                 ])
                 .args(&["--cmdline", DIRECT_KERNEL_BOOT_CMDLINE])
->>>>>>> 79a2afe4
+                .args(&["--seccomp", ENABLE_SECCOMP])
                 .default_disks()
                 .default_net()
                 .capture_output()
@@ -2600,16 +2580,12 @@
             let mut cmd = GuestCommand::new(&guest);
             cmd.args(&["--cpus", "boot=1"])
                 .args(&["--memory", "size=128G"])
-<<<<<<< HEAD
-                .args(&["--kernel", guest.fw_path.as_str()])
-                .args(&["--seccomp", ENABLE_SECCOMP])
-=======
                 .args(&[
                     "--kernel",
                     direct_kernel_boot_path().unwrap().to_str().unwrap(),
                 ])
                 .args(&["--cmdline", DIRECT_KERNEL_BOOT_CMDLINE])
->>>>>>> 79a2afe4
+                .args(&["--seccomp", ENABLE_SECCOMP])
                 .capture_output()
                 .default_disks()
                 .default_net();
@@ -2630,9 +2606,6 @@
 
         #[test]
         #[cfg(target_arch = "x86_64")]
-<<<<<<< HEAD
-        #[cfg(not(feature = "mshv"))]
-=======
         fn test_power_button() {
             let mut focal = UbuntuDiskConfig::new(FOCAL_IMAGE_NAME.to_string());
             let guest = Guest::new(&mut focal);
@@ -2665,7 +2638,7 @@
 
         #[test]
         #[cfg(target_arch = "x86_64")]
->>>>>>> 79a2afe4
+        #[cfg(not(feature = "mshv"))]
         fn test_user_defined_memory_regions() {
             let mut focal = UbuntuDiskConfig::new(FOCAL_IMAGE_NAME.to_string());
             let guest = Guest::new(&mut focal);
@@ -2840,16 +2813,12 @@
             let mut cmd = GuestCommand::new(&guest);
             cmd.args(&["--cpus", "boot=1"])
                 .args(&["--memory", "size=512M"])
-<<<<<<< HEAD
-                .args(&["--kernel", guest.fw_path.as_str()])
-                .args(&["--seccomp", ENABLE_SECCOMP])
-=======
                 .args(&[
                     "--kernel",
                     direct_kernel_boot_path().unwrap().to_str().unwrap(),
                 ])
                 .args(&["--cmdline", DIRECT_KERNEL_BOOT_CMDLINE])
->>>>>>> 79a2afe4
+                .args(&["--seccomp", ENABLE_SECCOMP])
                 .capture_output()
                 .default_disks()
                 .default_net();
@@ -2895,11 +2864,8 @@
                 .args(&["--cpus", "boot=1"])
                 .args(&["--memory", "size=512M"])
                 .args(&["--kernel", kernel_path.to_str().unwrap()])
-<<<<<<< HEAD
+                .args(&["--cmdline", DIRECT_KERNEL_BOOT_CMDLINE])
                 .args(&["--seccomp", ENABLE_SECCOMP])
-=======
-                .args(&["--cmdline", DIRECT_KERNEL_BOOT_CMDLINE])
->>>>>>> 79a2afe4
                 .default_disks()
                 .default_net()
                 .capture_output()
@@ -2954,14 +2920,9 @@
                     .args(&["--memory", "size=512M"])
                     .args(&["--kernel", kernel_path.to_str().unwrap()])
                     .args(&["--cmdline", DIRECT_KERNEL_BOOT_CMDLINE])
+                    .args(&["--seccomp", "false"])
                     .default_disks()
                     .default_net()
-<<<<<<< HEAD
-                    .args(&["--cmdline", DIRECT_KERNEL_BOOT_CMDLINE])
-                    .args(&["--seccomp", ENABLE_SECCOMP])
-=======
-                    .args(&["--seccomp", "false"])
->>>>>>> 79a2afe4
                     .capture_output()
                     .spawn()
                     .unwrap();
@@ -2997,13 +2958,9 @@
                 .args(&["--memory", "size=512M"])
                 .args(&["--kernel", kernel_path.to_str().unwrap()])
                 .args(&["--cmdline", DIRECT_KERNEL_BOOT_CMDLINE])
+                .args(&["--seccomp", "false"])
                 .default_disks()
                 .default_net()
-<<<<<<< HEAD
-                .args(&["--cmdline", DIRECT_KERNEL_BOOT_CMDLINE])
-                .args(&["--seccomp", ENABLE_SECCOMP])
-=======
->>>>>>> 79a2afe4
                 .capture_output()
                 .spawn()
                 .unwrap();
@@ -3048,13 +3005,9 @@
                 .args(&["--memory", "size=512M"])
                 .args(&["--kernel", kernel_path.to_str().unwrap()])
                 .args(&["--cmdline", DIRECT_KERNEL_BOOT_CMDLINE])
+                .args(&["--seccomp", "false"])
                 .default_disks()
                 .default_net()
-<<<<<<< HEAD
-                .args(&["--cmdline", DIRECT_KERNEL_BOOT_CMDLINE])
-                .args(&["--seccomp", ENABLE_SECCOMP])
-=======
->>>>>>> 79a2afe4
                 .capture_output()
                 .spawn()
                 .unwrap();
@@ -3264,16 +3217,12 @@
             let mut child = GuestCommand::new(&guest)
                 .args(&["--cpus", "boot=1"])
                 .args(&["--memory", "size=512M"])
-<<<<<<< HEAD
-                .args(&["--kernel", guest.fw_path.as_str()])
-                .args(&["--seccomp", ENABLE_SECCOMP])
-=======
                 .args(&[
                     "--kernel",
                     direct_kernel_boot_path().unwrap().to_str().unwrap(),
                 ])
                 .args(&["--cmdline", DIRECT_KERNEL_BOOT_CMDLINE])
->>>>>>> 79a2afe4
+                .args(&["--seccomp", "false"])
                 .default_disks()
                 .default_net()
                 .capture_output()
@@ -3522,11 +3471,8 @@
                 .args(&["--cpus", "boot=1"])
                 .args(&["--memory", "size=512M"])
                 .args(&["--kernel", kernel_path.to_str().unwrap()])
-<<<<<<< HEAD
-                .args(&["--seccomp", ENABLE_SECCOMP])
-=======
                 .args(&["--cmdline", DIRECT_KERNEL_BOOT_CMDLINE])
->>>>>>> 79a2afe4
+                .args(&["--seccomp", "false"])
                 .default_disks()
                 .default_net()
                 .args(&["--serial", "off"])
@@ -3679,10 +3625,6 @@
             let mut child = GuestCommand::new(&guest)
                 .args(&["--cpus", "boot=1"])
                 .args(&["--memory", "size=512M"])
-<<<<<<< HEAD
-                .args(&["--kernel", guest.fw_path.as_str()])
-                .args(&["--seccomp", ENABLE_SECCOMP])
-=======
                 .args(&[
                     "--kernel",
                     direct_kernel_boot_path().unwrap().to_str().unwrap(),
@@ -3693,7 +3635,7 @@
                         .replace("console=hvc0 ", "console=ttyS0")
                         .as_str(),
                 ])
->>>>>>> 79a2afe4
+                .args(&["--seccomp", "false"])
                 .default_disks()
                 .default_net()
                 .args(&[
@@ -3801,16 +3743,12 @@
             let mut child = GuestCommand::new(&guest)
                 .args(&["--cpus", "boot=1"])
                 .args(&["--memory", "size=512M"])
-<<<<<<< HEAD
-                .args(&["--kernel", guest.fw_path.as_str()])
-                .args(&["--seccomp", ENABLE_SECCOMP])
-=======
                 .args(&[
                     "--kernel",
                     direct_kernel_boot_path().unwrap().to_str().unwrap(),
                 ])
                 .args(&["--cmdline", DIRECT_KERNEL_BOOT_CMDLINE])
->>>>>>> 79a2afe4
+                .args(&["--seccomp", "false"])
                 .default_disks()
                 .default_net()
                 .args(&[
@@ -4104,16 +4042,11 @@
                 .args(&["--cpus", "boot=1"])
                 .args(&["--memory", "size=512M"])
                 .args(&["--kernel", kernel_path.to_str().unwrap()])
-<<<<<<< HEAD
-                .args(&["--seccomp", ENABLE_SECCOMP])
-                .default_disks()
-                .default_net()
-=======
->>>>>>> 79a2afe4
                 .args(&[
                     "--cmdline",
                     format!("{} acpi=off", DIRECT_KERNEL_BOOT_CMDLINE).as_str(),
                 ])
+                .args(&["--seccomp", "false"])
                 .default_disks()
                 .default_net()
                 .capture_output()
@@ -4151,18 +4084,13 @@
                 let mut cmd = GuestCommand::new(&guest);
                 cmd.args(&["--cpus", "boot=1"])
                     .args(&["--memory", "size=512M"])
-<<<<<<< HEAD
-                    .args(&["--kernel", guest.fw_path.as_str()])
-                    .args(&["--seccomp", ENABLE_SECCOMP])
-                    .default_raw_disks()
-=======
                     .args(&[
                         "--kernel",
                         direct_kernel_boot_path().unwrap().to_str().unwrap(),
                     ])
                     .args(&["--cmdline", DIRECT_KERNEL_BOOT_CMDLINE])
+                    .args(&["--seccomp", "false"])
                     .default_disks()
->>>>>>> 79a2afe4
                     .default_net()
                     .capture_output();
 
@@ -4228,13 +4156,9 @@
                 .args(&["--memory", "size=512M"])
                 .args(&["--kernel", kernel_path.to_str().unwrap()])
                 .args(&["--cmdline", DIRECT_KERNEL_BOOT_CMDLINE])
+                .args(&["--seccomp", "false"])
                 .default_disks()
                 .default_net()
-<<<<<<< HEAD
-                .args(&["--cmdline", DIRECT_KERNEL_BOOT_CMDLINE])
-                .args(&["--seccomp", ENABLE_SECCOMP])
-=======
->>>>>>> 79a2afe4
                 .capture_output()
                 .spawn()
                 .unwrap();
@@ -4444,11 +4368,7 @@
                 .args(&["--cpus", "boot=1"])
                 .args(&["--memory", "size=512M"])
                 .args(&["--kernel", kernel_path.to_str().unwrap()])
-<<<<<<< HEAD
-                .args(&["--seccomp", ENABLE_SECCOMP])
-=======
                 .args(&["--cmdline", DIRECT_KERNEL_BOOT_CMDLINE])
->>>>>>> 79a2afe4
                 .args(&[
                     "--disk",
                     format!(
@@ -4462,6 +4382,7 @@
                     )
                     .as_str(),
                 ])
+                .args(&["--seccomp", "false"])
                 .args(&["--net", guest.default_net_string_w_iommu().as_str()])
                 .capture_output()
                 .spawn()
@@ -4527,16 +4448,12 @@
             let mut child = GuestCommand::new(&guest)
                 .args(&["--cpus", "boot=1"])
                 .args(&["--memory", "size=512M"])
-<<<<<<< HEAD
-                .args(&["--kernel", guest.fw_path.as_str()])
-                .args(&["--seccomp", ENABLE_SECCOMP])
-=======
                 .args(&[
                     "--kernel",
                     direct_kernel_boot_path().unwrap().to_str().unwrap(),
                 ])
                 .args(&["--cmdline", DIRECT_KERNEL_BOOT_CMDLINE])
->>>>>>> 79a2afe4
+                .args(&["--seccomp", "false"])
                 .default_disks()
                 .args(&[
                     "--net",
@@ -5014,11 +4931,8 @@
                 ])
                 .args(&["--kernel", kernel_path.to_str().unwrap()])
                 .args(&["--cmdline", DIRECT_KERNEL_BOOT_CMDLINE])
-<<<<<<< HEAD
-                .args(&["--seccomp", ENABLE_SECCOMP])
-=======
+                .args(&["--seccomp", "false"])
                 .default_disks()
->>>>>>> 79a2afe4
                 .capture_output()
                 .spawn()
                 .unwrap();
