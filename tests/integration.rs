--- conflicted
+++ resolved
@@ -458,7 +458,6 @@
         }
 
         fn api_create_body(&self, cpu_count: u8) -> String {
-
             #[cfg(all(feature = "kvm", target_arch = "x86_64"))]
             format! {"{{\"cpus\":{{\"boot_vcpus\":{},\"max_vcpus\":{}}},\"kernel\":{{\"path\":\"{}\"}},\"cmdline\":{{\"args\": \"\"}},\"net\":[{{\"ip\":\"{}\", \"mask\":\"255.255.255.0\", \"mac\":\"{}\"}}], \"disks\":[{{\"path\":\"{}\"}}, {{\"path\":\"{}\"}}]}}",
                      cpu_count,
@@ -1946,9 +1945,6 @@
         }
 
         #[test]
-<<<<<<< HEAD
-        #[cfg(not(feature = "mshv"))]
-=======
         #[cfg(all(target_arch = "aarch64", feature = "acpi"))]
         fn test_edk2_acpi_launch() {
             let focal = UbuntuDiskConfig::new(FOCAL_IMAGE_NAME.to_string());
@@ -1988,7 +1984,7 @@
         }
 
         #[test]
->>>>>>> 4c22592c
+        #[cfg(not(feature = "mshv"))]
         fn test_multi_cpu() {
             let bionic = UbuntuDiskConfig::new(BIONIC_IMAGE_NAME.to_string());
             let guest = Guest::new(Box::new(bionic));
@@ -3094,11 +3090,7 @@
         }
 
         #[test]
-<<<<<<< HEAD
-        #[cfg(target_arch = "x86_64")]
         #[cfg(not(feature = "mshv"))]
-=======
->>>>>>> 4c22592c
         fn test_pty_interaction() {
             let focal = UbuntuDiskConfig::new(FOCAL_IMAGE_NAME.to_string());
             let guest = Guest::new(Box::new(focal));
@@ -3234,11 +3226,7 @@
         }
 
         #[test]
-<<<<<<< HEAD
-        #[cfg(target_arch = "x86_64")]
         #[cfg(not(feature = "mshv"))]
-=======
->>>>>>> 4c22592c
         fn test_console_file() {
             let focal = UbuntuDiskConfig::new(FOCAL_IMAGE_NAME.to_string());
             let guest = Guest::new(Box::new(focal));
@@ -3675,11 +3663,7 @@
         }
 
         #[test]
-<<<<<<< HEAD
-        #[cfg(target_arch = "x86_64")]
         #[cfg(not(feature = "mshv"))]
-=======
->>>>>>> 4c22592c
         // Start cloud-hypervisor with no VM parameters, only the API server running.
         // From the API: Create a VM, boot it and check that it looks as expected.
         // Then we pause the VM, check that it's no longer available.
@@ -4440,6 +4424,7 @@
 
         #[test]
         #[cfg(target_arch = "x86_64")]
+        #[cfg(not(feature = "mshv"))]
         fn test_virtio_balloon() {
             let focal = UbuntuDiskConfig::new(FOCAL_IMAGE_NAME.to_string());
             let guest = Guest::new(Box::new(focal));
@@ -4455,11 +4440,8 @@
                 .args(&["--memory", "size=4G"])
                 .args(&["--kernel", kernel_path.to_str().unwrap()])
                 .args(&["--cmdline", DIRECT_KERNEL_BOOT_CMDLINE])
-<<<<<<< HEAD
+                .args(&["--balloon", "size=2G,deflate_on_oom=on"])
                 .args(&["--seccomp", ENABLE_SECCOMP])
-=======
-                .args(&["--balloon", "size=2G,deflate_on_oom=on"])
->>>>>>> 4c22592c
                 .default_disks()
                 .default_net()
                 .capture_output()
@@ -4518,6 +4500,7 @@
                 .args(&["--memory", "size=512M"])
                 .args(&["--kernel", kernel_path.to_str().unwrap()])
                 .args(&["--cmdline", DIRECT_KERNEL_BOOT_CMDLINE])
+                .args(&["--seccomp", ENABLE_SECCOMP])
                 .default_disks()
                 .default_net()
                 .capture_output()
@@ -5293,6 +5276,7 @@
         }
 
         #[test]
+        #[cfg(not(feature = "mshv"))]
         fn test_ovs_dpdk() {
             // Create OVS-DPDK bridge and ports
             assert!(exec_host_command_status(
@@ -5312,6 +5296,7 @@
                 .args(&["--memory-zone", "id=mem0,size=1G,shared=on,host_numa_node=0"])
                 .args(&["--kernel", direct_kernel_boot_path().to_str().unwrap()])
                 .args(&["--cmdline", DIRECT_KERNEL_BOOT_CMDLINE])
+                .args(&["--seccomp", ENABLE_SECCOMP])
                 .default_disks()
                 .args(&["--net", guest1.default_net_string().as_str(), "vhost_user=true,socket=/tmp/dpdkvhostclient1,num_queues=2,queue_size=256,vhost_mode=server"])
                 .capture_output()
@@ -5720,6 +5705,7 @@
                 .args(&["--kernel", ovmf_path.to_str().unwrap()])
                 .args(&["--serial", "tty"])
                 .args(&["--console", "off"])
+                .args(&["--seccomp", ENABLE_SECCOMP])
                 .default_disks()
                 .default_net()
                 .capture_output()
@@ -5766,6 +5752,7 @@
                 .args(&["--kernel", ovmf_path.to_str().unwrap()])
                 .args(&["--serial", "tty"])
                 .args(&["--console", "off"])
+                .args(&["--seccomp", ENABLE_SECCOMP])
                 .args(&[
                     "--disk",
                     format!(
