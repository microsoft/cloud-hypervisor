--- conflicted
+++ resolved
@@ -588,11 +588,7 @@
         }
 
         fn api_create_body(&self, cpu_count: u8) -> String {
-<<<<<<< HEAD
-            #[cfg(all(feature = "kvm", target_arch = "x86_64"))]
-=======
             #[cfg(all(target_arch = "x86_64", not(feature = "mshv")))]
->>>>>>> 76a036e9
             format! {"{{\"cpus\":{{\"boot_vcpus\":{},\"max_vcpus\":{}}},\"kernel\":{{\"path\":\"{}\"}},\"cmdline\":{{\"args\": \"\"}},\"net\":[{{\"ip\":\"{}\", \"mask\":\"255.255.255.0\", \"mac\":\"{}\"}}], \"disks\":[{{\"path\":\"{}\"}}, {{\"path\":\"{}\"}}]}}",
                      cpu_count,
                      cpu_count,
@@ -602,23 +598,8 @@
                      self.disk_config.disk(DiskType::OperatingSystem).unwrap().as_str(),
                      self.disk_config.disk(DiskType::CloudInit).unwrap().as_str(),
             }
-<<<<<<< HEAD
-            #[cfg(all(feature = "mshv", target_arch = "x86_64"))]
-            format! {"{{\"cpus\":{{\"boot_vcpus\":{},\"max_vcpus\":{}}},\"kernel\":{{\"path\":\"{}\"}},\"cmdline\":{{\"args\": \"{}\"}},\"net\":[{{\"ip\":\"{}\", \"mask\":\"255.255.255.0\", \"mac\":\"{}\"}}], \"disks\":[{{\"path\":\"{}\"}}, {{\"path\":\"{}\"}}]}}",
-                     cpu_count,
-                     cpu_count,
-                     direct_kernel_boot_path().to_str().unwrap(),
-                     DIRECT_KERNEL_BOOT_CMDLINE,
-                     self.network.host_ip,
-                     self.network.guest_mac,
-                     self.disk_config.disk(DiskType::OperatingSystem).unwrap().as_str(),
-                     self.disk_config.disk(DiskType::CloudInit).unwrap().as_str(),
-            }
-            #[cfg(target_arch = "aarch64")]
-=======
 
             #[cfg(any(target_arch = "aarch64", feature = "mshv"))]
->>>>>>> 76a036e9
             format! {"{{\"cpus\":{{\"boot_vcpus\":{},\"max_vcpus\":{}}},\"kernel\":{{\"path\":\"{}\"}},\"cmdline\":{{\"args\": \"{}\"}},\"net\":[{{\"ip\":\"{}\", \"mask\":\"255.255.255.0\", \"mac\":\"{}\"}}], \"disks\":[{{\"path\":\"{}\"}}, {{\"path\":\"{}\"}}]}}",
                      cpu_count,
                      cpu_count,
@@ -3118,10 +3099,6 @@
         }
 
         #[test]
-<<<<<<< HEAD
-        #[cfg(target_arch = "x86_64")]
-=======
->>>>>>> 76a036e9
         #[cfg(not(feature = "mshv"))]
         fn test_virtio_fs_hotplug_dax_on() {
             test_virtio_fs(true, None, "none", &prepare_virtiofsd, true)
@@ -3133,10 +3110,6 @@
         }
 
         #[test]
-<<<<<<< HEAD
-        #[cfg(target_arch = "x86_64")]
-=======
->>>>>>> 76a036e9
         #[cfg(not(feature = "mshv"))]
         fn test_virtio_fs_hotplug_dax_on_w_virtiofsd_rs_daemon() {
             test_virtio_fs(true, None, "never", &prepare_virtiofsd_rs_daemon, true)
@@ -4152,79 +4125,7 @@
 
         #[test]
         fn test_virtio_iommu() {
-<<<<<<< HEAD
-            let focal = UbuntuDiskConfig::new(FOCAL_IMAGE_NAME.to_string());
-            let guest = Guest::new(Box::new(focal));
-
-            let kernel_path = direct_kernel_boot_path();
-
-            let mut child = GuestCommand::new(&guest)
-                .args(&["--cpus", "boot=1"])
-                .args(&["--memory", "size=512M"])
-                .args(&["--kernel", kernel_path.to_str().unwrap()])
-                .args(&["--cmdline", DIRECT_KERNEL_BOOT_CMDLINE])
-                .args(&[
-                    "--disk",
-                    format!(
-                        "path={},iommu=on",
-                        guest.disk_config.disk(DiskType::OperatingSystem).unwrap()
-                    )
-                    .as_str(),
-                    format!(
-                        "path={},iommu=on",
-                        guest.disk_config.disk(DiskType::CloudInit).unwrap()
-                    )
-                    .as_str(),
-                ])
-                .args(&["--seccomp", "false"])
-                .args(&["--net", guest.default_net_string_w_iommu().as_str()])
-                .capture_output()
-                .spawn()
-                .unwrap();
-
-            let r = std::panic::catch_unwind(|| {
-                guest.wait_vm_boot(None).unwrap();
-
-                // Verify the virtio-iommu device is present.
-                assert!(guest
-                    .does_device_vendor_pair_match("0x1057", "0x1af4")
-                    .unwrap_or_default());
-
-                // Verify the first disk is located under IOMMU group 0.
-                assert_eq!(
-                    guest
-                        .ssh_command("ls /sys/kernel/iommu_groups/0/devices")
-                        .unwrap()
-                        .trim(),
-                    "0000:00:02.0"
-                );
-
-                // Verify the second disk is located under IOMMU group 1.
-                assert_eq!(
-                    guest
-                        .ssh_command("ls /sys/kernel/iommu_groups/1/devices")
-                        .unwrap()
-                        .trim(),
-                    "0000:00:03.0"
-                );
-
-                // Verify the network card is located under IOMMU group 2.
-                assert_eq!(
-                    guest
-                        .ssh_command("ls /sys/kernel/iommu_groups/2/devices")
-                        .unwrap()
-                        .trim(),
-                    "0000:00:04.0"
-                );
-            });
-
-            let _ = child.kill();
-            let output = child.wait_with_output().unwrap();
-
-            handle_child_output(r, &output);
-=======
             _test_virtio_iommu(cfg!(target_arch = "x86_64"))
->>>>>>> 76a036e9
         }
 
         #[test]
@@ -5178,6 +5079,7 @@
         // through each ssh command. There's no need to perform a dedicated test to
         // verify the migration went well for virtio-net.
         #[test]
+        #[cfg(not(feature = "mshv"))]
         fn test_snapshot_restore() {
             let focal = UbuntuDiskConfig::new(FOCAL_IMAGE_NAME.to_string());
             let guest = Guest::new(Box::new(focal));
