// Copyright © 2020 Intel Corporation
//
// SPDX-License-Identifier: Apache-2.0
//

// When enabling the `mshv` feature, we skip quite some tests and
// hence have known dead-code. This annotation silences dead-code
// related warnings for our quality workflow to pass.
#![allow(dead_code)]

#[cfg(target_arch = "x86_64")]
#[macro_use]
extern crate lazy_static;

extern crate test_infra;

use net_util::MacAddr;
use std::collections::HashMap;
use std::fs;
use std::io;
use std::io::BufRead;
use std::io::Read;
use std::io::Seek;
use std::io::Write;
use std::os::unix::io::AsRawFd;
use std::path::PathBuf;
use std::process::{Child, Command, Stdio};
use std::string::String;
use std::sync::mpsc;
use std::sync::mpsc::Receiver;
#[cfg(target_arch = "x86_64")]
use std::sync::Mutex;
use std::thread;
use test_infra::*;
use vmm_sys_util::{tempdir::TempDir, tempfile::TempFile};
use wait_timeout::ChildExt;

#[cfg(target_arch = "x86_64")]
mod x86_64 {
    pub const BIONIC_IMAGE_NAME: &str = "bionic-server-cloudimg-amd64.raw";
    pub const FOCAL_IMAGE_NAME: &str = "focal-server-cloudimg-amd64-custom-20210609-0.raw";
    pub const FOCAL_SGX_IMAGE_NAME: &str = "focal-server-cloudimg-amd64-sgx.raw";
    pub const HIRSUTE_NVIDIA_IMAGE_NAME: &str = "hirsute-server-cloudimg-amd64-nvidia.raw";
    pub const FOCAL_IMAGE_NAME_QCOW2: &str = "focal-server-cloudimg-amd64-custom-20210609-0.qcow2";
    pub const FOCAL_IMAGE_NAME_VHD: &str = "focal-server-cloudimg-amd64-custom-20210609-0.vhd";
    pub const FOCAL_IMAGE_NAME_VHDX: &str = "focal-server-cloudimg-amd64-custom-20210609-0.vhdx";
    pub const JAMMY_IMAGE_NAME: &str = "jammy-server-cloudimg-amd64-custom-20220329-0.raw";
    pub const WINDOWS_IMAGE_NAME: &str = "windows-server-2019.raw";
    pub const OVMF_NAME: &str = "CLOUDHV.fd";
    pub const GREP_SERIAL_IRQ_CMD: &str = "grep -c 'IO-APIC.*ttyS0' /proc/interrupts || true";
}

#[cfg(target_arch = "x86_64")]
use x86_64::*;

#[cfg(target_arch = "aarch64")]
mod aarch64 {
    pub const BIONIC_IMAGE_NAME: &str = "bionic-server-cloudimg-arm64.raw";
    pub const FOCAL_IMAGE_NAME: &str = "focal-server-cloudimg-arm64-custom-20210929-0.raw";
    pub const FOCAL_IMAGE_UPDATE_KERNEL_NAME: &str =
        "focal-server-cloudimg-arm64-custom-20210929-0-update-kernel.raw";
    pub const FOCAL_IMAGE_NAME_QCOW2: &str = "focal-server-cloudimg-arm64-custom-20210929-0.qcow2";
    pub const FOCAL_IMAGE_NAME_VHD: &str = "focal-server-cloudimg-arm64-custom-20210929-0.vhd";
    pub const FOCAL_IMAGE_NAME_VHDX: &str = "focal-server-cloudimg-arm64-custom-20210929-0.vhdx";
    pub const JAMMY_IMAGE_NAME: &str = "jammy-server-cloudimg-arm64-custom-20220329-0.raw";
    pub const GREP_SERIAL_IRQ_CMD: &str = "grep -c 'GICv3.*uart-pl011' /proc/interrupts || true";
    pub const GREP_PMU_IRQ_CMD: &str = "grep -c 'GICv3.*arm-pmu' /proc/interrupts || true";
}

#[cfg(target_arch = "aarch64")]
use aarch64::*;

const DIRECT_KERNEL_BOOT_CMDLINE: &str =
    "root=/dev/vda1 console=hvc0 rw systemd.journald.forward_to_console=1";

const CONSOLE_TEST_STRING: &str = "Started OpenBSD Secure Shell server";

fn prepare_virtiofsd(tmp_dir: &TempDir, shared_dir: &str) -> (std::process::Child, String) {
    let mut workload_path = dirs::home_dir().unwrap();
    workload_path.push("workloads");

    let mut virtiofsd_path = workload_path;
    virtiofsd_path.push("virtiofsd");
    let virtiofsd_path = String::from(virtiofsd_path.to_str().unwrap());

    let virtiofsd_socket_path =
        String::from(tmp_dir.as_path().join("virtiofs.sock").to_str().unwrap());

    // Start the daemon
    let child = Command::new(virtiofsd_path.as_str())
        .args(&["--shared-dir", shared_dir])
        .args(&["--socket-path", virtiofsd_socket_path.as_str()])
        .args(&["--cache", "never"])
        .spawn()
        .unwrap();

    thread::sleep(std::time::Duration::new(10, 0));

    (child, virtiofsd_socket_path)
}

fn prepare_vubd(
    tmp_dir: &TempDir,
    blk_img: &str,
    num_queues: usize,
    rdonly: bool,
    direct: bool,
) -> (std::process::Child, String) {
    let mut workload_path = dirs::home_dir().unwrap();
    workload_path.push("workloads");

    let mut blk_file_path = workload_path;
    blk_file_path.push(blk_img);
    let blk_file_path = String::from(blk_file_path.to_str().unwrap());

    let vubd_socket_path = String::from(tmp_dir.as_path().join("vub.sock").to_str().unwrap());

    // Start the daemon
    let child = Command::new(clh_command("vhost_user_block"))
        .args(&[
            "--block-backend",
            format!(
                "path={},socket={},num_queues={},readonly={},direct={}",
                blk_file_path, vubd_socket_path, num_queues, rdonly, direct
            )
            .as_str(),
        ])
        .spawn()
        .unwrap();

    thread::sleep(std::time::Duration::new(10, 0));

    (child, vubd_socket_path)
}

fn temp_vsock_path(tmp_dir: &TempDir) -> String {
    String::from(tmp_dir.as_path().join("vsock").to_str().unwrap())
}

fn temp_api_path(tmp_dir: &TempDir) -> String {
    String::from(
        tmp_dir
            .as_path()
            .join("cloud-hypervisor.sock")
            .to_str()
            .unwrap(),
    )
}

fn temp_event_monitor_path(tmp_dir: &TempDir) -> String {
    String::from(tmp_dir.as_path().join("event.json").to_str().unwrap())
}

// Creates the directory and returns the path.
fn temp_snapshot_dir_path(tmp_dir: &TempDir) -> String {
    let snapshot_dir = String::from(tmp_dir.as_path().join("snapshot").to_str().unwrap());
    std::fs::create_dir(&snapshot_dir).unwrap();
    snapshot_dir
}

fn temp_vmcore_file_path(tmp_dir: &TempDir) -> String {
    let vmcore_file = String::from(tmp_dir.as_path().join("vmcore").to_str().unwrap());
    vmcore_file
}

// Creates the path for direct kernel boot and return the path.
// For x86_64, this function returns the vmlinux kernel path.
// For AArch64, this function returns the PE kernel path.
fn direct_kernel_boot_path() -> PathBuf {
    let mut workload_path = dirs::home_dir().unwrap();
    workload_path.push("workloads");

    let mut kernel_path = workload_path;
    #[cfg(target_arch = "x86_64")]
    kernel_path.push("vmlinux");
    #[cfg(target_arch = "aarch64")]
    kernel_path.push("Image");

    kernel_path
}

#[cfg(target_arch = "aarch64")]
fn edk2_path() -> PathBuf {
    let mut workload_path = dirs::home_dir().unwrap();
    workload_path.push("workloads");
    let mut edk2_path = workload_path;
    edk2_path.push("CLOUDHV_EFI.fd");

    edk2_path
}

fn cloud_hypervisor_release_path() -> String {
    let mut workload_path = dirs::home_dir().unwrap();
    workload_path.push("workloads");

    let mut ch_release_path = workload_path;
    #[cfg(target_arch = "x86_64")]
    ch_release_path.push("cloud-hypervisor-static");
    #[cfg(target_arch = "aarch64")]
    ch_release_path.push("cloud-hypervisor-static-aarch64");

    ch_release_path.into_os_string().into_string().unwrap()
}

fn prepare_vhost_user_net_daemon(
    tmp_dir: &TempDir,
    ip: &str,
    tap: Option<&str>,
    num_queues: usize,
    client_mode: bool,
) -> (std::process::Command, String) {
    let vunet_socket_path = String::from(tmp_dir.as_path().join("vunet.sock").to_str().unwrap());

    // Start the daemon
    let net_params = if let Some(tap_str) = tap {
        format!(
            "tap={},ip={},mask=255.255.255.0,socket={},num_queues={},queue_size=1024,client={}",
            tap_str, ip, vunet_socket_path, num_queues, client_mode
        )
    } else {
        format!(
            "ip={},mask=255.255.255.0,socket={},num_queues={},queue_size=1024,client={}",
            ip, vunet_socket_path, num_queues, client_mode
        )
    };

    let mut command = Command::new(clh_command("vhost_user_net"));
    command.args(&["--net-backend", net_params.as_str()]);

    (command, vunet_socket_path)
}

fn curl_command(api_socket: &str, method: &str, url: &str, http_body: Option<&str>) {
    let mut curl_args: Vec<&str> = ["--unix-socket", api_socket, "-i", "-X", method, url].to_vec();

    if let Some(body) = http_body {
        curl_args.push("-H");
        curl_args.push("Accept: application/json");
        curl_args.push("-H");
        curl_args.push("Content-Type: application/json");
        curl_args.push("-d");
        curl_args.push(body);
    }

    let status = Command::new("curl")
        .args(curl_args)
        .status()
        .expect("Failed to launch curl command");

    assert!(status.success());
}

fn remote_command(api_socket: &str, command: &str, arg: Option<&str>) -> bool {
    let mut cmd = Command::new(clh_command("ch-remote"));
    cmd.args(&[&format!("--api-socket={}", api_socket), command]);

    if let Some(arg) = arg {
        cmd.arg(arg);
    }

    cmd.status().expect("Failed to launch ch-remote").success()
}

fn remote_command_w_output(api_socket: &str, command: &str, arg: Option<&str>) -> (bool, Vec<u8>) {
    let mut cmd = Command::new(clh_command("ch-remote"));
    cmd.args(&[&format!("--api-socket={}", api_socket), command]);

    if let Some(arg) = arg {
        cmd.arg(arg);
    }

    let output = cmd.output().expect("Failed to launch ch-remote");

    (output.status.success(), output.stdout)
}

fn resize_command(
    api_socket: &str,
    desired_vcpus: Option<u8>,
    desired_ram: Option<usize>,
    desired_balloon: Option<usize>,
    event_file: Option<&str>,
) -> bool {
    let mut cmd = Command::new(clh_command("ch-remote"));
    cmd.args(&[&format!("--api-socket={}", api_socket), "resize"]);

    if let Some(desired_vcpus) = desired_vcpus {
        cmd.arg(format!("--cpus={}", desired_vcpus));
    }

    if let Some(desired_ram) = desired_ram {
        cmd.arg(format!("--memory={}", desired_ram));
    }

    if let Some(desired_balloon) = desired_balloon {
        cmd.arg(format!("--balloon={}", desired_balloon));
    }

    let ret = cmd.status().expect("Failed to launch ch-remote").success();

    if let Some(event_path) = event_file {
        let latest_events = [
            &MetaEvent {
                event: "resizing".to_string(),
                device_id: None,
            },
            &MetaEvent {
                event: "resized".to_string(),
                device_id: None,
            },
        ];
        assert!(check_latest_events_exact(&latest_events, event_path));
    }

    ret
}

fn resize_zone_command(api_socket: &str, id: &str, desired_size: &str) -> bool {
    let mut cmd = Command::new(clh_command("ch-remote"));
    cmd.args(&[
        &format!("--api-socket={}", api_socket),
        "resize-zone",
        &format!("--id={}", id),
        &format!("--size={}", desired_size),
    ]);

    cmd.status().expect("Failed to launch ch-remote").success()
}

// setup OVS-DPDK bridge and ports
fn setup_ovs_dpdk() {
    // setup OVS-DPDK
    assert!(exec_host_command_status("service openvswitch-switch start").success());
    assert!(exec_host_command_status("ovs-vsctl init").success());
    assert!(
        exec_host_command_status("ovs-vsctl set Open_vSwitch . other_config:dpdk-init=true")
            .success()
    );
    assert!(exec_host_command_status("service openvswitch-switch restart").success());

    // Create OVS-DPDK bridge and ports
    assert!(exec_host_command_status(
        "ovs-vsctl add-br ovsbr0 -- set bridge ovsbr0 datapath_type=netdev",
    )
    .success());
    assert!(exec_host_command_status("ovs-vsctl add-port ovsbr0 vhost-user1 -- set Interface vhost-user1 type=dpdkvhostuserclient options:vhost-server-path=/tmp/dpdkvhostclient1").success());
    assert!(exec_host_command_status("ovs-vsctl add-port ovsbr0 vhost-user2 -- set Interface vhost-user2 type=dpdkvhostuserclient options:vhost-server-path=/tmp/dpdkvhostclient2").success());
    assert!(exec_host_command_status("ip link set up dev ovsbr0").success());
    assert!(exec_host_command_status("service openvswitch-switch restart").success());
}
fn cleanup_ovs_dpdk() {
    assert!(exec_host_command_status("ovs-vsctl del-br ovsbr0").success());
    exec_host_command_status("rm -f ovs-vsctl /tmp/dpdkvhostclient1 /tmp/dpdkvhostclient2");
}
// Setup two guests and ensure they are connected through ovs-dpdk
fn setup_ovs_dpdk_guests(
    guest1: &Guest,
    guest2: &Guest,
    api_socket: &str,
    release_binary: bool,
) -> (Child, Child) {
    setup_ovs_dpdk();

    let clh_path = if !release_binary {
        clh_command("cloud-hypervisor")
    } else {
        cloud_hypervisor_release_path()
    };

    let mut child1 = GuestCommand::new_with_binary_path(guest1, &clh_path)
                    .args(&["--cpus", "boot=2"])
                    .args(&["--memory", "size=0,shared=on"])
                    .args(&["--memory-zone", "id=mem0,size=1G,shared=on,host_numa_node=0"])
                    .args(&["--kernel", direct_kernel_boot_path().to_str().unwrap()])
                    .args(&["--cmdline", DIRECT_KERNEL_BOOT_CMDLINE])
                    .default_disks()
                    .args(&["--net", guest1.default_net_string().as_str(), "vhost_user=true,socket=/tmp/dpdkvhostclient1,num_queues=2,queue_size=256,vhost_mode=server"])
                    .capture_output()
                    .spawn()
                    .unwrap();

    #[cfg(target_arch = "x86_64")]
    let guest_net_iface = "ens5";
    #[cfg(target_arch = "aarch64")]
    let guest_net_iface = "enp0s5";

    let r = std::panic::catch_unwind(|| {
        guest1.wait_vm_boot(None).unwrap();

        guest1
            .ssh_command(&format!(
                "sudo ip addr add 172.100.0.1/24 dev {}",
                guest_net_iface
            ))
            .unwrap();
        guest1
            .ssh_command(&format!("sudo ip link set up dev {}", guest_net_iface))
            .unwrap();

        let guest_ip = guest1.network.guest_ip.clone();
        thread::spawn(move || {
            ssh_command_ip(
                "nc -l 12345",
                &guest_ip,
                DEFAULT_SSH_RETRIES,
                DEFAULT_SSH_TIMEOUT,
            )
            .unwrap();
        });
    });
    if r.is_err() {
        cleanup_ovs_dpdk();

        let _ = child1.kill();
        let output = child1.wait_with_output().unwrap();
        handle_child_output(r, &output);
        panic!("Test should already be failed/panicked"); // To explicitly mark this block never return
    }

    let mut child2 = GuestCommand::new_with_binary_path(guest2, &clh_path)
                    .args(&["--api-socket", api_socket])
                    .args(&["--cpus", "boot=2"])
                    .args(&["--memory", "size=0,shared=on"])
                    .args(&["--memory-zone", "id=mem0,size=1G,shared=on,host_numa_node=0"])
                    .args(&["--kernel", direct_kernel_boot_path().to_str().unwrap()])
                    .args(&["--cmdline", DIRECT_KERNEL_BOOT_CMDLINE])
                    .default_disks()
                    .args(&["--net", guest2.default_net_string().as_str(), "vhost_user=true,socket=/tmp/dpdkvhostclient2,num_queues=2,queue_size=256,vhost_mode=server"])
                    .capture_output()
                    .spawn()
                    .unwrap();

    let r = std::panic::catch_unwind(|| {
        guest2.wait_vm_boot(None).unwrap();

        guest2
            .ssh_command(&format!(
                "sudo ip addr add 172.100.0.2/24 dev {}",
                guest_net_iface
            ))
            .unwrap();
        guest2
            .ssh_command(&format!("sudo ip link set up dev {}", guest_net_iface))
            .unwrap();

        // Check the connection works properly between the two VMs
        guest2.ssh_command("nc -vz 172.100.0.1 12345").unwrap();
    });
    if r.is_err() {
        cleanup_ovs_dpdk();

        let _ = child1.kill();
        let _ = child2.kill();
        let output = child2.wait_with_output().unwrap();
        handle_child_output(r, &output);
        panic!("Test should already be failed/panicked"); // To explicitly mark this block never return
    }

    (child1, child2)
}

enum FwType {
    Ovmf,
    RustHypervisorFirmware,
}

<<<<<<< HEAD
            let mut fw_path = workload_path;
            #[cfg(target_arch = "aarch64")]
            fw_path.push("CLOUDHV_EFI.fd");
            #[cfg(target_arch = "x86_64")]
            fw_path.push("hypervisor-fw");
            let fw_path = String::from(fw_path.to_str().unwrap());
            let network = GuestNetworkConfig {
                guest_ip: format!("{}.{}.2", class, id),
                l2_guest_ip1: format!("{}.{}.3", class, id),
                l2_guest_ip2: format!("{}.{}.4", class, id),
                l2_guest_ip3: format!("{}.{}.5", class, id),
                host_ip: format!("{}.{}.232", class, id),
                guest_mac: format!("12:34:56:78:90:{:02x}", id),
                l2_guest_mac1: format!("de:ad:be:ef:12:{:02x}", id),
                l2_guest_mac2: format!("de:ad:be:ef:34:{:02x}", id),
                l2_guest_mac3: format!("de:ad:be:ef:56:{:02x}", id),
                tcp_listener_port: DEFAULT_TCP_LISTENER_PORT + id as u16,
            };
=======
fn fw_path(_fw_type: FwType) -> String {
    let mut workload_path = dirs::home_dir().unwrap();
    workload_path.push("workloads");
>>>>>>> 0d0013c4

    let mut fw_path = workload_path;
    #[cfg(target_arch = "aarch64")]
    fw_path.push("CLOUDHV_EFI.fd");
    #[cfg(target_arch = "x86_64")]
    {
        match _fw_type {
            FwType::Ovmf => fw_path.push(OVMF_NAME),
            FwType::RustHypervisorFirmware => fw_path.push("hypervisor-fw"),
        }
    }

    fw_path.to_str().unwrap().to_string()
}

struct MetaEvent {
    event: String,
    device_id: Option<String>,
}

impl MetaEvent {
    pub fn match_with_json_event(&self, v: &serde_json::Value) -> bool {
        let mut matched = false;
        if v["event"].as_str().unwrap() == self.event {
            if let Some(device_id) = &self.device_id {
                if v["properties"]["id"].as_str().unwrap() == device_id {
                    matched = true
                }
            } else {
                matched = true;
            }
        }
        matched
    }
}

// Parse the event_monitor file based on the format that each event
// is followed by a double newline
fn parse_event_file(event_file: &str) -> Vec<serde_json::Value> {
    let content = fs::read(event_file).unwrap();
    let mut ret = Vec::new();
    for entry in String::from_utf8_lossy(&content)
        .trim()
        .split("\n\n")
        .collect::<Vec<&str>>()
    {
        ret.push(serde_json::from_str(entry).unwrap());
    }

    ret
}

<<<<<<< HEAD
            Self::new_from_ip_range(disk_config, "192.168", id + 32)
=======
// Return true if all events from the input 'expected_events' are matched sequentially
// with events from the 'event_file'
fn check_sequential_events(expected_events: &[&MetaEvent], event_file: &str) -> bool {
    let json_events = parse_event_file(event_file);
    let len = expected_events.len();
    let mut idx = 0;
    for e in &json_events {
        if idx == len {
            break;
>>>>>>> 0d0013c4
        }
        if expected_events[idx].match_with_json_event(e) {
            idx += 1;
        }
    }

    idx == len
}

// Return true if all events from the input 'expected_events' are matched exactly
// with events from the 'event_file'
fn check_sequential_events_exact(expected_events: &[&MetaEvent], event_file: &str) -> bool {
    let json_events = parse_event_file(event_file);
    assert!(expected_events.len() <= json_events.len());
    let json_events = &json_events[..expected_events.len()];

    for (idx, e) in json_events.iter().enumerate() {
        if !expected_events[idx].match_with_json_event(e) {
            return false;
        }
    }

    true
}

// Return true if events from the input 'expected_events' are matched exactly
// with the most recent events from the 'event_file'
fn check_latest_events_exact(latest_events: &[&MetaEvent], event_file: &str) -> bool {
    let json_events = parse_event_file(event_file);
    assert!(latest_events.len() <= json_events.len());
    let json_events = &json_events[(json_events.len() - latest_events.len())..];

    for (idx, e) in json_events.iter().enumerate() {
        if !latest_events[idx].match_with_json_event(e) {
            return false;
        }
    }

    true
}

fn test_cpu_topology(threads_per_core: u8, cores_per_package: u8, packages: u8, use_fw: bool) {
    let focal = UbuntuDiskConfig::new(FOCAL_IMAGE_NAME.to_string());
    let guest = Guest::new(Box::new(focal));
    let total_vcpus = threads_per_core * cores_per_package * packages;
    let direct_kernel_boot_path = direct_kernel_boot_path();
    let mut kernel_path = direct_kernel_boot_path.to_str().unwrap();
    let fw_path = fw_path(FwType::RustHypervisorFirmware);
    if use_fw {
        kernel_path = fw_path.as_str();
    }

    let mut child = GuestCommand::new(&guest)
        .args(&[
            "--cpus",
            &format!(
                "boot={},topology={}:{}:1:{}",
                total_vcpus, threads_per_core, cores_per_package, packages
            ),
        ])
        .args(&["--memory", "size=512M"])
        .args(&["--kernel", kernel_path])
        .args(&["--cmdline", DIRECT_KERNEL_BOOT_CMDLINE])
        .default_disks()
        .default_net()
        .capture_output()
        .spawn()
        .unwrap();

    let r = std::panic::catch_unwind(|| {
        guest.wait_vm_boot(None).unwrap();
        assert_eq!(
            guest.get_cpu_count().unwrap_or_default(),
            u32::from(total_vcpus)
        );
        assert_eq!(
            guest
                .ssh_command("lscpu | grep \"per core\" | cut -f 2 -d \":\" | sed \"s# *##\"")
                .unwrap()
                .trim()
                .parse::<u8>()
                .unwrap_or(0),
            threads_per_core
        );

        assert_eq!(
            guest
                .ssh_command("lscpu | grep \"per socket\" | cut -f 2 -d \":\" | sed \"s# *##\"")
                .unwrap()
                .trim()
                .parse::<u8>()
                .unwrap_or(0),
            cores_per_package
        );

        assert_eq!(
            guest
                .ssh_command("lscpu | grep \"Socket\" | cut -f 2 -d \":\" | sed \"s# *##\"")
                .unwrap()
                .trim()
                .parse::<u8>()
                .unwrap_or(0),
            packages
        );
    });

    let _ = child.kill();
    let output = child.wait_with_output().unwrap();

    handle_child_output(r, &output);
}

#[allow(unused_variables)]
fn _test_guest_numa_nodes(acpi: bool) {
    let focal = UbuntuDiskConfig::new(FOCAL_IMAGE_NAME.to_string());
    let guest = Guest::new(Box::new(focal));
    let api_socket = temp_api_path(&guest.tmp_dir);
    #[cfg(target_arch = "x86_64")]
    let kernel_path = direct_kernel_boot_path();
    #[cfg(target_arch = "aarch64")]
    let kernel_path = if acpi {
        edk2_path()
    } else {
        direct_kernel_boot_path()
    };

    let mut child = GuestCommand::new(&guest)
        .args(&["--cpus", "boot=6,max=12"])
        .args(&["--memory", "size=0,hotplug_method=virtio-mem"])
        .args(&[
            "--memory-zone",
            "id=mem0,size=1G,hotplug_size=3G",
            "id=mem1,size=2G,hotplug_size=3G",
            "id=mem2,size=3G,hotplug_size=3G",
        ])
        .args(&[
            "--numa",
            "guest_numa_id=0,cpus=[0-2,9],distances=[1@15,2@20],memory_zones=mem0",
            "guest_numa_id=1,cpus=[3-4,6-8],distances=[0@20,2@25],memory_zones=mem1",
            "guest_numa_id=2,cpus=[5,10-11],distances=[0@25,1@30],memory_zones=mem2",
        ])
        .args(&["--kernel", kernel_path.to_str().unwrap()])
        .args(&["--cmdline", DIRECT_KERNEL_BOOT_CMDLINE])
        .args(&["--api-socket", &api_socket])
        .capture_output()
        .default_disks()
        .default_net()
        .spawn()
        .unwrap();

    let r = std::panic::catch_unwind(|| {
        guest.wait_vm_boot(None).unwrap();

        guest.check_numa_common(
            Some(&[960_000, 1_920_000, 2_880_000]),
            Some(&[vec![0, 1, 2], vec![3, 4], vec![5]]),
            Some(&["10 15 20", "20 10 25", "25 30 10"]),
        );

        // AArch64 currently does not support hotplug, and therefore we only
        // test hotplug-related function on x86_64 here.
        #[cfg(target_arch = "x86_64")]
        {
            guest.enable_memory_hotplug();

            // Resize every memory zone and check each associated NUMA node
            // has been assigned the right amount of memory.
            resize_zone_command(&api_socket, "mem0", "4G");
            resize_zone_command(&api_socket, "mem1", "4G");
            resize_zone_command(&api_socket, "mem2", "4G");
            // Resize to the maximum amount of CPUs and check each NUMA
            // node has been assigned the right CPUs set.
            resize_command(&api_socket, Some(12), None, None, None);
            thread::sleep(std::time::Duration::new(5, 0));

            guest.check_numa_common(
                Some(&[3_840_000, 3_840_000, 3_840_000]),
                Some(&[vec![0, 1, 2, 9], vec![3, 4, 6, 7, 8], vec![5, 10, 11]]),
                None,
            );
        }
    });

    let _ = child.kill();
    let output = child.wait_with_output().unwrap();

    handle_child_output(r, &output);
}

#[allow(unused_variables)]
fn _test_power_button(acpi: bool) {
    let focal = UbuntuDiskConfig::new(FOCAL_IMAGE_NAME.to_string());
    let guest = Guest::new(Box::new(focal));
    let mut cmd = GuestCommand::new(&guest);
    let api_socket = temp_api_path(&guest.tmp_dir);

    #[cfg(target_arch = "x86_64")]
    let kernel_path = direct_kernel_boot_path();
    #[cfg(target_arch = "aarch64")]
    let kernel_path = if acpi {
        edk2_path()
    } else {
        direct_kernel_boot_path()
    };

    cmd.args(&["--cpus", "boot=1"])
        .args(&["--memory", "size=512M"])
        .args(&["--kernel", kernel_path.to_str().unwrap()])
        .args(&["--cmdline", DIRECT_KERNEL_BOOT_CMDLINE])
        .capture_output()
        .default_disks()
        .default_net()
        .args(&["--api-socket", &api_socket]);

    let child = cmd.spawn().unwrap();

    let r = std::panic::catch_unwind(|| {
        guest.wait_vm_boot(None).unwrap();
        assert!(remote_command(&api_socket, "power-button", None));
    });

    let output = child.wait_with_output().unwrap();
    assert!(output.status.success());
    handle_child_output(r, &output);
}

type PrepareNetDaemon =
    dyn Fn(&TempDir, &str, Option<&str>, usize, bool) -> (std::process::Command, String);

fn test_vhost_user_net(
    tap: Option<&str>,
    num_queues: usize,
    prepare_daemon: &PrepareNetDaemon,
    generate_host_mac: bool,
    client_mode_daemon: bool,
) {
    let focal = UbuntuDiskConfig::new(FOCAL_IMAGE_NAME.to_string());
    let guest = Guest::new(Box::new(focal));
    let api_socket = temp_api_path(&guest.tmp_dir);

    let kernel_path = direct_kernel_boot_path();

    let host_mac = if generate_host_mac {
        Some(MacAddr::local_random())
    } else {
        None
    };

    let (mut daemon_command, vunet_socket_path) = prepare_daemon(
        &guest.tmp_dir,
        &guest.network.host_ip,
        tap,
        num_queues,
        client_mode_daemon,
    );

    let net_params = format!(
        "vhost_user=true,mac={},socket={},num_queues={},queue_size=1024{},vhost_mode={}",
        guest.network.guest_mac,
        vunet_socket_path,
        num_queues,
        if let Some(host_mac) = host_mac {
            format!(",host_mac={}", host_mac)
        } else {
            "".to_owned()
        },
        if client_mode_daemon {
            "server"
        } else {
            "client"
        },
    );

    let mut ch_command = GuestCommand::new(&guest);
    ch_command
        .args(&["--cpus", format!("boot={}", num_queues / 2).as_str()])
        .args(&["--memory", "size=512M,hotplug_size=2048M,shared=on"])
        .args(&["--kernel", kernel_path.to_str().unwrap()])
        .args(&["--cmdline", DIRECT_KERNEL_BOOT_CMDLINE])
        .default_disks()
        .args(&["--net", net_params.as_str()])
        .args(&["--api-socket", &api_socket])
        .capture_output();

    let mut daemon_child: std::process::Child;
    let mut child: std::process::Child;

    if client_mode_daemon {
        child = ch_command.spawn().unwrap();
        // Make sure the VMM is waiting for the backend to connect
        thread::sleep(std::time::Duration::new(10, 0));
        daemon_child = daemon_command.spawn().unwrap();
    } else {
        daemon_child = daemon_command.spawn().unwrap();
        // Make sure the backend is waiting for the VMM to connect
        thread::sleep(std::time::Duration::new(10, 0));
        child = ch_command.spawn().unwrap();
    }

    let r = std::panic::catch_unwind(|| {
        guest.wait_vm_boot(None).unwrap();

        if let Some(tap_name) = tap {
            let tap_count = exec_host_command_output(&format!("ip link | grep -c {}", tap_name));
            assert_eq!(String::from_utf8_lossy(&tap_count.stdout).trim(), "1");
        }

        if let Some(host_mac) = tap {
            let mac_count = exec_host_command_output(&format!("ip link | grep -c {}", host_mac));
            assert_eq!(String::from_utf8_lossy(&mac_count.stdout).trim(), "1");
        }

        // 1 network interface + default localhost ==> 2 interfaces
        // It's important to note that this test is fully exercising the
        // vhost-user-net implementation and the associated backend since
        // it does not define any --net network interface. That means all
        // the ssh communication in that test happens through the network
        // interface backed by vhost-user-net.
        assert_eq!(
            guest
                .ssh_command("ip -o link | wc -l")
                .unwrap()
                .trim()
                .parse::<u32>()
                .unwrap_or_default(),
            2
        );

        // The following pci devices will appear on guest with PCI-MSI
        // interrupt vectors assigned.
        // 1 virtio-console with 3 vectors: config, Rx, Tx
        // 1 virtio-blk     with 2 vectors: config, Request
        // 1 virtio-blk     with 2 vectors: config, Request
        // 1 virtio-rng     with 2 vectors: config, Request
        // Since virtio-net has 2 queue pairs, its vectors is as follows:
        // 1 virtio-net     with 5 vectors: config, Rx (2), Tx (2)
        // Based on the above, the total vectors should 14.
        #[cfg(target_arch = "x86_64")]
        let grep_cmd = "grep -c PCI-MSI /proc/interrupts";
        #[cfg(target_arch = "aarch64")]
        let grep_cmd = "grep -c ITS-MSI /proc/interrupts";
        assert_eq!(
            guest
                .ssh_command(grep_cmd)
                .unwrap()
                .trim()
                .parse::<u32>()
                .unwrap_or_default(),
            10 + (num_queues as u32)
        );

        // ACPI feature is needed.
        #[cfg(target_arch = "x86_64")]
        {
            guest.enable_memory_hotplug();

            // Add RAM to the VM
            let desired_ram = 1024 << 20;
            resize_command(&api_socket, None, Some(desired_ram), None, None);

            thread::sleep(std::time::Duration::new(10, 0));

            // Here by simply checking the size (through ssh), we validate
            // the connection is still working, which means vhost-user-net
            // keeps working after the resize.
            assert!(guest.get_total_memory().unwrap_or_default() > 960_000);
        }
    });

    let _ = child.kill();
    let output = child.wait_with_output().unwrap();

    thread::sleep(std::time::Duration::new(5, 0));
    let _ = daemon_child.kill();
    let _ = daemon_child.wait();

    handle_child_output(r, &output);
}

type PrepareBlkDaemon = dyn Fn(&TempDir, &str, usize, bool, bool) -> (std::process::Child, String);

fn test_vhost_user_blk(
    num_queues: usize,
    readonly: bool,
    direct: bool,
    prepare_vhost_user_blk_daemon: Option<&PrepareBlkDaemon>,
) {
    let focal = UbuntuDiskConfig::new(FOCAL_IMAGE_NAME.to_string());
    let guest = Guest::new(Box::new(focal));
    let api_socket = temp_api_path(&guest.tmp_dir);

    let kernel_path = direct_kernel_boot_path();

    let (blk_params, daemon_child) = {
        let prepare_daemon = prepare_vhost_user_blk_daemon.unwrap();
        // Start the daemon
        let (daemon_child, vubd_socket_path) =
            prepare_daemon(&guest.tmp_dir, "blk.img", num_queues, readonly, direct);

        (
            format!(
                "vhost_user=true,socket={},num_queues={},queue_size=128",
                vubd_socket_path, num_queues,
            ),
            Some(daemon_child),
        )
    };

    let mut child = GuestCommand::new(&guest)
        .args(&["--cpus", format!("boot={}", num_queues).as_str()])
        .args(&["--memory", "size=512M,hotplug_size=2048M,shared=on"])
        .args(&["--kernel", kernel_path.to_str().unwrap()])
        .args(&["--cmdline", DIRECT_KERNEL_BOOT_CMDLINE])
        .args(&[
            "--disk",
            format!(
                "path={}",
                guest.disk_config.disk(DiskType::OperatingSystem).unwrap()
            )
            .as_str(),
            format!(
                "path={}",
                guest.disk_config.disk(DiskType::CloudInit).unwrap()
            )
            .as_str(),
            blk_params.as_str(),
        ])
        .default_net()
        .args(&["--api-socket", &api_socket])
        .capture_output()
        .spawn()
        .unwrap();

    let r = std::panic::catch_unwind(|| {
        guest.wait_vm_boot(None).unwrap();

        // Check both if /dev/vdc exists and if the block size is 16M.
        assert_eq!(
            guest
                .ssh_command("lsblk | grep vdc | grep -c 16M")
                .unwrap()
                .trim()
                .parse::<u32>()
                .unwrap_or_default(),
            1
        );

        // Check if this block is RO or RW.
        assert_eq!(
            guest
                .ssh_command("lsblk | grep vdc | awk '{print $5}'")
                .unwrap()
                .trim()
                .parse::<u32>()
                .unwrap_or_default(),
            readonly as u32
        );

        // Check if the number of queues in /sys/block/vdc/mq matches the
        // expected num_queues.
        assert_eq!(
            guest
                .ssh_command("ls -ll /sys/block/vdc/mq | grep ^d | wc -l")
                .unwrap()
                .trim()
                .parse::<u32>()
                .unwrap_or_default(),
            num_queues as u32
        );

        // Mount the device
        let mount_ro_rw_flag = if readonly { "ro,noload" } else { "rw" };
        guest.ssh_command("mkdir mount_image").unwrap();
        guest
            .ssh_command(
                format!(
                    "sudo mount -o {} -t ext4 /dev/vdc mount_image/",
                    mount_ro_rw_flag
                )
                .as_str(),
            )
            .unwrap();

        // Check the content of the block device. The file "foo" should
        // contain "bar".
        assert_eq!(
            guest.ssh_command("cat mount_image/foo").unwrap().trim(),
            "bar"
        );

        // ACPI feature is needed.
        #[cfg(target_arch = "x86_64")]
        {
            guest.enable_memory_hotplug();

            // Add RAM to the VM
            let desired_ram = 1024 << 20;
            resize_command(&api_socket, None, Some(desired_ram), None, None);

            thread::sleep(std::time::Duration::new(10, 0));

            assert!(guest.get_total_memory().unwrap_or_default() > 960_000);

            // Check again the content of the block device after the resize
            // has been performed.
            assert_eq!(
                guest.ssh_command("cat mount_image/foo").unwrap().trim(),
                "bar"
            );
        }

        // Unmount the device
        guest.ssh_command("sudo umount /dev/vdc").unwrap();
        guest.ssh_command("rm -r mount_image").unwrap();
    });

    let _ = child.kill();
    let output = child.wait_with_output().unwrap();

    if let Some(mut daemon_child) = daemon_child {
        thread::sleep(std::time::Duration::new(5, 0));
        let _ = daemon_child.kill();
        let _ = daemon_child.wait();
    }

    handle_child_output(r, &output);
}

fn test_boot_from_vhost_user_blk(
    num_queues: usize,
    readonly: bool,
    direct: bool,
    prepare_vhost_user_blk_daemon: Option<&PrepareBlkDaemon>,
) {
    let focal = UbuntuDiskConfig::new(FOCAL_IMAGE_NAME.to_string());
    let guest = Guest::new(Box::new(focal));

    let kernel_path = direct_kernel_boot_path();

    let disk_path = guest.disk_config.disk(DiskType::OperatingSystem).unwrap();

    let (blk_boot_params, daemon_child) = {
        let prepare_daemon = prepare_vhost_user_blk_daemon.unwrap();
        // Start the daemon
        let (daemon_child, vubd_socket_path) = prepare_daemon(
            &guest.tmp_dir,
            disk_path.as_str(),
            num_queues,
            readonly,
            direct,
        );

        (
            format!(
                "vhost_user=true,socket={},num_queues={},queue_size=128",
                vubd_socket_path, num_queues,
            ),
            Some(daemon_child),
        )
    };

    let mut child = GuestCommand::new(&guest)
        .args(&["--cpus", format!("boot={}", num_queues).as_str()])
        .args(&["--memory", "size=512M,shared=on"])
        .args(&["--kernel", kernel_path.to_str().unwrap()])
        .args(&["--cmdline", DIRECT_KERNEL_BOOT_CMDLINE])
        .args(&[
            "--disk",
            blk_boot_params.as_str(),
            format!(
                "path={}",
                guest.disk_config.disk(DiskType::CloudInit).unwrap()
            )
            .as_str(),
        ])
        .default_net()
        .capture_output()
        .spawn()
        .unwrap();

    let r = std::panic::catch_unwind(|| {
        guest.wait_vm_boot(None).unwrap();

        // Just check the VM booted correctly.
        assert_eq!(guest.get_cpu_count().unwrap_or_default(), num_queues as u32);
        assert!(guest.get_total_memory().unwrap_or_default() > 480_000);
    });
    let _ = child.kill();
    let output = child.wait_with_output().unwrap();

    if let Some(mut daemon_child) = daemon_child {
        thread::sleep(std::time::Duration::new(5, 0));
        let _ = daemon_child.kill();
        let _ = daemon_child.wait();
    }

    handle_child_output(r, &output);
}

fn _test_virtio_fs(
    prepare_daemon: &dyn Fn(&TempDir, &str) -> (std::process::Child, String),
    hotplug: bool,
    pci_segment: Option<u16>,
) {
    #[cfg(target_arch = "aarch64")]
    let focal_image = if hotplug {
        FOCAL_IMAGE_UPDATE_KERNEL_NAME.to_string()
    } else {
        FOCAL_IMAGE_NAME.to_string()
    };
    #[cfg(target_arch = "x86_64")]
    let focal_image = FOCAL_IMAGE_NAME.to_string();
    let focal = UbuntuDiskConfig::new(focal_image);
    let guest = Guest::new(Box::new(focal));
    let api_socket = temp_api_path(&guest.tmp_dir);

    let mut workload_path = dirs::home_dir().unwrap();
    workload_path.push("workloads");

    let mut shared_dir = workload_path;
    shared_dir.push("shared_dir");

    #[cfg(target_arch = "x86_64")]
    let kernel_path = direct_kernel_boot_path();
    #[cfg(target_arch = "aarch64")]
    let kernel_path = if hotplug {
        edk2_path()
    } else {
        direct_kernel_boot_path()
    };

    let (mut daemon_child, virtiofsd_socket_path) =
        prepare_daemon(&guest.tmp_dir, shared_dir.to_str().unwrap());

    let mut guest_command = GuestCommand::new(&guest);
    guest_command
        .args(&["--cpus", "boot=1"])
        .args(&["--memory", "size=512M,hotplug_size=2048M,shared=on"])
        .args(&["--kernel", kernel_path.to_str().unwrap()])
        .args(&["--cmdline", DIRECT_KERNEL_BOOT_CMDLINE])
        .default_disks()
        .default_net()
        .args(&["--api-socket", &api_socket]);
    if pci_segment.is_some() {
        guest_command.args(&["--platform", "num_pci_segments=16"]);
    }

    let fs_params = format!(
        "id=myfs0,tag=myfs,socket={},num_queues=1,queue_size=1024{}",
        virtiofsd_socket_path,
        if let Some(pci_segment) = pci_segment {
            format!(",pci_segment={}", pci_segment)
        } else {
            "".to_owned()
        }
    );

    if !hotplug {
        guest_command.args(&["--fs", fs_params.as_str()]);
    }

    let mut child = guest_command.capture_output().spawn().unwrap();

    let r = std::panic::catch_unwind(|| {
        guest.wait_vm_boot(None).unwrap();

        if hotplug {
            // Add fs to the VM
            let (cmd_success, cmd_output) =
                remote_command_w_output(&api_socket, "add-fs", Some(&fs_params));
            assert!(cmd_success);

            if let Some(pci_segment) = pci_segment {
                assert!(String::from_utf8_lossy(&cmd_output).contains(&format!(
                    "{{\"id\":\"myfs0\",\"bdf\":\"{:04x}:00:01.0\"}}",
                    pci_segment
                )));
            } else {
                assert!(String::from_utf8_lossy(&cmd_output)
                    .contains("{\"id\":\"myfs0\",\"bdf\":\"0000:00:06.0\"}"));
            }

            thread::sleep(std::time::Duration::new(10, 0));
        }

        // Mount shared directory through virtio_fs filesystem
        guest
            .ssh_command("mkdir -p mount_dir && sudo mount -t virtiofs myfs mount_dir/")
            .unwrap();

        // Check file1 exists and its content is "foo"
        assert_eq!(
            guest.ssh_command("cat mount_dir/file1").unwrap().trim(),
            "foo"
        );
        // Check file2 does not exist
        guest
            .ssh_command("[ ! -f 'mount_dir/file2' ] || true")
            .unwrap();

        // Check file3 exists and its content is "bar"
        assert_eq!(
            guest.ssh_command("cat mount_dir/file3").unwrap().trim(),
            "bar"
        );

        // ACPI feature is needed.
        #[cfg(target_arch = "x86_64")]
        {
            guest.enable_memory_hotplug();

            // Add RAM to the VM
            let desired_ram = 1024 << 20;
            resize_command(&api_socket, None, Some(desired_ram), None, None);

            thread::sleep(std::time::Duration::new(30, 0));
            assert!(guest.get_total_memory().unwrap_or_default() > 960_000);

            // After the resize, check again that file1 exists and its
            // content is "foo".
            assert_eq!(
                guest.ssh_command("cat mount_dir/file1").unwrap().trim(),
                "foo"
            );
        }

        if hotplug {
            // Remove from VM
            guest.ssh_command("sudo umount mount_dir").unwrap();
            assert!(remote_command(&api_socket, "remove-device", Some("myfs0")));
        }
    });

    let (r, hotplug_daemon_child) = if r.is_ok() && hotplug {
        thread::sleep(std::time::Duration::new(10, 0));
        let (daemon_child, virtiofsd_socket_path) =
            prepare_daemon(&guest.tmp_dir, shared_dir.to_str().unwrap());

        let r = std::panic::catch_unwind(|| {
            thread::sleep(std::time::Duration::new(10, 0));
            let fs_params = format!(
                "id=myfs0,tag=myfs,socket={},num_queues=1,queue_size=1024{}",
                virtiofsd_socket_path,
                if let Some(pci_segment) = pci_segment {
                    format!(",pci_segment={}", pci_segment)
                } else {
                    "".to_owned()
                }
            );

            // Add back and check it works
            let (cmd_success, cmd_output) =
                remote_command_w_output(&api_socket, "add-fs", Some(&fs_params));
            assert!(cmd_success);
            if let Some(pci_segment) = pci_segment {
                assert!(String::from_utf8_lossy(&cmd_output).contains(&format!(
                    "{{\"id\":\"myfs0\",\"bdf\":\"{:04x}:00:01.0\"}}",
                    pci_segment
                )));
            } else {
                assert!(String::from_utf8_lossy(&cmd_output)
                    .contains("{\"id\":\"myfs0\",\"bdf\":\"0000:00:06.0\"}"));
            }

            thread::sleep(std::time::Duration::new(10, 0));
            // Mount shared directory through virtio_fs filesystem
            guest
                .ssh_command("mkdir -p mount_dir && sudo mount -t virtiofs myfs mount_dir/")
                .unwrap();

            // Check file1 exists and its content is "foo"
            assert_eq!(
                guest.ssh_command("cat mount_dir/file1").unwrap().trim(),
                "foo"
            );
        });

        (r, Some(daemon_child))
    } else {
        (r, None)
    };

    let _ = child.kill();
    let output = child.wait_with_output().unwrap();

    let _ = daemon_child.kill();
    let _ = daemon_child.wait();

    if let Some(mut daemon_child) = hotplug_daemon_child {
        let _ = daemon_child.kill();
        let _ = daemon_child.wait();
    }

    handle_child_output(r, &output);
}

fn test_virtio_pmem(discard_writes: bool, specify_size: bool) {
    let focal = UbuntuDiskConfig::new(FOCAL_IMAGE_NAME.to_string());
    let guest = Guest::new(Box::new(focal));

    let kernel_path = direct_kernel_boot_path();

    let pmem_temp_file = TempFile::new().unwrap();
    pmem_temp_file.as_file().set_len(128 << 20).unwrap();

    std::process::Command::new("mkfs.ext4")
        .arg(pmem_temp_file.as_path())
        .output()
        .expect("Expect creating disk image to succeed");

    let mut child = GuestCommand::new(&guest)
        .args(&["--cpus", "boot=1"])
        .args(&["--memory", "size=512M"])
        .args(&["--kernel", kernel_path.to_str().unwrap()])
        .args(&["--cmdline", DIRECT_KERNEL_BOOT_CMDLINE])
        .default_disks()
        .default_net()
        .args(&[
            "--pmem",
            format!(
                "file={}{}{}",
                pmem_temp_file.as_path().to_str().unwrap(),
                if specify_size { ",size=128M" } else { "" },
                if discard_writes {
                    ",discard_writes=on"
                } else {
                    ""
                }
            )
            .as_str(),
        ])
        .capture_output()
        .spawn()
        .unwrap();

    let r = std::panic::catch_unwind(|| {
        guest.wait_vm_boot(None).unwrap();

        // Check for the presence of /dev/pmem0
        assert_eq!(
            guest.ssh_command("ls /dev/pmem0").unwrap().trim(),
            "/dev/pmem0"
        );

        // Check changes persist after reboot
        assert_eq!(guest.ssh_command("sudo mount /dev/pmem0 /mnt").unwrap(), "");
        assert_eq!(guest.ssh_command("ls /mnt").unwrap(), "lost+found\n");
        guest
            .ssh_command("echo test123 | sudo tee /mnt/test")
            .unwrap();
        assert_eq!(guest.ssh_command("sudo umount /mnt").unwrap(), "");
        assert_eq!(guest.ssh_command("ls /mnt").unwrap(), "");

        guest.reboot_linux(0, None);
        assert_eq!(guest.ssh_command("sudo mount /dev/pmem0 /mnt").unwrap(), "");
        assert_eq!(
            guest
                .ssh_command("sudo cat /mnt/test || true")
                .unwrap()
                .trim(),
            if discard_writes { "" } else { "test123" }
        );
    });

    let _ = child.kill();
    let output = child.wait_with_output().unwrap();

    handle_child_output(r, &output);
}

fn get_fd_count(pid: u32) -> usize {
    fs::read_dir(format!("/proc/{}/fd", pid)).unwrap().count()
}

fn _test_virtio_vsock(hotplug: bool) {
    let focal = UbuntuDiskConfig::new(FOCAL_IMAGE_NAME.to_string());
    let guest = Guest::new(Box::new(focal));

    #[cfg(target_arch = "x86_64")]
    let kernel_path = direct_kernel_boot_path();
    #[cfg(target_arch = "aarch64")]
    let kernel_path = if hotplug {
        edk2_path()
    } else {
        direct_kernel_boot_path()
    };

    let socket = temp_vsock_path(&guest.tmp_dir);
    let api_socket = temp_api_path(&guest.tmp_dir);

    let mut cmd = GuestCommand::new(&guest);
    cmd.args(&["--api-socket", &api_socket]);
    cmd.args(&["--cpus", "boot=1"]);
    cmd.args(&["--memory", "size=512M"]);
    cmd.args(&["--kernel", kernel_path.to_str().unwrap()]);
    cmd.args(&["--cmdline", DIRECT_KERNEL_BOOT_CMDLINE]);
    cmd.default_disks();
    cmd.default_net();

    if !hotplug {
        cmd.args(&["--vsock", format!("cid=3,socket={}", socket).as_str()]);
    }

    let mut child = cmd.capture_output().spawn().unwrap();

    let r = std::panic::catch_unwind(|| {
        guest.wait_vm_boot(None).unwrap();

        if hotplug {
            let (cmd_success, cmd_output) = remote_command_w_output(
                &api_socket,
                "add-vsock",
                Some(format!("cid=3,socket={},id=test0", socket).as_str()),
            );
            assert!(cmd_success);
            assert!(String::from_utf8_lossy(&cmd_output)
                .contains("{\"id\":\"test0\",\"bdf\":\"0000:00:06.0\"}"));
            thread::sleep(std::time::Duration::new(10, 0));
            // Check adding a second one fails
            assert!(!remote_command(
                &api_socket,
                "add-vsock",
                Some("cid=1234,socket=/tmp/fail")
            ));
        }

        // Validate vsock works as expected.
        guest.check_vsock(socket.as_str());
        guest.reboot_linux(0, None);
        // Validate vsock still works after a reboot.
        guest.check_vsock(socket.as_str());

        if hotplug {
            assert!(remote_command(&api_socket, "remove-device", Some("test0")));
        }
    });

    let _ = child.kill();
    let output = child.wait_with_output().unwrap();

    handle_child_output(r, &output);
}

fn get_ksm_pages_shared() -> u32 {
    fs::read_to_string("/sys/kernel/mm/ksm/pages_shared")
        .unwrap()
        .trim()
        .parse::<u32>()
        .unwrap()
}

fn test_memory_mergeable(mergeable: bool) {
    let memory_param = if mergeable {
        "mergeable=on"
    } else {
        "mergeable=off"
    };

    // We are assuming the rest of the system in our CI is not using mergeable memeory
    let ksm_ps_init = get_ksm_pages_shared();
    assert!(ksm_ps_init == 0);

    let focal1 = UbuntuDiskConfig::new(FOCAL_IMAGE_NAME.to_string());
    let guest1 = Guest::new(Box::new(focal1));
    let mut child1 = GuestCommand::new(&guest1)
        .args(&["--cpus", "boot=1"])
        .args(&["--memory", format!("size=512M,{}", memory_param).as_str()])
        .args(&["--kernel", direct_kernel_boot_path().to_str().unwrap()])
        .args(&["--cmdline", DIRECT_KERNEL_BOOT_CMDLINE])
        .default_disks()
        .args(&["--net", guest1.default_net_string().as_str()])
        .args(&["--serial", "tty", "--console", "off"])
        .capture_output()
        .spawn()
        .unwrap();

    let r = std::panic::catch_unwind(|| {
        guest1.wait_vm_boot(None).unwrap();
    });
    if r.is_err() {
        let _ = child1.kill();
        let output = child1.wait_with_output().unwrap();
        handle_child_output(r, &output);
        panic!("Test should already be failed/panicked"); // To explicitly mark this block never return
    }

    let ksm_ps_guest1 = get_ksm_pages_shared();

    let focal2 = UbuntuDiskConfig::new(FOCAL_IMAGE_NAME.to_string());
    let guest2 = Guest::new(Box::new(focal2));
    let mut child2 = GuestCommand::new(&guest2)
        .args(&["--cpus", "boot=1"])
        .args(&["--memory", format!("size=512M,{}", memory_param).as_str()])
        .args(&["--kernel", direct_kernel_boot_path().to_str().unwrap()])
        .args(&["--cmdline", DIRECT_KERNEL_BOOT_CMDLINE])
        .default_disks()
        .args(&["--net", guest2.default_net_string().as_str()])
        .args(&["--serial", "tty", "--console", "off"])
        .capture_output()
        .spawn()
        .unwrap();

    let r = std::panic::catch_unwind(|| {
        guest2.wait_vm_boot(None).unwrap();
        let ksm_ps_guest2 = get_ksm_pages_shared();

        if mergeable {
            println!(
                "ksm pages_shared after vm1 booted '{}', ksm pages_shared after vm2 booted '{}'",
                ksm_ps_guest1, ksm_ps_guest2
            );
            // We are expecting the number of shared pages to increase as the number of VM increases
            assert!(ksm_ps_guest1 < ksm_ps_guest2);
        } else {
            assert!(ksm_ps_guest1 == 0);
            assert!(ksm_ps_guest2 == 0);
        }
    });

    let _ = child1.kill();
    let _ = child2.kill();

    let output = child1.wait_with_output().unwrap();
    child2.wait().unwrap();

    handle_child_output(r, &output);
}

fn _get_vmm_overhead(pid: u32, guest_memory_size: u32) -> HashMap<String, u32> {
    let smaps = fs::File::open(format!("/proc/{}/smaps", pid)).unwrap();
    let reader = io::BufReader::new(smaps);

    let mut skip_map: bool = false;
    let mut region_name: String = "".to_string();
    let mut region_maps = HashMap::new();
    for line in reader.lines() {
        let l = line.unwrap();

        if l.contains('-') {
            let values: Vec<&str> = l.split_whitespace().collect();
            region_name = values.last().unwrap().trim().to_string();
            if region_name == "0" {
                region_name = "anonymous".to_string()
            }
        }

        // Each section begins with something that looks like:
        // Size:               2184 kB
        if l.starts_with("Size:") {
            let values: Vec<&str> = l.split_whitespace().collect();
            let map_size = values[1].parse::<u32>().unwrap();
            // We skip the assigned guest RAM map, its RSS is only
            // dependent on the guest actual memory usage.
            // Everything else can be added to the VMM overhead.
            skip_map = map_size >= guest_memory_size;
            continue;
        }

        // If this is a map we're taking into account, then we only
        // count the RSS. The sum of all counted RSS is the VMM overhead.
        if !skip_map && l.starts_with("Rss:") {
            let values: Vec<&str> = l.split_whitespace().collect();
            let value = values[1].trim().parse::<u32>().unwrap();
            *region_maps.entry(region_name.clone()).or_insert(0) += value;
        }
    }

    region_maps
}

fn get_vmm_overhead(pid: u32, guest_memory_size: u32) -> u32 {
    let mut total = 0;

    for (region_name, value) in &_get_vmm_overhead(pid, guest_memory_size) {
        eprintln!("{}: {}", region_name, value);
        total += value;
    }

    total
}

fn process_rss_kib(pid: u32) -> usize {
    let command = format!("ps -q {} -o rss=", pid);
    let rss = exec_host_command_output(&command);
    String::from_utf8_lossy(&rss.stdout).trim().parse().unwrap()
}

// 10MB is our maximum accepted overhead.
const MAXIMUM_VMM_OVERHEAD_KB: u32 = 10 * 1024;

#[derive(PartialEq, PartialOrd)]
struct Counters {
    rx_bytes: u64,
    rx_frames: u64,
    tx_bytes: u64,
    tx_frames: u64,
    read_bytes: u64,
    write_bytes: u64,
    read_ops: u64,
    write_ops: u64,
}

fn get_counters(api_socket: &str) -> Counters {
    // Get counters
    let (cmd_success, cmd_output) = remote_command_w_output(api_socket, "counters", None);
    assert!(cmd_success);

    let counters: HashMap<&str, HashMap<&str, u64>> =
        serde_json::from_slice(&cmd_output).unwrap_or_default();

    let rx_bytes = *counters.get("_net2").unwrap().get("rx_bytes").unwrap();
    let rx_frames = *counters.get("_net2").unwrap().get("rx_frames").unwrap();
    let tx_bytes = *counters.get("_net2").unwrap().get("tx_bytes").unwrap();
    let tx_frames = *counters.get("_net2").unwrap().get("tx_frames").unwrap();

    let read_bytes = *counters.get("_disk0").unwrap().get("read_bytes").unwrap();
    let write_bytes = *counters.get("_disk0").unwrap().get("write_bytes").unwrap();
    let read_ops = *counters.get("_disk0").unwrap().get("read_ops").unwrap();
    let write_ops = *counters.get("_disk0").unwrap().get("write_ops").unwrap();

    Counters {
        rx_bytes,
        rx_frames,
        tx_bytes,
        tx_frames,
        read_bytes,
        write_bytes,
        read_ops,
        write_ops,
    }
}

fn pty_read(mut pty: std::fs::File) -> Receiver<String> {
    let (tx, rx) = mpsc::channel::<String>();
    thread::spawn(move || loop {
        thread::sleep(std::time::Duration::new(1, 0));
        let mut buf = [0; 512];
        match pty.read(&mut buf) {
            Ok(_) => {
                let output = std::str::from_utf8(&buf).unwrap().to_string();
                match tx.send(output) {
                    Ok(_) => (),
                    Err(_) => break,
                }
            }
            Err(_) => break,
        }
    });
    rx
}

fn get_pty_path(api_socket: &str, pty_type: &str) -> PathBuf {
    let (cmd_success, cmd_output) = remote_command_w_output(api_socket, "info", None);
    assert!(cmd_success);
    let info: serde_json::Value = serde_json::from_slice(&cmd_output).unwrap_or_default();
    assert_eq!("Pty", info["config"][pty_type]["mode"]);
    PathBuf::from(
        info["config"][pty_type]["file"]
            .as_str()
            .expect("Missing pty path"),
    )
}

// VFIO test network setup.
// We reserve a different IP class for it: 172.18.0.0/24.
#[cfg(target_arch = "x86_64")]
fn setup_vfio_network_interfaces() {
    // 'vfio-br0'
    assert!(exec_host_command_status("sudo ip link add name vfio-br0 type bridge").success());
    assert!(exec_host_command_status("sudo ip link set vfio-br0 up").success());
    assert!(exec_host_command_status("sudo ip addr add 172.18.0.1/24 dev vfio-br0").success());
    // 'vfio-tap0'
    assert!(exec_host_command_status("sudo ip tuntap add vfio-tap0 mode tap").success());
    assert!(exec_host_command_status("sudo ip link set vfio-tap0 master vfio-br0").success());
    assert!(exec_host_command_status("sudo ip link set vfio-tap0 up").success());
    // 'vfio-tap1'
    assert!(exec_host_command_status("sudo ip tuntap add vfio-tap1 mode tap").success());
    assert!(exec_host_command_status("sudo ip link set vfio-tap1 master vfio-br0").success());
    assert!(exec_host_command_status("sudo ip link set vfio-tap1 up").success());
    // 'vfio-tap2'
    assert!(exec_host_command_status("sudo ip tuntap add vfio-tap2 mode tap").success());
    assert!(exec_host_command_status("sudo ip link set vfio-tap2 master vfio-br0").success());
    assert!(exec_host_command_status("sudo ip link set vfio-tap2 up").success());
    // 'vfio-tap3'
    assert!(exec_host_command_status("sudo ip tuntap add vfio-tap3 mode tap").success());
    assert!(exec_host_command_status("sudo ip link set vfio-tap3 master vfio-br0").success());
    assert!(exec_host_command_status("sudo ip link set vfio-tap3 up").success());
}

// Tear VFIO test network down
#[cfg(target_arch = "x86_64")]
fn cleanup_vfio_network_interfaces() {
    assert!(exec_host_command_status("sudo ip link del vfio-br0").success());
    assert!(exec_host_command_status("sudo ip link del vfio-tap0").success());
    assert!(exec_host_command_status("sudo ip link del vfio-tap1").success());
    assert!(exec_host_command_status("sudo ip link del vfio-tap2").success());
    assert!(exec_host_command_status("sudo ip link del vfio-tap3").success());
}

fn balloon_size(api_socket: &str) -> u64 {
    let (cmd_success, cmd_output) = remote_command_w_output(api_socket, "info", None);
    assert!(cmd_success);

    let info: serde_json::Value = serde_json::from_slice(&cmd_output).unwrap_or_default();
    let total_mem = &info["config"]["memory"]["size"]
        .to_string()
        .parse::<u64>()
        .unwrap();
    let actual_mem = &info["memory_actual_size"]
        .to_string()
        .parse::<u64>()
        .unwrap();
    total_mem - actual_mem
}

// This test validates that it can find the virtio-iommu device at first.
// It also verifies that both disks and the network card are attached to
// the virtual IOMMU by looking at /sys/kernel/iommu_groups directory.
// The last interesting part of this test is that it exercises the network
// interface attached to the virtual IOMMU since this is the one used to
// send all commands through SSH.
fn _test_virtio_iommu(acpi: bool) {
    // Virtio-iommu support is ready in recent kernel (v5.14). But the kernel in
    // Focal image is still old.
    // So if ACPI is enabled on AArch64, we use a modified Focal image in which
    // the kernel binary has been updated.
    #[cfg(target_arch = "aarch64")]
    let focal_image = FOCAL_IMAGE_UPDATE_KERNEL_NAME.to_string();
    #[cfg(target_arch = "x86_64")]
    let focal_image = FOCAL_IMAGE_NAME.to_string();
    let focal = UbuntuDiskConfig::new(focal_image);
    let guest = Guest::new(Box::new(focal));

    #[cfg(target_arch = "x86_64")]
    let kernel_path = direct_kernel_boot_path();
    #[cfg(target_arch = "aarch64")]
    let kernel_path = if acpi {
        edk2_path()
    } else {
        direct_kernel_boot_path()
    };

    let mut child = GuestCommand::new(&guest)
        .args(&["--cpus", "boot=1"])
        .args(&["--memory", "size=512M"])
        .args(&["--kernel", kernel_path.to_str().unwrap()])
        .args(&["--cmdline", DIRECT_KERNEL_BOOT_CMDLINE])
        .args(&[
            "--disk",
            format!(
                "path={},iommu=on",
                guest.disk_config.disk(DiskType::OperatingSystem).unwrap()
            )
            .as_str(),
            format!(
                "path={},iommu=on",
                guest.disk_config.disk(DiskType::CloudInit).unwrap()
            )
            .as_str(),
        ])
        .args(&["--net", guest.default_net_string_w_iommu().as_str()])
        .capture_output()
        .spawn()
        .unwrap();

    let r = std::panic::catch_unwind(|| {
        guest.wait_vm_boot(None).unwrap();

        // Verify the virtio-iommu device is present.
        assert!(guest
            .does_device_vendor_pair_match("0x1057", "0x1af4")
            .unwrap_or_default());

        // On AArch64, if the guest system boots from FDT, the behavior of IOMMU is a bit
        // different with ACPI.
        // All devices on the PCI bus will be attached to the virtual IOMMU, except the
        // virtio-iommu device itself. So these devices will all be added to IOMMU groups,
        // and appear under folder '/sys/kernel/iommu_groups/'.
        // The result is, in the case of FDT, IOMMU group '0' contains "0000:00:01.0"
        // which is the console. The first disk "0000:00:02.0" is in group '1'.
        // While on ACPI, console device is not attached to IOMMU. So the IOMMU group '0'
        // contains "0000:00:02.0" which is the first disk.
        //
        // Verify the iommu group of the first disk.
        let iommu_group = if acpi { 0 } else { 1 };
        assert_eq!(
            guest
                .ssh_command(
                    format!("ls /sys/kernel/iommu_groups/{}/devices", iommu_group).as_str()
                )
                .unwrap()
                .trim(),
            "0000:00:02.0"
        );

        // Verify the iommu group of the second disk.
        let iommu_group = if acpi { 1 } else { 2 };
        assert_eq!(
            guest
                .ssh_command(
                    format!("ls /sys/kernel/iommu_groups/{}/devices", iommu_group).as_str()
                )
                .unwrap()
                .trim(),
            "0000:00:03.0"
        );

        // Verify the iommu group of the network card.
        let iommu_group = if acpi { 2 } else { 3 };
        assert_eq!(
            guest
                .ssh_command(
                    format!("ls /sys/kernel/iommu_groups/{}/devices", iommu_group).as_str()
                )
                .unwrap()
                .trim(),
            "0000:00:04.0"
        );
    });

    let _ = child.kill();
    let output = child.wait_with_output().unwrap();

    handle_child_output(r, &output);
}

fn enable_guest_watchdog(guest: &Guest, current_reboot_count: &mut u32) {
    // Check for PCI device
    assert!(guest
        .does_device_vendor_pair_match("0x1063", "0x1af4")
        .unwrap_or_default());

    // Enable systemd watchdog
    guest
        .ssh_command("echo RuntimeWatchdogSec=15s | sudo tee -a /etc/systemd/system.conf")
        .unwrap();

    guest.ssh_command("sudo reboot").unwrap();

    guest.wait_vm_boot(None).unwrap();

    // Check that systemd has activated the watchdog
    assert_eq!(
        guest
            .ssh_command("sudo journalctl | grep -c -- \"Watchdog started\"")
            .unwrap()
            .trim()
            .parse::<u32>()
            .unwrap_or_default(),
        2
    );

    // Ensure that the current boot journal is written so reboot counts are valid
    guest.ssh_command("sudo journalctl --sync").unwrap();

    *current_reboot_count += 1;

    let boot_count = guest
        .ssh_command("sudo journalctl --list-boots | wc -l")
        .unwrap()
        .trim()
        .parse::<u32>()
        .unwrap_or_default();
    assert_eq!(boot_count, *current_reboot_count);
}

fn check_guest_watchdog_no_reboot(guest: &Guest, current_reboot_count: &u32) {
    // Allow some normal time to elapse to check we don't get spurious reboots
    thread::sleep(std::time::Duration::new(40, 0));

    // Check no reboot
    let boot_count = guest
        .ssh_command("sudo journalctl --list-boots | wc -l")
        .unwrap()
        .trim()
        .parse::<u32>()
        .unwrap_or_default();
    assert_eq!(boot_count, *current_reboot_count);
}

fn check_guest_watchdog_one_reboot(
    guest: &Guest,
    _api_socket: &str,
    current_reboot_count: &mut u32,
) {
    // Trigger a panic (sync first). We need to do this inside a screen with a delay so the SSH command returns.
    guest.ssh_command("screen -dmS reboot sh -c \"sleep 5; echo s | tee /proc/sysrq-trigger; echo c | sudo tee /proc/sysrq-trigger\"").unwrap();

    // Allow some time for the watchdog to trigger (max 30s) and reboot to happen
    guest.wait_vm_boot(Some(50)).unwrap();

    // Check that watchdog triggered reboot
    *current_reboot_count += 1;
    let boot_count = guest
        .ssh_command("sudo journalctl --list-boots | wc -l")
        .unwrap()
        .trim()
        .parse::<u32>()
        .unwrap_or_default();
    assert_eq!(boot_count, *current_reboot_count);

    #[cfg(target_arch = "x86_64")]
    {
        // Now pause the VM and remain offline for 30s
        assert!(remote_command(_api_socket, "pause", None));
        thread::sleep(std::time::Duration::new(30, 0));
        assert!(remote_command(_api_socket, "resume", None));

        // Check no reboot
        let boot_count = guest
            .ssh_command("sudo journalctl --list-boots | wc -l")
            .unwrap()
            .trim()
            .parse::<u32>()
            .unwrap_or_default();
        assert_eq!(boot_count, *current_reboot_count);
    }
}

mod parallel {
    use std::io::SeekFrom;

    use crate::*;

    #[test]
    #[cfg(target_arch = "x86_64")]
    fn test_bionic_hypervisor_fw() {
        test_simple_launch(fw_path(FwType::RustHypervisorFirmware), BIONIC_IMAGE_NAME)
    }

    #[test]
    #[cfg(target_arch = "x86_64")]
    fn test_focal_hypervisor_fw() {
        test_simple_launch(fw_path(FwType::RustHypervisorFirmware), FOCAL_IMAGE_NAME)
    }

    #[test]
    #[cfg(target_arch = "x86_64")]
    fn test_bionic_ovmf() {
        test_simple_launch(fw_path(FwType::Ovmf), BIONIC_IMAGE_NAME)
    }

    #[test]
    #[cfg(target_arch = "x86_64")]
    fn test_focal_ovmf() {
        test_simple_launch(fw_path(FwType::Ovmf), FOCAL_IMAGE_NAME)
    }

    #[cfg(target_arch = "x86_64")]
    fn test_simple_launch(fw_path: String, disk_path: &str) {
        let disk_config = Box::new(UbuntuDiskConfig::new(disk_path.to_string()));
        let guest = Guest::new(disk_config);
        let event_path = temp_event_monitor_path(&guest.tmp_dir);

        let mut child = GuestCommand::new(&guest)
            .args(&["--cpus", "boot=1"])
            .args(&["--memory", "size=512M"])
            .args(&["--kernel", fw_path.as_str()])
            .default_disks()
            .default_net()
            .args(&["--serial", "tty", "--console", "off"])
            .args(&["--event-monitor", format!("path={}", event_path).as_str()])
            .capture_output()
            .spawn()
            .unwrap();

        let r = std::panic::catch_unwind(|| {
            guest.wait_vm_boot(Some(120)).unwrap();

            assert_eq!(guest.get_cpu_count().unwrap_or_default(), 1);
            assert_eq!(guest.get_initial_apicid().unwrap_or(1), 0);
            assert!(guest.get_total_memory().unwrap_or_default() > 480_000);
            assert!(guest.get_entropy().unwrap_or_default() >= 900);
            assert_eq!(guest.get_pci_bridge_class().unwrap_or_default(), "0x060000");

            let expected_sequential_events = [
                &MetaEvent {
                    event: "starting".to_string(),
                    device_id: None,
                },
                &MetaEvent {
                    event: "booting".to_string(),
                    device_id: None,
                },
                &MetaEvent {
                    event: "booted".to_string(),
                    device_id: None,
                },
                &MetaEvent {
                    event: "activated".to_string(),
                    device_id: Some("_disk0".to_string()),
                },
                &MetaEvent {
                    event: "reset".to_string(),
                    device_id: Some("_disk0".to_string()),
                },
            ];
            assert!(check_sequential_events(
                &expected_sequential_events,
                &event_path
            ));

            guest.ssh_command("sudo poweroff").unwrap();
            thread::sleep(std::time::Duration::new(5, 0));
            let latest_events = [
                &MetaEvent {
                    event: "shutdown".to_string(),
                    device_id: None,
                },
                &MetaEvent {
                    event: "deleted".to_string(),
                    device_id: None,
                },
                &MetaEvent {
                    event: "shutdown".to_string(),
                    device_id: None,
                },
            ];
            assert!(check_latest_events_exact(&latest_events, &event_path));
        });

        let _ = child.kill();
        let output = child.wait_with_output().unwrap();

        handle_child_output(r, &output);
    }

    #[test]
    fn test_multi_cpu() {
        let bionic = UbuntuDiskConfig::new(BIONIC_IMAGE_NAME.to_string());
        let guest = Guest::new(Box::new(bionic));
        let mut cmd = GuestCommand::new(&guest);
        cmd.args(&["--cpus", "boot=2,max=4"])
            .args(&["--memory", "size=512M"])
            .args(&["--kernel", direct_kernel_boot_path().to_str().unwrap()])
            .args(&["--cmdline", DIRECT_KERNEL_BOOT_CMDLINE])
            .capture_output()
            .default_disks()
            .default_net();

        let mut child = cmd.spawn().unwrap();

        let r = std::panic::catch_unwind(|| {
            guest.wait_vm_boot(Some(120)).unwrap();

            assert_eq!(guest.get_cpu_count().unwrap_or_default(), 2);

            #[cfg(target_arch = "x86_64")]
            assert_eq!(
                guest
                    .ssh_command(r#"dmesg | grep "smpboot: Allowing" | sed "s/\[\ *[0-9.]*\] //""#)
                    .unwrap()
                    .trim(),
                "smpboot: Allowing 4 CPUs, 2 hotplug CPUs"
            );
            #[cfg(target_arch = "aarch64")]
            assert_eq!(
                guest
                    .ssh_command(r#"dmesg | grep "smp: Brought up" | sed "s/\[\ *[0-9.]*\] //""#)
                    .unwrap()
                    .trim(),
                "smp: Brought up 1 node, 2 CPUs"
            );
        });

        let _ = child.kill();
        let output = child.wait_with_output().unwrap();

        handle_child_output(r, &output);
    }

    #[test]
    #[cfg(not(feature = "mshv"))]
    fn test_cpu_topology_421() {
        test_cpu_topology(4, 2, 1, false);
    }

    #[test]
    #[cfg(not(feature = "mshv"))]
    fn test_cpu_topology_142() {
        test_cpu_topology(1, 4, 2, false);
    }

    #[test]
    #[cfg(not(feature = "mshv"))]
    fn test_cpu_topology_262() {
        test_cpu_topology(2, 6, 2, false);
    }

    #[test]
    #[cfg(target_arch = "x86_64")]
    #[cfg(not(feature = "mshv"))]
    fn test_cpu_physical_bits() {
        let focal = UbuntuDiskConfig::new(FOCAL_IMAGE_NAME.to_string());
        let guest = Guest::new(Box::new(focal));
        let max_phys_bits: u8 = 36;
        let mut child = GuestCommand::new(&guest)
            .args(&["--cpus", &format!("max_phys_bits={}", max_phys_bits)])
            .args(&["--memory", "size=512M"])
            .args(&["--kernel", direct_kernel_boot_path().to_str().unwrap()])
            .args(&["--cmdline", DIRECT_KERNEL_BOOT_CMDLINE])
            .default_disks()
            .default_net()
            .capture_output()
            .spawn()
            .unwrap();

        let r = std::panic::catch_unwind(|| {
            guest.wait_vm_boot(None).unwrap();

            assert!(
                    guest
                        .ssh_command("lscpu | grep \"Address sizes:\" | cut -f 2 -d \":\" | sed \"s# *##\" | cut -f 1 -d \" \"")
                        .unwrap()
                        .trim()
                        .parse::<u8>()
                        .unwrap_or(max_phys_bits + 1) <= max_phys_bits,
                );
        });

        let _ = child.kill();
        let output = child.wait_with_output().unwrap();

        handle_child_output(r, &output);
    }

    #[test]
    fn test_cpu_affinity() {
        let focal = UbuntuDiskConfig::new(FOCAL_IMAGE_NAME.to_string());
        let guest = Guest::new(Box::new(focal));

        // We need the host to have at least 4 CPUs if we want to be able
        // to run this test.
        let host_cpus_count = exec_host_command_output("nproc");
        assert!(
            String::from_utf8_lossy(&host_cpus_count.stdout)
                .trim()
                .parse::<u8>()
                .unwrap_or(0)
                >= 4
        );

        let mut child = GuestCommand::new(&guest)
            .args(&["--cpus", "boot=2,affinity=[0@[0,2],1@[1,3]]"])
            .args(&["--memory", "size=512M"])
            .args(&["--kernel", direct_kernel_boot_path().to_str().unwrap()])
            .args(&["--cmdline", DIRECT_KERNEL_BOOT_CMDLINE])
            .default_disks()
            .default_net()
            .capture_output()
            .spawn()
            .unwrap();

        let r = std::panic::catch_unwind(|| {
            guest.wait_vm_boot(None).unwrap();
            let pid = child.id();
            let taskset_vcpu0 = exec_host_command_output(format!("taskset -pc $(ps -T -p {} | grep vcpu0 | xargs | cut -f 2 -d \" \") | cut -f 6 -d \" \"", pid).as_str());
            assert_eq!(String::from_utf8_lossy(&taskset_vcpu0.stdout).trim(), "0,2");
            let taskset_vcpu1 = exec_host_command_output(format!("taskset -pc $(ps -T -p {} | grep vcpu1 | xargs | cut -f 2 -d \" \") | cut -f 6 -d \" \"", pid).as_str());
            assert_eq!(String::from_utf8_lossy(&taskset_vcpu1.stdout).trim(), "1,3");
        });

        let _ = child.kill();
        let output = child.wait_with_output().unwrap();

        handle_child_output(r, &output);
    }

    #[test]
    #[cfg(not(feature = "mshv"))]
    fn test_large_vm() {
        let focal = UbuntuDiskConfig::new(FOCAL_IMAGE_NAME.to_string());
        let guest = Guest::new(Box::new(focal));
        let mut cmd = GuestCommand::new(&guest);
        cmd.args(&["--cpus", "boot=48"])
            .args(&["--memory", "size=5120M"])
            .args(&["--kernel", direct_kernel_boot_path().to_str().unwrap()])
            .args(&["--cmdline", DIRECT_KERNEL_BOOT_CMDLINE])
            .args(&["--serial", "tty"])
            .args(&["--console", "off"])
            .capture_output()
            .default_disks()
            .default_net();

        let mut child = cmd.spawn().unwrap();

        guest.wait_vm_boot(None).unwrap();

        let r = std::panic::catch_unwind(|| {
            assert_eq!(guest.get_cpu_count().unwrap_or_default(), 48);
            assert_eq!(
                guest
                    .ssh_command("lscpu | grep \"On-line\" | cut -f 2 -d \":\" | sed \"s# *##\"")
                    .unwrap()
                    .trim(),
                "0-47"
            );

            assert!(guest.get_total_memory().unwrap_or_default() > 5_000_000);
        });

        let _ = child.kill();
        let output = child.wait_with_output().unwrap();

        handle_child_output(r, &output);
    }

    #[test]
    #[cfg(not(feature = "mshv"))]
    fn test_huge_memory() {
        let focal = UbuntuDiskConfig::new(FOCAL_IMAGE_NAME.to_string());
        let guest = Guest::new(Box::new(focal));
        let mut cmd = GuestCommand::new(&guest);
        cmd.args(&["--cpus", "boot=1"])
            .args(&["--memory", "size=128G"])
            .args(&["--kernel", direct_kernel_boot_path().to_str().unwrap()])
            .args(&["--cmdline", DIRECT_KERNEL_BOOT_CMDLINE])
            .capture_output()
            .default_disks()
            .default_net();

        let mut child = cmd.spawn().unwrap();

        guest.wait_vm_boot(Some(120)).unwrap();

        let r = std::panic::catch_unwind(|| {
            assert!(guest.get_total_memory().unwrap_or_default() > 128_000_000);
        });

        let _ = child.kill();
        let output = child.wait_with_output().unwrap();

        handle_child_output(r, &output);
    }

    #[test]
    fn test_power_button() {
        _test_power_button(false);
    }

    #[test]
    #[cfg(not(feature = "mshv"))]
    fn test_user_defined_memory_regions() {
        let focal = UbuntuDiskConfig::new(FOCAL_IMAGE_NAME.to_string());
        let guest = Guest::new(Box::new(focal));
        let api_socket = temp_api_path(&guest.tmp_dir);

        let kernel_path = direct_kernel_boot_path();

        let mut child = GuestCommand::new(&guest)
            .args(&["--cpus", "boot=1"])
            .args(&["--memory", "size=0,hotplug_method=virtio-mem"])
            .args(&[
                "--memory-zone",
                "id=mem0,size=1G,hotplug_size=2G",
                "id=mem1,size=1G,file=/dev/shm",
                "id=mem2,size=1G,host_numa_node=0,hotplug_size=2G",
            ])
            .args(&["--kernel", kernel_path.to_str().unwrap()])
            .args(&["--cmdline", DIRECT_KERNEL_BOOT_CMDLINE])
            .args(&["--api-socket", &api_socket])
            .capture_output()
            .default_disks()
            .default_net()
            .spawn()
            .unwrap();

        let r = std::panic::catch_unwind(|| {
            guest.wait_vm_boot(None).unwrap();

            assert!(guest.get_total_memory().unwrap_or_default() > 2_880_000);

            guest.enable_memory_hotplug();

            resize_zone_command(&api_socket, "mem0", "3G");
            thread::sleep(std::time::Duration::new(5, 0));
            assert!(guest.get_total_memory().unwrap_or_default() > 4_800_000);
            resize_zone_command(&api_socket, "mem2", "3G");
            thread::sleep(std::time::Duration::new(5, 0));
            assert!(guest.get_total_memory().unwrap_or_default() > 6_720_000);
            resize_zone_command(&api_socket, "mem0", "2G");
            thread::sleep(std::time::Duration::new(5, 0));
            assert!(guest.get_total_memory().unwrap_or_default() > 5_760_000);
            resize_zone_command(&api_socket, "mem2", "2G");
            thread::sleep(std::time::Duration::new(5, 0));
            assert!(guest.get_total_memory().unwrap_or_default() > 4_800_000);

            guest.reboot_linux(0, None);

            // Check the amount of RAM after reboot
            assert!(guest.get_total_memory().unwrap_or_default() > 4_800_000);
            assert!(guest.get_total_memory().unwrap_or_default() < 5_760_000);

            // Check if we can still resize down to the initial 'boot'size
            resize_zone_command(&api_socket, "mem0", "1G");
            thread::sleep(std::time::Duration::new(5, 0));
            assert!(guest.get_total_memory().unwrap_or_default() < 4_800_000);
            resize_zone_command(&api_socket, "mem2", "1G");
            thread::sleep(std::time::Duration::new(5, 0));
            assert!(guest.get_total_memory().unwrap_or_default() < 3_840_000);
        });

        let _ = child.kill();
        let output = child.wait_with_output().unwrap();

        handle_child_output(r, &output);
    }

    #[test]
    #[cfg(not(feature = "mshv"))]
    fn test_guest_numa_nodes() {
        _test_guest_numa_nodes(false);
    }

    #[test]
    #[cfg(target_arch = "x86_64")]
    fn test_iommu_segments() {
        let focal_image = FOCAL_IMAGE_NAME.to_string();
        let focal = UbuntuDiskConfig::new(focal_image);
        let guest = Guest::new(Box::new(focal));

        // Prepare another disk file for the virtio-disk device
        let test_disk_path = String::from(
            guest
                .tmp_dir
                .as_path()
                .join("test-disk.raw")
                .to_str()
                .unwrap(),
        );
        assert!(
            exec_host_command_status(format!("truncate {} -s 4M", test_disk_path).as_str())
                .success()
        );
        assert!(
            exec_host_command_status(format!("mkfs.ext4 {}", test_disk_path).as_str()).success()
        );

        let api_socket = temp_api_path(&guest.tmp_dir);
        let mut cmd = GuestCommand::new(&guest);

        cmd.args(&["--cpus", "boot=1"])
            .args(&["--api-socket", &api_socket])
            .args(&["--memory", "size=512M"])
            .args(&["--kernel", direct_kernel_boot_path().to_str().unwrap()])
            .args(&["--cmdline", DIRECT_KERNEL_BOOT_CMDLINE])
            .args(&["--platform", "num_pci_segments=16,iommu_segments=[1]"])
            .default_disks()
            .capture_output()
            .default_net();

        let mut child = cmd.spawn().unwrap();

        guest.wait_vm_boot(None).unwrap();

        let r = std::panic::catch_unwind(|| {
            let (cmd_success, cmd_output) = remote_command_w_output(
                &api_socket,
                "add-disk",
                Some(
                    format!(
                        "path={},id=test0,pci_segment=1,iommu=on",
                        test_disk_path.as_str()
                    )
                    .as_str(),
                ),
            );
            assert!(cmd_success);
            assert!(String::from_utf8_lossy(&cmd_output)
                .contains("{\"id\":\"test0\",\"bdf\":\"0001:00:01.0\"}"));

            // Check IOMMU setup
            assert!(guest
                .does_device_vendor_pair_match("0x1057", "0x1af4")
                .unwrap_or_default());
            assert_eq!(
                guest
                    .ssh_command("ls /sys/kernel/iommu_groups/0/devices")
                    .unwrap()
                    .trim(),
                "0001:00:01.0"
            );
        });

        let _ = child.kill();
        let output = child.wait_with_output().unwrap();

        handle_child_output(r, &output);
    }

    #[test]
    fn test_pci_msi() {
        let focal = UbuntuDiskConfig::new(FOCAL_IMAGE_NAME.to_string());
        let guest = Guest::new(Box::new(focal));
        let mut cmd = GuestCommand::new(&guest);
        cmd.args(&["--cpus", "boot=1"])
            .args(&["--memory", "size=512M"])
            .args(&["--kernel", direct_kernel_boot_path().to_str().unwrap()])
            .args(&["--cmdline", DIRECT_KERNEL_BOOT_CMDLINE])
            .capture_output()
            .default_disks()
            .default_net();

        let mut child = cmd.spawn().unwrap();

        guest.wait_vm_boot(None).unwrap();

        #[cfg(target_arch = "x86_64")]
        let grep_cmd = "grep -c PCI-MSI /proc/interrupts";
        #[cfg(target_arch = "aarch64")]
        let grep_cmd = "grep -c ITS-MSI /proc/interrupts";

        let r = std::panic::catch_unwind(|| {
            assert_eq!(
                guest
                    .ssh_command(grep_cmd)
                    .unwrap()
                    .trim()
                    .parse::<u32>()
                    .unwrap_or_default(),
                12
            );
        });

        let _ = child.kill();
        let output = child.wait_with_output().unwrap();

        handle_child_output(r, &output);
    }

    #[test]
    fn test_virtio_net_ctrl_queue() {
        let focal = UbuntuDiskConfig::new(FOCAL_IMAGE_NAME.to_string());
        let guest = Guest::new(Box::new(focal));
        let mut cmd = GuestCommand::new(&guest);
        cmd.args(&["--cpus", "boot=1"])
            .args(&["--memory", "size=512M"])
            .args(&["--kernel", direct_kernel_boot_path().to_str().unwrap()])
            .args(&["--cmdline", DIRECT_KERNEL_BOOT_CMDLINE])
            .capture_output()
            .default_disks()
            .default_net();

        let mut child = cmd.spawn().unwrap();

        guest.wait_vm_boot(None).unwrap();

        #[cfg(target_arch = "aarch64")]
        let iface = "enp0s4";
        #[cfg(target_arch = "x86_64")]
        let iface = "ens4";

        let r = std::panic::catch_unwind(|| {
            assert_eq!(
                guest
                    .ssh_command(
                        format!("sudo ethtool -K {} rx-gro-hw off && echo success", iface).as_str()
                    )
                    .unwrap()
                    .trim(),
                "success"
            );
        });

        let _ = child.kill();
        let output = child.wait_with_output().unwrap();

        handle_child_output(r, &output);
    }

    #[test]
    #[cfg(not(feature = "mshv"))]
    fn test_pci_multiple_segments() {
        let focal = UbuntuDiskConfig::new(FOCAL_IMAGE_NAME.to_string());
        let guest = Guest::new(Box::new(focal));

        // Prepare another disk file for the virtio-disk device
        let test_disk_path = String::from(
            guest
                .tmp_dir
                .as_path()
                .join("test-disk.raw")
                .to_str()
                .unwrap(),
        );
        assert!(
            exec_host_command_status(format!("truncate {} -s 4M", test_disk_path).as_str())
                .success()
        );
        assert!(
            exec_host_command_status(format!("mkfs.ext4 {}", test_disk_path).as_str()).success()
        );

        let mut cmd = GuestCommand::new(&guest);
        cmd.args(&["--cpus", "boot=1"])
            .args(&["--memory", "size=512M"])
            .args(&["--kernel", direct_kernel_boot_path().to_str().unwrap()])
            .args(&["--cmdline", DIRECT_KERNEL_BOOT_CMDLINE])
            .args(&["--platform", "num_pci_segments=16"])
            .args(&[
                "--disk",
                format!(
                    "path={}",
                    guest.disk_config.disk(DiskType::OperatingSystem).unwrap()
                )
                .as_str(),
                format!(
                    "path={}",
                    guest.disk_config.disk(DiskType::CloudInit).unwrap()
                )
                .as_str(),
                format!("path={},pci_segment=15", test_disk_path).as_str(),
            ])
            .capture_output()
            .default_net();

        let mut child = cmd.spawn().unwrap();

        guest.wait_vm_boot(None).unwrap();

        let grep_cmd = "lspci | grep \"Host bridge\" | wc -l";

        let r = std::panic::catch_unwind(|| {
            // There should be 16 PCI host bridges in the guest.
            assert_eq!(
                guest
                    .ssh_command(grep_cmd)
                    .unwrap()
                    .trim()
                    .parse::<u32>()
                    .unwrap_or_default(),
                16
            );

            // Check both if /dev/vdc exists and if the block size is 4M.
            assert_eq!(
                guest
                    .ssh_command("lsblk | grep vdc | grep -c 4M")
                    .unwrap()
                    .trim()
                    .parse::<u32>()
                    .unwrap_or_default(),
                1
            );

            // Mount the device.
            guest.ssh_command("mkdir mount_image").unwrap();
            guest
                .ssh_command("sudo mount -o rw -t ext4 /dev/vdc mount_image/")
                .unwrap();
            // Grant all users with write permission.
            guest.ssh_command("sudo chmod a+w mount_image/").unwrap();

            // Write something to the device.
            guest
                .ssh_command("sudo echo \"bar\" >> mount_image/foo")
                .unwrap();

            // Check the content of the block device. The file "foo" should
            // contain "bar".
            assert_eq!(
                guest
                    .ssh_command("sudo cat mount_image/foo")
                    .unwrap()
                    .trim(),
                "bar"
            );
        });

        let _ = child.kill();
        let output = child.wait_with_output().unwrap();

        handle_child_output(r, &output);
    }

    #[test]
    fn test_direct_kernel_boot() {
        let focal = UbuntuDiskConfig::new(FOCAL_IMAGE_NAME.to_string());
        let guest = Guest::new(Box::new(focal));

        let kernel_path = direct_kernel_boot_path();

        let mut child = GuestCommand::new(&guest)
            .args(&["--cpus", "boot=1"])
            .args(&["--memory", "size=512M"])
            .args(&["--kernel", kernel_path.to_str().unwrap()])
            .args(&["--cmdline", DIRECT_KERNEL_BOOT_CMDLINE])
            .default_disks()
            .default_net()
            .capture_output()
            .spawn()
            .unwrap();

        let r = std::panic::catch_unwind(|| {
            guest.wait_vm_boot(None).unwrap();

            assert_eq!(guest.get_cpu_count().unwrap_or_default(), 1);
            assert!(guest.get_total_memory().unwrap_or_default() > 480_000);
            assert!(guest.get_entropy().unwrap_or_default() >= 900);

            let grep_cmd = if cfg!(target_arch = "x86_64") {
                "grep -c PCI-MSI /proc/interrupts"
            } else {
                "grep -c ITS-MSI /proc/interrupts"
            };
            assert_eq!(
                guest
                    .ssh_command(grep_cmd)
                    .unwrap()
                    .trim()
                    .parse::<u32>()
                    .unwrap_or_default(),
                12
            );
        });

        let _ = child.kill();
        let output = child.wait_with_output().unwrap();

        handle_child_output(r, &output);
    }

    fn _test_virtio_block(image_name: &str, disable_io_uring: bool) {
        let focal = UbuntuDiskConfig::new(image_name.to_string());
        let guest = Guest::new(Box::new(focal));

        let mut workload_path = dirs::home_dir().unwrap();
        workload_path.push("workloads");

        let mut blk_file_path = workload_path;
        blk_file_path.push("blk.img");

        let kernel_path = direct_kernel_boot_path();

        let mut cloud_child = GuestCommand::new(&guest)
            .args(&["--cpus", "boot=4"])
            .args(&["--memory", "size=512M,shared=on"])
            .args(&["--kernel", kernel_path.to_str().unwrap()])
            .args(&["--cmdline", DIRECT_KERNEL_BOOT_CMDLINE])
            .args(&[
                "--disk",
                format!(
                    "path={}",
                    guest.disk_config.disk(DiskType::OperatingSystem).unwrap()
                )
                .as_str(),
                format!(
                    "path={}",
                    guest.disk_config.disk(DiskType::CloudInit).unwrap()
                )
                .as_str(),
                format!(
                    "path={},readonly=on,direct=on,num_queues=4,_disable_io_uring={}",
                    blk_file_path.to_str().unwrap(),
                    disable_io_uring
                )
                .as_str(),
            ])
            .default_net()
            .capture_output()
            .spawn()
            .unwrap();

        let r = std::panic::catch_unwind(|| {
            guest.wait_vm_boot(None).unwrap();

            // Check both if /dev/vdc exists and if the block size is 16M.
            assert_eq!(
                guest
                    .ssh_command("lsblk | grep vdc | grep -c 16M")
                    .unwrap()
                    .trim()
                    .parse::<u32>()
                    .unwrap_or_default(),
                1
            );

            // Check both if /dev/vdc exists and if this block is RO.
            assert_eq!(
                guest
                    .ssh_command("lsblk | grep vdc | awk '{print $5}'")
                    .unwrap()
                    .trim()
                    .parse::<u32>()
                    .unwrap_or_default(),
                1
            );

            // Check if the number of queues is 4.
            assert_eq!(
                guest
                    .ssh_command("ls -ll /sys/block/vdc/mq | grep ^d | wc -l")
                    .unwrap()
                    .trim()
                    .parse::<u32>()
                    .unwrap_or_default(),
                4
            );
        });

        let _ = cloud_child.kill();
        let output = cloud_child.wait_with_output().unwrap();

        handle_child_output(r, &output);
    }

    #[test]
    fn test_virtio_block() {
        _test_virtio_block(FOCAL_IMAGE_NAME, false)
    }

    #[test]
    fn test_virtio_block_disable_io_uring() {
        _test_virtio_block(FOCAL_IMAGE_NAME, true)
    }

    #[test]
    fn test_virtio_block_qcow2() {
        _test_virtio_block(FOCAL_IMAGE_NAME_QCOW2, false)
    }

    #[test]
    fn test_virtio_block_vhd() {
        let mut workload_path = dirs::home_dir().unwrap();
        workload_path.push("workloads");

        let mut raw_file_path = workload_path.clone();
        let mut vhd_file_path = workload_path;
        raw_file_path.push(FOCAL_IMAGE_NAME);
        vhd_file_path.push(FOCAL_IMAGE_NAME_VHD);

        // Generate VHD file from RAW file
        std::process::Command::new("qemu-img")
            .arg("convert")
            .arg("-p")
            .args(&["-f", "raw"])
            .args(&["-O", "vpc"])
            .args(&["-o", "subformat=fixed"])
            .arg(raw_file_path.to_str().unwrap())
            .arg(vhd_file_path.to_str().unwrap())
            .output()
            .expect("Expect generating VHD image from RAW image");

        _test_virtio_block(FOCAL_IMAGE_NAME_VHD, false)
    }

    #[test]
    fn test_virtio_block_vhdx() {
        let mut workload_path = dirs::home_dir().unwrap();
        workload_path.push("workloads");

        let mut raw_file_path = workload_path.clone();
        let mut vhdx_file_path = workload_path;
        raw_file_path.push(FOCAL_IMAGE_NAME);
        vhdx_file_path.push(FOCAL_IMAGE_NAME_VHDX);

        // Generate dynamic VHDX file from RAW file
        std::process::Command::new("qemu-img")
            .arg("convert")
            .arg("-p")
            .args(&["-f", "raw"])
            .args(&["-O", "vhdx"])
            .arg(raw_file_path.to_str().unwrap())
            .arg(vhdx_file_path.to_str().unwrap())
            .output()
            .expect("Expect generating dynamic VHDx image from RAW image");

        _test_virtio_block(FOCAL_IMAGE_NAME_VHDX, false)
    }

    #[test]
    fn test_virtio_block_dynamic_vhdx_expand() {
        const VIRTUAL_DISK_SIZE: u64 = 100 << 20;
        const EMPTY_VHDX_FILE_SIZE: u64 = 8 << 20;
        const FULL_VHDX_FILE_SIZE: u64 = 112 << 20;
        const DYNAMIC_VHDX_NAME: &str = "dynamic.vhdx";

        let mut workload_path = dirs::home_dir().unwrap();
        workload_path.push("workloads");

        let mut vhdx_file_path = workload_path;
        vhdx_file_path.push(DYNAMIC_VHDX_NAME);
        let vhdx_path = vhdx_file_path.to_str().unwrap();

<<<<<<< HEAD
        #[test]
        #[cfg(not(feature = "mshv"))]
        fn test_power_button() {
            _test_power_button(false);
        }
=======
        // Generate a 100 MiB dynamic VHDX file
        std::process::Command::new("qemu-img")
            .arg("create")
            .args(&["-f", "vhdx"])
            .arg(vhdx_path)
            .arg(VIRTUAL_DISK_SIZE.to_string())
            .output()
            .expect("Expect generating dynamic VHDx image from RAW image");
>>>>>>> 0d0013c4

        // Check if the size matches with empty VHDx file size
        assert_eq!(vhdx_image_size(vhdx_path), EMPTY_VHDX_FILE_SIZE);

        let focal = UbuntuDiskConfig::new(FOCAL_IMAGE_NAME.to_string());
        let guest = Guest::new(Box::new(focal));
        let kernel_path = direct_kernel_boot_path();

        let mut cloud_child = GuestCommand::new(&guest)
            .args(&["--cpus", "boot=1"])
            .args(&["--memory", "size=512M"])
            .args(&["--kernel", kernel_path.to_str().unwrap()])
            .args(&["--cmdline", DIRECT_KERNEL_BOOT_CMDLINE])
            .args(&[
                "--disk",
                format!(
                    "path={}",
                    guest.disk_config.disk(DiskType::OperatingSystem).unwrap()
                )
                .as_str(),
                format!(
                    "path={}",
                    guest.disk_config.disk(DiskType::CloudInit).unwrap()
                )
                .as_str(),
                format!("path={}", vhdx_path).as_str(),
            ])
            .default_net()
            .capture_output()
            .spawn()
            .unwrap();

        let r = std::panic::catch_unwind(|| {
            guest.wait_vm_boot(None).unwrap();

            // Check both if /dev/vdc exists and if the block size is 100 MiB.
            assert_eq!(
                guest
                    .ssh_command("lsblk | grep vdc | grep -c 100M")
                    .unwrap()
                    .trim()
                    .parse::<u32>()
                    .unwrap_or_default(),
                1
            );

            // Write 100 MB of data to the VHDx disk
            guest
                .ssh_command("sudo dd if=/dev/urandom of=/dev/vdc bs=1M count=100")
                .unwrap();
        });

        // Check if the size matches with expected expanded VHDx file size
        assert_eq!(vhdx_image_size(vhdx_path), FULL_VHDX_FILE_SIZE);

        let _ = cloud_child.kill();
        let output = cloud_child.wait_with_output().unwrap();

        handle_child_output(r, &output);
    }

    fn vhdx_image_size(disk_name: &str) -> u64 {
        std::fs::File::open(disk_name)
            .unwrap()
            .seek(SeekFrom::End(0))
            .unwrap()
    }

    #[test]
    fn test_virtio_block_direct_and_firmware() {
        let focal = UbuntuDiskConfig::new(FOCAL_IMAGE_NAME.to_string());
        let guest = Guest::new(Box::new(focal));

        // The OS disk must be copied to a location that is not backed by
        // tmpfs, otherwise the syscall openat(2) with O_DIRECT simply fails
        // with EINVAL because tmpfs doesn't support this flag.
        let mut workloads_path = dirs::home_dir().unwrap();
        workloads_path.push("workloads");
        let os_dir = TempDir::new_in(workloads_path.as_path()).unwrap();
        let mut os_path = os_dir.as_path().to_path_buf();
        os_path.push("osdisk.img");
        rate_limited_copy(
            &guest.disk_config.disk(DiskType::OperatingSystem).unwrap(),
            os_path.as_path(),
        )
        .expect("copying of OS disk failed");

        let mut child = GuestCommand::new(&guest)
            .args(&["--cpus", "boot=1"])
            .args(&["--memory", "size=512M"])
            .args(&["--kernel", fw_path(FwType::RustHypervisorFirmware).as_str()])
            .args(&[
                "--disk",
                format!("path={},direct=on", os_path.as_path().to_str().unwrap()).as_str(),
                format!(
                    "path={}",
                    guest.disk_config.disk(DiskType::CloudInit).unwrap()
                )
                .as_str(),
            ])
            .default_net()
            .capture_output()
            .spawn()
            .unwrap();

        let r = std::panic::catch_unwind(|| {
            guest.wait_vm_boot(Some(120)).unwrap();
        });

        let _ = child.kill();
        let output = child.wait_with_output().unwrap();

        handle_child_output(r, &output);
    }

    #[test]
    fn test_vhost_user_net_default() {
        test_vhost_user_net(None, 2, &prepare_vhost_user_net_daemon, false, false)
    }

    #[test]
    fn test_vhost_user_net_named_tap() {
        test_vhost_user_net(
            Some("mytap0"),
            2,
            &prepare_vhost_user_net_daemon,
            false,
            false,
        )
    }

    #[test]
    fn test_vhost_user_net_existing_tap() {
        test_vhost_user_net(
            Some("vunet-tap0"),
            2,
            &prepare_vhost_user_net_daemon,
            false,
            false,
        )
    }

    #[test]
    fn test_vhost_user_net_multiple_queues() {
        test_vhost_user_net(None, 4, &prepare_vhost_user_net_daemon, false, false)
    }

    #[test]
    fn test_vhost_user_net_tap_multiple_queues() {
        test_vhost_user_net(
            Some("vunet-tap1"),
            4,
            &prepare_vhost_user_net_daemon,
            false,
            false,
        )
    }

    #[test]
    fn test_vhost_user_net_host_mac() {
        test_vhost_user_net(None, 2, &prepare_vhost_user_net_daemon, true, false)
    }

    #[test]
    fn test_vhost_user_net_client_mode() {
        test_vhost_user_net(None, 2, &prepare_vhost_user_net_daemon, false, true)
    }

    #[test]
    fn test_vhost_user_blk_default() {
        test_vhost_user_blk(2, false, false, Some(&prepare_vubd))
    }

    #[test]
    fn test_vhost_user_blk_readonly() {
        test_vhost_user_blk(1, true, false, Some(&prepare_vubd))
    }

    #[test]
    fn test_vhost_user_blk_direct() {
        test_vhost_user_blk(1, false, true, Some(&prepare_vubd))
    }

    #[test]
    fn test_boot_from_vhost_user_blk_default() {
        test_boot_from_vhost_user_blk(1, false, false, Some(&prepare_vubd))
    }

    #[test]
    #[cfg(target_arch = "x86_64")]
    fn test_split_irqchip() {
        let focal = UbuntuDiskConfig::new(FOCAL_IMAGE_NAME.to_string());
        let guest = Guest::new(Box::new(focal));

        let mut child = GuestCommand::new(&guest)
            .args(&["--cpus", "boot=1"])
            .args(&["--memory", "size=512M"])
            .args(&["--kernel", direct_kernel_boot_path().to_str().unwrap()])
            .args(&["--cmdline", DIRECT_KERNEL_BOOT_CMDLINE])
            .default_disks()
            .default_net()
            .capture_output()
            .spawn()
            .unwrap();

        let r = std::panic::catch_unwind(|| {
            guest.wait_vm_boot(None).unwrap();

            assert_eq!(
                guest
                    .ssh_command("grep -c IO-APIC.*timer /proc/interrupts || true")
                    .unwrap()
                    .trim()
                    .parse::<u32>()
                    .unwrap_or(1),
                0
            );
            assert_eq!(
                guest
                    .ssh_command("grep -c IO-APIC.*cascade /proc/interrupts || true")
                    .unwrap()
                    .trim()
                    .parse::<u32>()
                    .unwrap_or(1),
                0
            );
        });

        let _ = child.kill();
        let output = child.wait_with_output().unwrap();

        handle_child_output(r, &output);
    }

    #[test]
    #[cfg(target_arch = "x86_64")]
    fn test_dmi_serial_number() {
        let focal = UbuntuDiskConfig::new(FOCAL_IMAGE_NAME.to_string());
        let guest = Guest::new(Box::new(focal));

        let mut child = GuestCommand::new(&guest)
            .args(&["--cpus", "boot=1"])
            .args(&["--memory", "size=512M"])
            .args(&["--kernel", direct_kernel_boot_path().to_str().unwrap()])
            .args(&["--cmdline", DIRECT_KERNEL_BOOT_CMDLINE])
            .args(&["--platform", "serial_number=a=b;c=d"])
            .default_disks()
            .default_net()
            .capture_output()
            .spawn()
            .unwrap();

        let r = std::panic::catch_unwind(|| {
            guest.wait_vm_boot(None).unwrap();

            assert_eq!(
                guest
                    .ssh_command("sudo cat /sys/class/dmi/id/product_serial")
                    .unwrap()
                    .trim(),
                "a=b;c=d"
            );
        });

        let _ = child.kill();
        let output = child.wait_with_output().unwrap();

        handle_child_output(r, &output);
    }

    #[test]
    fn test_virtio_fs() {
        _test_virtio_fs(&prepare_virtiofsd, false, None)
    }

    #[test]
    fn test_virtio_fs_hotplug() {
        _test_virtio_fs(&prepare_virtiofsd, true, None)
    }

    #[test]
    #[cfg(not(feature = "mshv"))]
    fn test_virtio_fs_multi_segment_hotplug() {
        _test_virtio_fs(&prepare_virtiofsd, true, Some(15))
    }

    #[test]
    #[cfg(not(feature = "mshv"))]
    fn test_virtio_fs_multi_segment() {
        _test_virtio_fs(&prepare_virtiofsd, false, Some(15))
    }

    #[test]
    fn test_virtio_pmem_persist_writes() {
        test_virtio_pmem(false, false)
    }

    #[test]
    fn test_virtio_pmem_discard_writes() {
        test_virtio_pmem(true, false)
    }

    #[test]
    fn test_virtio_pmem_with_size() {
        test_virtio_pmem(true, true)
    }

    #[test]
    fn test_boot_from_virtio_pmem() {
        let focal = UbuntuDiskConfig::new(FOCAL_IMAGE_NAME.to_string());
        let guest = Guest::new(Box::new(focal));

        let kernel_path = direct_kernel_boot_path();

        let mut child = GuestCommand::new(&guest)
            .args(&["--cpus", "boot=1"])
            .args(&["--memory", "size=512M"])
            .args(&["--kernel", kernel_path.to_str().unwrap()])
            .args(&[
                "--disk",
                format!(
                    "path={}",
                    guest.disk_config.disk(DiskType::CloudInit).unwrap()
                )
                .as_str(),
            ])
            .default_net()
            .args(&[
                "--pmem",
                format!(
                    "file={},size={}",
                    guest.disk_config.disk(DiskType::OperatingSystem).unwrap(),
                    fs::metadata(&guest.disk_config.disk(DiskType::OperatingSystem).unwrap())
                        .unwrap()
                        .len()
                )
                .as_str(),
            ])
            .args(&[
                "--cmdline",
                DIRECT_KERNEL_BOOT_CMDLINE
                    .replace("vda1", "pmem0p1")
                    .as_str(),
            ])
            .capture_output()
            .spawn()
            .unwrap();

        let r = std::panic::catch_unwind(|| {
            guest.wait_vm_boot(None).unwrap();

            // Simple checks to validate the VM booted properly
            assert_eq!(guest.get_cpu_count().unwrap_or_default(), 1);
            assert!(guest.get_total_memory().unwrap_or_default() > 480_000);
        });

        let _ = child.kill();
        let output = child.wait_with_output().unwrap();

        handle_child_output(r, &output);
    }

    #[test]
    fn test_multiple_network_interfaces() {
        let focal = UbuntuDiskConfig::new(FOCAL_IMAGE_NAME.to_string());
        let guest = Guest::new(Box::new(focal));

        let kernel_path = direct_kernel_boot_path();

        let mut child = GuestCommand::new(&guest)
            .args(&["--cpus", "boot=1"])
            .args(&["--memory", "size=512M"])
            .args(&["--kernel", kernel_path.to_str().unwrap()])
            .args(&["--cmdline", DIRECT_KERNEL_BOOT_CMDLINE])
            .default_disks()
            .args(&[
                "--net",
                guest.default_net_string().as_str(),
                "tap=,mac=8a:6b:6f:5a:de:ac,ip=192.168.3.1,mask=255.255.255.0",
                "tap=mytap1,mac=fe:1f:9e:e1:60:f2,ip=192.168.4.1,mask=255.255.255.0",
            ])
            .capture_output()
            .spawn()
            .unwrap();

        let r = std::panic::catch_unwind(|| {
            guest.wait_vm_boot(None).unwrap();

            let tap_count = exec_host_command_output("ip link | grep -c mytap1");
            assert_eq!(String::from_utf8_lossy(&tap_count.stdout).trim(), "1");

            // 3 network interfaces + default localhost ==> 4 interfaces
            assert_eq!(
                guest
                    .ssh_command("ip -o link | wc -l")
                    .unwrap()
                    .trim()
                    .parse::<u32>()
                    .unwrap_or_default(),
                4
            );
        });

        let _ = child.kill();
        let output = child.wait_with_output().unwrap();

        handle_child_output(r, &output);
    }

    #[test]
    #[cfg(target_arch = "aarch64")]
    fn test_pmu_on() {
        let focal = UbuntuDiskConfig::new(FOCAL_IMAGE_NAME.to_string());
        let guest = Guest::new(Box::new(focal));
        let mut child = GuestCommand::new(&guest)
            .args(&["--cpus", "boot=1"])
            .args(&["--memory", "size=512M"])
            .args(&["--kernel", direct_kernel_boot_path().to_str().unwrap()])
            .args(&["--cmdline", DIRECT_KERNEL_BOOT_CMDLINE])
            .default_disks()
            .default_net()
            .capture_output()
            .spawn()
            .unwrap();

        let r = std::panic::catch_unwind(|| {
            guest.wait_vm_boot(None).unwrap();

            // Test that PMU exists.
            assert_eq!(
                guest
                    .ssh_command(GREP_PMU_IRQ_CMD)
                    .unwrap()
                    .trim()
                    .parse::<u32>()
                    .unwrap_or_default(),
                1
            );
        });

<<<<<<< HEAD
            let mut child = GuestCommand::new(&guest)
                .args(&["--cpus", "boot=1"])
                .args(&["--memory", "size=512M"])
                .args(&["--kernel", direct_kernel_boot_path().to_str().unwrap()])
                .args(&["--cmdline", DIRECT_KERNEL_BOOT_CMDLINE])
                .args(&["--seccomp", "false"])
                .default_disks()
                .default_net()
                .capture_output()
                .spawn()
                .unwrap();
=======
        let _ = child.kill();
        let output = child.wait_with_output().unwrap();
>>>>>>> 0d0013c4

        handle_child_output(r, &output);
    }

    #[test]
    fn test_serial_off() {
        let focal = UbuntuDiskConfig::new(FOCAL_IMAGE_NAME.to_string());
        let guest = Guest::new(Box::new(focal));
        let mut child = GuestCommand::new(&guest)
            .args(&["--cpus", "boot=1"])
            .args(&["--memory", "size=512M"])
            .args(&["--kernel", direct_kernel_boot_path().to_str().unwrap()])
            .args(&["--cmdline", DIRECT_KERNEL_BOOT_CMDLINE])
            .default_disks()
            .default_net()
            .args(&["--serial", "off"])
            .capture_output()
            .spawn()
            .unwrap();

        let r = std::panic::catch_unwind(|| {
            guest.wait_vm_boot(None).unwrap();

            // Test that there is no ttyS0
            assert_eq!(
                guest
                    .ssh_command(GREP_SERIAL_IRQ_CMD)
                    .unwrap()
                    .trim()
                    .parse::<u32>()
                    .unwrap_or(1),
                0
            );
        });

        let _ = child.kill();
        let output = child.wait_with_output().unwrap();

        handle_child_output(r, &output);
    }

    #[test]
    fn test_serial_null() {
        let focal = UbuntuDiskConfig::new(FOCAL_IMAGE_NAME.to_string());
        let guest = Guest::new(Box::new(focal));
        let mut cmd = GuestCommand::new(&guest);
        #[cfg(target_arch = "x86_64")]
        let console_str: &str = "console=ttyS0";
        #[cfg(target_arch = "aarch64")]
        let console_str: &str = "console=ttyAMA0";

        cmd.args(&["--cpus", "boot=1"])
            .args(&["--memory", "size=512M"])
            .args(&["--kernel", direct_kernel_boot_path().to_str().unwrap()])
            .args(&[
                "--cmdline",
                DIRECT_KERNEL_BOOT_CMDLINE
                    .replace("console=hvc0 ", console_str)
                    .as_str(),
            ])
            .default_disks()
            .default_net()
            .args(&["--serial", "null"])
            .args(&["--console", "off"])
            .capture_output();

        let mut child = cmd.spawn().unwrap();

        let r = std::panic::catch_unwind(|| {
            guest.wait_vm_boot(None).unwrap();

            // Test that there is a ttyS0
            assert_eq!(
                guest
                    .ssh_command(GREP_SERIAL_IRQ_CMD)
                    .unwrap()
                    .trim()
                    .parse::<u32>()
                    .unwrap_or_default(),
                1
            );
        });

        let _ = child.kill();
        let output = child.wait_with_output().unwrap();
        handle_child_output(r, &output);

        let r = std::panic::catch_unwind(|| {
            assert!(!String::from_utf8_lossy(&output.stdout).contains(CONSOLE_TEST_STRING));
        });

        handle_child_output(r, &output);
    }

    #[test]
    fn test_serial_tty() {
        let focal = UbuntuDiskConfig::new(FOCAL_IMAGE_NAME.to_string());
        let guest = Guest::new(Box::new(focal));

        let kernel_path = direct_kernel_boot_path();

        #[cfg(target_arch = "x86_64")]
        let console_str: &str = "console=ttyS0";
        #[cfg(target_arch = "aarch64")]
        let console_str: &str = "console=ttyAMA0";

        let mut child = GuestCommand::new(&guest)
            .args(&["--cpus", "boot=1"])
            .args(&["--memory", "size=512M"])
            .args(&["--kernel", kernel_path.to_str().unwrap()])
            .args(&[
                "--cmdline",
                DIRECT_KERNEL_BOOT_CMDLINE
                    .replace("console=hvc0 ", console_str)
                    .as_str(),
            ])
            .default_disks()
            .default_net()
            .args(&["--serial", "tty"])
            .args(&["--console", "off"])
            .capture_output()
            .spawn()
            .unwrap();

        let r = std::panic::catch_unwind(|| {
            guest.wait_vm_boot(None).unwrap();

            // Test that there is a ttyS0
            assert_eq!(
                guest
                    .ssh_command(GREP_SERIAL_IRQ_CMD)
                    .unwrap()
                    .trim()
                    .parse::<u32>()
                    .unwrap_or_default(),
                1
            );
        });

        // This sleep is needed to wait for the login prompt
        thread::sleep(std::time::Duration::new(2, 0));

        let _ = child.kill();
        let output = child.wait_with_output().unwrap();
        handle_child_output(r, &output);

        let r = std::panic::catch_unwind(|| {
            assert!(String::from_utf8_lossy(&output.stdout).contains(CONSOLE_TEST_STRING));
        });

        handle_child_output(r, &output);
    }

    #[test]
    fn test_serial_file() {
        let focal = UbuntuDiskConfig::new(FOCAL_IMAGE_NAME.to_string());
        let guest = Guest::new(Box::new(focal));

        let serial_path = guest.tmp_dir.as_path().join("/tmp/serial-output");
        #[cfg(target_arch = "x86_64")]
        let console_str: &str = "console=ttyS0";
        #[cfg(target_arch = "aarch64")]
        let console_str: &str = "console=ttyAMA0";

        let mut child = GuestCommand::new(&guest)
            .args(&["--cpus", "boot=1"])
            .args(&["--memory", "size=512M"])
            .args(&["--kernel", direct_kernel_boot_path().to_str().unwrap()])
            .args(&[
                "--cmdline",
                DIRECT_KERNEL_BOOT_CMDLINE
                    .replace("console=hvc0 ", console_str)
                    .as_str(),
            ])
            .default_disks()
            .default_net()
            .args(&[
                "--serial",
                format!("file={}", serial_path.to_str().unwrap()).as_str(),
            ])
            .capture_output()
            .spawn()
            .unwrap();

        let r = std::panic::catch_unwind(|| {
            guest.wait_vm_boot(None).unwrap();

            // Test that there is a ttyS0
            assert_eq!(
                guest
                    .ssh_command(GREP_SERIAL_IRQ_CMD)
                    .unwrap()
                    .trim()
                    .parse::<u32>()
                    .unwrap_or_default(),
                1
            );

            guest.ssh_command("sudo shutdown -h now").unwrap();
        });

        let _ = child.wait_timeout(std::time::Duration::from_secs(20));
        let _ = child.kill();
        let output = child.wait_with_output().unwrap();
        handle_child_output(r, &output);

        let r = std::panic::catch_unwind(|| {
            // Check that the cloud-hypervisor binary actually terminated
            assert!(output.status.success());

            // Do this check after shutdown of the VM as an easy way to ensure
            // all writes are flushed to disk
            let mut f = std::fs::File::open(serial_path).unwrap();
            let mut buf = String::new();
            f.read_to_string(&mut buf).unwrap();
            assert!(buf.contains(CONSOLE_TEST_STRING));
        });

<<<<<<< HEAD
            let _ = child.kill();
            let output = child.wait_with_output().unwrap();

            handle_child_output(r, &output);
        }

        #[test]
        fn test_serial_off() {
            let focal = UbuntuDiskConfig::new(FOCAL_IMAGE_NAME.to_string());
            let guest = Guest::new(Box::new(focal));
            let mut child = GuestCommand::new(&guest)
                .args(&["--cpus", "boot=1"])
                .args(&["--memory", "size=512M"])
                .args(&["--kernel", direct_kernel_boot_path().to_str().unwrap()])
                .args(&["--cmdline", DIRECT_KERNEL_BOOT_CMDLINE])
                .args(&["--seccomp", "false"])
                .default_disks()
                .default_net()
                .args(&["--serial", "off"])
                .capture_output()
                .spawn()
                .unwrap();

            let r = std::panic::catch_unwind(|| {
                guest.wait_vm_boot(None).unwrap();
=======
        handle_child_output(r, &output);
    }
>>>>>>> 0d0013c4

    #[test]
    fn test_pty_interaction() {
        let focal = UbuntuDiskConfig::new(FOCAL_IMAGE_NAME.to_string());
        let guest = Guest::new(Box::new(focal));
        let api_socket = temp_api_path(&guest.tmp_dir);
        let serial_option = if cfg!(target_arch = "x86_64") {
            " console=ttyS0"
        } else {
            " console=ttyAMA0"
        };
        let cmdline = DIRECT_KERNEL_BOOT_CMDLINE.to_owned() + serial_option;

        let mut child = GuestCommand::new(&guest)
            .args(&["--cpus", "boot=1"])
            .args(&["--memory", "size=512M"])
            .args(&["--kernel", direct_kernel_boot_path().to_str().unwrap()])
            .args(&["--cmdline", &cmdline])
            .default_disks()
            .default_net()
            .args(&["--serial", "null"])
            .args(&["--console", "pty"])
            .args(&["--api-socket", &api_socket])
            .spawn()
            .unwrap();

        let r = std::panic::catch_unwind(|| {
            guest.wait_vm_boot(None).unwrap();
            // Get pty fd for console
            let console_path = get_pty_path(&api_socket, "console");
            // TODO: Get serial pty test working
            let mut cf = std::fs::OpenOptions::new()
                .write(true)
                .read(true)
                .open(console_path)
                .unwrap();

            // Some dumb sleeps but we don't want to write
            // before the console is up and we don't want
            // to try and write the next line before the
            // login process is ready.
            thread::sleep(std::time::Duration::new(5, 0));
            assert_eq!(cf.write(b"cloud\n").unwrap(), 6);
            thread::sleep(std::time::Duration::new(2, 0));
            assert_eq!(cf.write(b"cloud123\n").unwrap(), 9);
            thread::sleep(std::time::Duration::new(2, 0));
            assert_eq!(cf.write(b"echo test_pty_console\n").unwrap(), 22);
            thread::sleep(std::time::Duration::new(2, 0));

            // read pty and ensure they have a login shell
            // some fairly hacky workarounds to avoid looping
            // forever in case the channel is blocked getting output
            let ptyc = pty_read(cf);
            let mut empty = 0;
            let mut prev = String::new();
            loop {
                thread::sleep(std::time::Duration::new(2, 0));
                match ptyc.try_recv() {
                    Ok(line) => {
                        empty = 0;
                        prev = prev + &line;
                        if prev.contains("test_pty_console") {
                            break;
                        }
                    }
                    Err(mpsc::TryRecvError::Empty) => {
                        empty += 1;
                        assert!(empty <= 5, "No login on pty");
                    }
                    _ => panic!("No login on pty"),
                }
            }

            guest.ssh_command("sudo shutdown -h now").unwrap();
        });

        let _ = child.wait_timeout(std::time::Duration::from_secs(20));
        let _ = child.kill();
        let output = child.wait_with_output().unwrap();
        handle_child_output(r, &output);

        let r = std::panic::catch_unwind(|| {
            // Check that the cloud-hypervisor binary actually terminated
            assert!(output.status.success())
        });
        handle_child_output(r, &output);
    }

    #[test]
    fn test_virtio_console() {
        let focal = UbuntuDiskConfig::new(FOCAL_IMAGE_NAME.to_string());
        let guest = Guest::new(Box::new(focal));

        let kernel_path = direct_kernel_boot_path();

        let mut child = GuestCommand::new(&guest)
            .args(&["--cpus", "boot=1"])
            .args(&["--memory", "size=512M"])
            .args(&["--kernel", kernel_path.to_str().unwrap()])
            .args(&["--cmdline", DIRECT_KERNEL_BOOT_CMDLINE])
            .default_disks()
            .default_net()
            .args(&["--console", "tty"])
            .args(&["--serial", "null"])
            .capture_output()
            .spawn()
            .unwrap();

        let text = String::from("On a branch floating down river a cricket, singing.");
        let cmd = format!("echo {} | sudo tee /dev/hvc0", text);

        let r = std::panic::catch_unwind(|| {
            guest.wait_vm_boot(None).unwrap();

            assert!(guest
                .does_device_vendor_pair_match("0x1043", "0x1af4")
                .unwrap_or_default());

            guest.ssh_command(&cmd).unwrap();
        });

        let _ = child.kill();
        let output = child.wait_with_output().unwrap();
        handle_child_output(r, &output);

        let r = std::panic::catch_unwind(|| {
            assert!(String::from_utf8_lossy(&output.stdout).contains(&text));
        });

        handle_child_output(r, &output);
    }

    #[test]
    fn test_console_file() {
        let focal = UbuntuDiskConfig::new(FOCAL_IMAGE_NAME.to_string());
        let guest = Guest::new(Box::new(focal));

        let console_path = guest.tmp_dir.as_path().join("/tmp/console-output");
        let mut child = GuestCommand::new(&guest)
            .args(&["--cpus", "boot=1"])
            .args(&["--memory", "size=512M"])
            .args(&["--kernel", direct_kernel_boot_path().to_str().unwrap()])
            .args(&["--cmdline", DIRECT_KERNEL_BOOT_CMDLINE])
            .default_disks()
            .default_net()
            .args(&[
                "--console",
                format!("file={}", console_path.to_str().unwrap()).as_str(),
            ])
            .capture_output()
            .spawn()
            .unwrap();

        guest.wait_vm_boot(None).unwrap();

        guest.ssh_command("sudo shutdown -h now").unwrap();

        let _ = child.wait_timeout(std::time::Duration::from_secs(20));
        let _ = child.kill();
        let output = child.wait_with_output().unwrap();

<<<<<<< HEAD
            let mut child = GuestCommand::new(&guest)
                .args(&["--cpus", "boot=1"])
                .args(&["--memory", "size=512M"])
                .args(&["--kernel", direct_kernel_boot_path().to_str().unwrap()])
                .args(&[
                    "--cmdline",
                    DIRECT_KERNEL_BOOT_CMDLINE
                        .replace("console=hvc0 ", console_str)
                        .as_str(),
                ])
                .args(&["--seccomp", "false"])
                .default_disks()
                .default_net()
                .args(&[
                    "--serial",
                    format!("file={}", serial_path.to_str().unwrap()).as_str(),
                ])
                .capture_output()
                .spawn()
                .unwrap();
=======
        let r = std::panic::catch_unwind(|| {
            // Check that the cloud-hypervisor binary actually terminated
            assert!(output.status.success());
>>>>>>> 0d0013c4

            // Do this check after shutdown of the VM as an easy way to ensure
            // all writes are flushed to disk
            let mut f = std::fs::File::open(console_path).unwrap();
            let mut buf = String::new();
            f.read_to_string(&mut buf).unwrap();

            if !buf.contains(CONSOLE_TEST_STRING) {
                eprintln!(
                    "\n\n==== Console file output ====\n\n{}\n\n==== End console file output ====",
                    buf
                );
            }
            assert!(buf.contains(CONSOLE_TEST_STRING));
        });

        handle_child_output(r, &output);
    }

    #[test]
    #[cfg(target_arch = "x86_64")]
    #[cfg(not(feature = "mshv"))]
    // The VFIO integration test starts cloud-hypervisor guest with 3 TAP
    // backed networking interfaces, bound through a simple bridge on the host.
    // So if the nested cloud-hypervisor succeeds in getting a directly
    // assigned interface from its cloud-hypervisor host, we should be able to
    // ssh into it, and verify that it's running with the right kernel command
    // line (We tag the command line from cloud-hypervisor for that purpose).
    // The third device is added to validate that hotplug works correctly since
    // it is being added to the L2 VM through hotplugging mechanism.
    // Also, we pass-through a vitio-blk device to the L2 VM to test the 32-bit
    // vfio device support
    fn test_vfio() {
        setup_vfio_network_interfaces();

        let focal = UbuntuDiskConfig::new(FOCAL_IMAGE_NAME.to_string());
        let guest = Guest::new_from_ip_range(Box::new(focal), "172.18", 0);

        let mut workload_path = dirs::home_dir().unwrap();
        workload_path.push("workloads");

        let kernel_path = direct_kernel_boot_path();

        let mut vfio_path = workload_path.clone();
        vfio_path.push("vfio");

        let mut cloud_init_vfio_base_path = vfio_path.clone();
        cloud_init_vfio_base_path.push("cloudinit.img");

        // We copy our cloudinit into the vfio mount point, for the nested
        // cloud-hypervisor guest to use.
        rate_limited_copy(
            &guest.disk_config.disk(DiskType::CloudInit).unwrap(),
            &cloud_init_vfio_base_path,
        )
        .expect("copying of cloud-init disk failed");

        let mut vfio_disk_path = workload_path.clone();
        vfio_disk_path.push("vfio.img");

        // Create the vfio disk image
        let output = Command::new("mkfs.ext4")
            .arg("-d")
            .arg(vfio_path.to_str().unwrap())
            .arg(vfio_disk_path.to_str().unwrap())
            .arg("2g")
            .output()
            .unwrap();
        if !output.status.success() {
            eprintln!("{}", String::from_utf8_lossy(&output.stderr));
            panic!("mkfs.ext4 command generated an error");
        }

        let mut blk_file_path = workload_path;
        blk_file_path.push("blk.img");

        let vfio_tap0 = "vfio-tap0";
        let vfio_tap1 = "vfio-tap1";
        let vfio_tap2 = "vfio-tap2";
        let vfio_tap3 = "vfio-tap3";

        let mut child = GuestCommand::new(&guest)
            .args(&["--cpus", "boot=4"])
            .args(&["--memory", "size=2G,hugepages=on,shared=on"])
            .args(&["--kernel", kernel_path.to_str().unwrap()])
            .args(&[
                "--disk",
                format!(
                    "path={}",
                    guest.disk_config.disk(DiskType::OperatingSystem).unwrap()
                )
                .as_str(),
                format!(
                    "path={}",
                    guest.disk_config.disk(DiskType::CloudInit).unwrap()
                )
                .as_str(),
                format!("path={}", vfio_disk_path.to_str().unwrap()).as_str(),
                format!("path={},iommu=on", blk_file_path.to_str().unwrap()).as_str(),
            ])
            .args(&[
                "--cmdline",
                format!(
                    "{} kvm-intel.nested=1 vfio_iommu_type1.allow_unsafe_interrupts",
                    DIRECT_KERNEL_BOOT_CMDLINE
                )
                .as_str(),
            ])
            .args(&[
                "--net",
                format!("tap={},mac={}", vfio_tap0, guest.network.guest_mac).as_str(),
                format!(
                    "tap={},mac={},iommu=on",
                    vfio_tap1, guest.network.l2_guest_mac1
                )
                .as_str(),
                format!(
                    "tap={},mac={},iommu=on",
                    vfio_tap2, guest.network.l2_guest_mac2
                )
                .as_str(),
                format!(
                    "tap={},mac={},iommu=on",
                    vfio_tap3, guest.network.l2_guest_mac3
                )
                .as_str(),
            ])
            .capture_output()
            .spawn()
            .unwrap();

        thread::sleep(std::time::Duration::new(30, 0));

        let r = std::panic::catch_unwind(|| {
            guest.ssh_command_l1("sudo systemctl start vfio").unwrap();
            thread::sleep(std::time::Duration::new(120, 0));

            // We booted our cloud hypervisor L2 guest with a "VFIOTAG" tag
            // added to its kernel command line.
            // Let's ssh into it and verify that it's there. If it is it means
            // we're in the right guest (The L2 one) because the QEMU L1 guest
            // does not have this command line tag.
            assert_eq!(
                guest
                    .ssh_command_l2_1("grep -c VFIOTAG /proc/cmdline")
                    .unwrap()
                    .trim()
                    .parse::<u32>()
                    .unwrap_or_default(),
                1
            );

            // Let's also verify from the second virtio-net device passed to
            // the L2 VM.
            assert_eq!(
                guest
                    .ssh_command_l2_2("grep -c VFIOTAG /proc/cmdline")
                    .unwrap()
                    .trim()
                    .parse::<u32>()
                    .unwrap_or_default(),
                1
            );

            // Check the amount of PCI devices appearing in L2 VM.
            assert_eq!(
                guest
                    .ssh_command_l2_1("ls /sys/bus/pci/devices | wc -l")
                    .unwrap()
                    .trim()
                    .parse::<u32>()
                    .unwrap_or_default(),
                8,
            );

            // Check both if /dev/vdc exists and if the block size is 16M in L2 VM
            assert_eq!(
                guest
                    .ssh_command_l2_1("lsblk | grep vdc | grep -c 16M")
                    .unwrap()
                    .trim()
                    .parse::<u32>()
                    .unwrap_or_default(),
                1
            );

            // Hotplug an extra virtio-net device through L2 VM.
            guest
                .ssh_command_l1(
                    "echo 0000:00:09.0 | sudo tee /sys/bus/pci/devices/0000:00:09.0/driver/unbind",
                )
                .unwrap();
            guest
                .ssh_command_l1("echo 0000:00:09.0 | sudo tee /sys/bus/pci/drivers/vfio-pci/bind")
                .unwrap();
            let vfio_hotplug_output = guest
                .ssh_command_l1(
                    "sudo /mnt/ch-remote \
                 --api-socket=/tmp/ch_api.sock \
                 add-device path=/sys/bus/pci/devices/0000:00:09.0,id=vfio123",
                )
                .unwrap();
            assert!(vfio_hotplug_output.contains("{\"id\":\"vfio123\",\"bdf\":\"0000:00:08.0\"}"));

            thread::sleep(std::time::Duration::new(10, 0));

            // Let's also verify from the third virtio-net device passed to
            // the L2 VM. This third device has been hotplugged through the L2
            // VM, so this is our way to validate hotplug works for VFIO PCI.
            assert_eq!(
                guest
                    .ssh_command_l2_3("grep -c VFIOTAG /proc/cmdline")
                    .unwrap()
                    .trim()
                    .parse::<u32>()
                    .unwrap_or_default(),
                1
            );

            // Check the amount of PCI devices appearing in L2 VM.
            // There should be one more device than before, raising the count
            // up to 9 PCI devices.
            assert_eq!(
                guest
                    .ssh_command_l2_1("ls /sys/bus/pci/devices | wc -l")
                    .unwrap()
                    .trim()
                    .parse::<u32>()
                    .unwrap_or_default(),
                9,
            );

            // Let's now verify that we can correctly remove the virtio-net
            // device through the "remove-device" command responsible for
            // unplugging VFIO devices.
            guest
                .ssh_command_l1(
                    "sudo /mnt/ch-remote \
                 --api-socket=/tmp/ch_api.sock \
                 remove-device vfio123",
                )
                .unwrap();
            thread::sleep(std::time::Duration::new(10, 0));

<<<<<<< HEAD
            let console_path = guest.tmp_dir.as_path().join("/tmp/console-output");
            let mut child = GuestCommand::new(&guest)
                .args(&["--cpus", "boot=1"])
                .args(&["--memory", "size=512M"])
                .args(&["--kernel", direct_kernel_boot_path().to_str().unwrap()])
                .args(&["--cmdline", DIRECT_KERNEL_BOOT_CMDLINE])
                .args(&["--seccomp", "false"])
                .default_disks()
                .default_net()
                .args(&[
                    "--console",
                    format!("file={}", console_path.to_str().unwrap()).as_str(),
                ])
                .capture_output()
                .spawn()
=======
            // Check the amount of PCI devices appearing in L2 VM is back down
            // to 8 devices.
            assert_eq!(
                guest
                    .ssh_command_l2_1("ls /sys/bus/pci/devices | wc -l")
                    .unwrap()
                    .trim()
                    .parse::<u32>()
                    .unwrap_or_default(),
                8,
            );

            // Perform memory hotplug in L2 and validate the memory is showing
            // up as expected. In order to check, we will use the virtio-net
            // device already passed through L2 as a VFIO device, this will
            // verify that VFIO devices are functional with memory hotplug.
            assert!(guest.get_total_memory_l2().unwrap_or_default() > 480_000);
            guest
                .ssh_command_l2_1(
                    "sudo bash -c 'echo online > /sys/devices/system/memory/auto_online_blocks'",
                )
                .unwrap();
            guest
                .ssh_command_l1(
                    "sudo /mnt/ch-remote \
                 --api-socket=/tmp/ch_api.sock \
                 resize --memory=1073741824",
                )
>>>>>>> 0d0013c4
                .unwrap();
            assert!(guest.get_total_memory_l2().unwrap_or_default() > 960_000);
        });

        let _ = child.kill();
        let output = child.wait_with_output().unwrap();

        cleanup_vfio_network_interfaces();

        handle_child_output(r, &output);
    }

    #[test]
    fn test_direct_kernel_boot_noacpi() {
        let focal = UbuntuDiskConfig::new(FOCAL_IMAGE_NAME.to_string());
        let guest = Guest::new(Box::new(focal));

        let kernel_path = direct_kernel_boot_path();

        let mut child = GuestCommand::new(&guest)
            .args(&["--cpus", "boot=1"])
            .args(&["--memory", "size=512M"])
            .args(&["--kernel", kernel_path.to_str().unwrap()])
            .args(&[
                "--cmdline",
                format!("{} acpi=off", DIRECT_KERNEL_BOOT_CMDLINE).as_str(),
            ])
            .default_disks()
            .default_net()
            .capture_output()
            .spawn()
            .unwrap();

        let r = std::panic::catch_unwind(|| {
            guest.wait_vm_boot(None).unwrap();

            assert_eq!(guest.get_cpu_count().unwrap_or_default(), 1);
            assert!(guest.get_total_memory().unwrap_or_default() > 480_000);
            assert!(guest.get_entropy().unwrap_or_default() >= 900);
        });

        let _ = child.kill();
        let output = child.wait_with_output().unwrap();

        handle_child_output(r, &output);
    }

    #[test]
    fn test_reboot() {
        let bionic = UbuntuDiskConfig::new(BIONIC_IMAGE_NAME.to_string());
        let focal = UbuntuDiskConfig::new(FOCAL_IMAGE_NAME.to_string());

        vec![Box::new(bionic), Box::new(focal)]
            .drain(..)
            .for_each(|disk_config| {
                let guest = Guest::new(disk_config);

                let mut cmd = GuestCommand::new(&guest);
                cmd.args(&["--cpus", "boot=1"])
                    .args(&["--memory", "size=512M"])
                    .args(&["--kernel", direct_kernel_boot_path().to_str().unwrap()])
                    .args(&["--cmdline", DIRECT_KERNEL_BOOT_CMDLINE])
                    .default_disks()
                    .default_net()
                    .capture_output();

                let mut child = cmd.spawn().unwrap();

                let r = std::panic::catch_unwind(|| {
                    guest.wait_vm_boot(Some(120)).unwrap();

                    let fd_count_1 = get_fd_count(child.id());
                    guest.reboot_linux(0, Some(120));
                    let fd_count_2 = get_fd_count(child.id());
                    assert_eq!(fd_count_1, fd_count_2);

                    guest.ssh_command("sudo shutdown -h now").unwrap();
                });

                let _ = child.wait_timeout(std::time::Duration::from_secs(40));
                let _ = child.kill();
                let output = child.wait_with_output().unwrap();
                handle_child_output(r, &output);

                let r = std::panic::catch_unwind(|| {
                    // Check that the cloud-hypervisor binary actually terminated
                    assert!(output.status.success());
                });

                handle_child_output(r, &output);
            });
    }

    #[test]
    fn test_virtio_vsock() {
        _test_virtio_vsock(false)
    }

    #[test]
    fn test_virtio_vsock_hotplug() {
        _test_virtio_vsock(true);
    }

    #[test]
    // Start cloud-hypervisor with no VM parameters, only the API server running.
    // From the API: Create a VM, boot it and check that it looks as expected.
    fn test_api_create_boot() {
        let focal = UbuntuDiskConfig::new(FOCAL_IMAGE_NAME.to_string());
        let guest = Guest::new(Box::new(focal));

        let api_socket = temp_api_path(&guest.tmp_dir);

        let mut child = GuestCommand::new(&guest)
            .args(&["--api-socket", &api_socket])
            .capture_output()
            .spawn()
            .unwrap();

        thread::sleep(std::time::Duration::new(1, 0));

        // Verify API server is running
        curl_command(&api_socket, "GET", "http://localhost/api/v1/vmm.ping", None);

        // Create the VM first
        let cpu_count: u8 = 4;
        let http_body = guest.api_create_body(
            cpu_count,
            fw_path(FwType::RustHypervisorFirmware).as_str(),
            direct_kernel_boot_path().to_str().unwrap(),
            DIRECT_KERNEL_BOOT_CMDLINE,
        );

        curl_command(
            &api_socket,
            "PUT",
            "http://localhost/api/v1/vm.create",
            Some(&http_body),
        );

        // Then boot it
        curl_command(&api_socket, "PUT", "http://localhost/api/v1/vm.boot", None);
        thread::sleep(std::time::Duration::new(20, 0));

        let r = std::panic::catch_unwind(|| {
            // Check that the VM booted as expected
            assert_eq!(guest.get_cpu_count().unwrap_or_default() as u8, cpu_count);
            assert!(guest.get_total_memory().unwrap_or_default() > 480_000);
            assert!(guest.get_entropy().unwrap_or_default() >= 900);
        });

        let _ = child.kill();
        let output = child.wait_with_output().unwrap();

        handle_child_output(r, &output);
    }

    #[test]
    // Start cloud-hypervisor with no VM parameters, only the API server running.
    // From the API: Create a VM, boot it and check that it looks as expected.
    // Then we pause the VM, check that it's no longer available.
    // Finally we resume the VM and check that it's available.
    fn test_api_pause_resume() {
        let focal = UbuntuDiskConfig::new(FOCAL_IMAGE_NAME.to_string());
        let guest = Guest::new(Box::new(focal));

        let api_socket = temp_api_path(&guest.tmp_dir);

        let mut child = GuestCommand::new(&guest)
            .args(&["--api-socket", &api_socket])
            .capture_output()
            .spawn()
            .unwrap();

        thread::sleep(std::time::Duration::new(1, 0));

        // Verify API server is running
        curl_command(&api_socket, "GET", "http://localhost/api/v1/vmm.ping", None);

        // Create the VM first
        let cpu_count: u8 = 4;
        let http_body = guest.api_create_body(
            cpu_count,
            fw_path(FwType::RustHypervisorFirmware).as_str(),
            direct_kernel_boot_path().to_str().unwrap(),
            DIRECT_KERNEL_BOOT_CMDLINE,
        );
        curl_command(
            &api_socket,
            "PUT",
            "http://localhost/api/v1/vm.create",
            Some(&http_body),
        );

        // Then boot it
        curl_command(&api_socket, "PUT", "http://localhost/api/v1/vm.boot", None);
        thread::sleep(std::time::Duration::new(20, 0));

        let r = std::panic::catch_unwind(|| {
            // Check that the VM booted as expected
            assert_eq!(guest.get_cpu_count().unwrap_or_default() as u8, cpu_count);
            assert!(guest.get_total_memory().unwrap_or_default() > 480_000);
            assert!(guest.get_entropy().unwrap_or_default() >= 900);

            // We now pause the VM
            assert!(remote_command(&api_socket, "pause", None));

            // Check pausing again fails
            assert!(!remote_command(&api_socket, "pause", None));

            thread::sleep(std::time::Duration::new(2, 0));

            // SSH into the VM should fail
            assert!(ssh_command_ip(
                "grep -c processor /proc/cpuinfo",
                &guest.network.guest_ip,
                2,
                5
            )
            .is_err());

            // Resume the VM
            assert!(remote_command(&api_socket, "resume", None));

            // Check resuming again fails
            assert!(!remote_command(&api_socket, "resume", None));

            thread::sleep(std::time::Duration::new(2, 0));

            // Now we should be able to SSH back in and get the right number of CPUs
            assert_eq!(guest.get_cpu_count().unwrap_or_default() as u8, cpu_count);
        });

        let _ = child.kill();
        let output = child.wait_with_output().unwrap();

        handle_child_output(r, &output);
    }

    #[test]
    fn test_virtio_iommu() {
        _test_virtio_iommu(cfg!(target_arch = "x86_64"))
    }

    #[test]
    // We cannot force the software running in the guest to reprogram the BAR
    // with some different addresses, but we have a reliable way of testing it
    // with a standard Linux kernel.
    // By removing a device from the PCI tree, and then rescanning the tree,
    // Linux consistently chooses to reorganize the PCI device BARs to other
    // locations in the guest address space.
    // This test creates a dedicated PCI network device to be checked as being
    // properly probed first, then removing it, and adding it again by doing a
    // rescan.
    fn test_pci_bar_reprogramming() {
        let focal = UbuntuDiskConfig::new(FOCAL_IMAGE_NAME.to_string());
        let guest = Guest::new(Box::new(focal));

        #[cfg(target_arch = "x86_64")]
        let kernel_path = direct_kernel_boot_path();
        #[cfg(target_arch = "aarch64")]
        let kernel_path = edk2_path();

        let mut child = GuestCommand::new(&guest)
            .args(&["--cpus", "boot=1"])
            .args(&["--memory", "size=512M"])
            .args(&["--kernel", kernel_path.to_str().unwrap()])
            .args(&["--cmdline", DIRECT_KERNEL_BOOT_CMDLINE])
            .default_disks()
            .args(&[
                "--net",
                guest.default_net_string().as_str(),
                "tap=,mac=8a:6b:6f:5a:de:ac,ip=192.168.3.1,mask=255.255.255.0",
            ])
            .capture_output()
            .spawn()
            .unwrap();

        let r = std::panic::catch_unwind(|| {
            guest.wait_vm_boot(None).unwrap();

            // 2 network interfaces + default localhost ==> 3 interfaces
            assert_eq!(
                guest
                    .ssh_command("ip -o link | wc -l")
                    .unwrap()
                    .trim()
                    .parse::<u32>()
                    .unwrap_or_default(),
                3
            );

            let init_bar_addr = guest
                .ssh_command(
                    "sudo awk '{print $1; exit}' /sys/bus/pci/devices/0000:00:05.0/resource",
                )
                .unwrap();

            // Remove the PCI device
            guest
                .ssh_command("echo 1 | sudo tee /sys/bus/pci/devices/0000:00:05.0/remove")
                .unwrap();

            // Only 1 network interface left + default localhost ==> 2 interfaces
            assert_eq!(
                guest
                    .ssh_command("ip -o link | wc -l")
                    .unwrap()
                    .trim()
                    .parse::<u32>()
                    .unwrap_or_default(),
                2
            );

            // Remove the PCI device
            guest
                .ssh_command("echo 1 | sudo tee /sys/bus/pci/rescan")
                .unwrap();

            // Back to 2 network interface + default localhost ==> 3 interfaces
            assert_eq!(
                guest
                    .ssh_command("ip -o link | wc -l")
                    .unwrap()
                    .trim()
                    .parse::<u32>()
                    .unwrap_or_default(),
                3
            );

            let new_bar_addr = guest
                .ssh_command(
                    "sudo awk '{print $1; exit}' /sys/bus/pci/devices/0000:00:05.0/resource",
                )
                .unwrap();

            // Let's compare the BAR addresses for our virtio-net device.
            // They should be different as we expect the BAR reprogramming
            // to have happened.
            assert_ne!(init_bar_addr, new_bar_addr);
        });

        let _ = child.kill();
        let output = child.wait_with_output().unwrap();

        handle_child_output(r, &output);
    }

    #[test]
    fn test_memory_mergeable_off() {
        test_memory_mergeable(false)
    }

    #[test]
    #[cfg(target_arch = "x86_64")]
    fn test_cpu_hotplug() {
        let focal = UbuntuDiskConfig::new(FOCAL_IMAGE_NAME.to_string());
        let guest = Guest::new(Box::new(focal));
        let api_socket = temp_api_path(&guest.tmp_dir);

        let kernel_path = direct_kernel_boot_path();

        let mut child = GuestCommand::new(&guest)
            .args(&["--cpus", "boot=2,max=4"])
            .args(&["--memory", "size=512M"])
            .args(&["--kernel", kernel_path.to_str().unwrap()])
            .args(&["--cmdline", DIRECT_KERNEL_BOOT_CMDLINE])
            .default_disks()
            .default_net()
            .args(&["--api-socket", &api_socket])
            .capture_output()
            .spawn()
            .unwrap();

        let r = std::panic::catch_unwind(|| {
            guest.wait_vm_boot(None).unwrap();

            assert_eq!(guest.get_cpu_count().unwrap_or_default(), 2);

            // Resize the VM
            let desired_vcpus = 4;
            resize_command(&api_socket, Some(desired_vcpus), None, None, None);

            guest
                .ssh_command("echo 1 | sudo tee /sys/bus/cpu/devices/cpu2/online")
                .unwrap();
            guest
                .ssh_command("echo 1 | sudo tee /sys/bus/cpu/devices/cpu3/online")
                .unwrap();
            thread::sleep(std::time::Duration::new(10, 0));
            assert_eq!(
                guest.get_cpu_count().unwrap_or_default(),
                u32::from(desired_vcpus)
            );

            guest.reboot_linux(0, None);

            assert_eq!(
                guest.get_cpu_count().unwrap_or_default(),
                u32::from(desired_vcpus)
            );

            // Resize the VM
            let desired_vcpus = 2;
            resize_command(&api_socket, Some(desired_vcpus), None, None, None);

            thread::sleep(std::time::Duration::new(10, 0));
            assert_eq!(
                guest.get_cpu_count().unwrap_or_default(),
                u32::from(desired_vcpus)
            );

            // Resize the VM back up to 4
            let desired_vcpus = 4;
            resize_command(&api_socket, Some(desired_vcpus), None, None, None);

            guest
                .ssh_command("echo 1 | sudo tee /sys/bus/cpu/devices/cpu2/online")
                .unwrap();
            guest
                .ssh_command("echo 1 | sudo tee /sys/bus/cpu/devices/cpu3/online")
                .unwrap();
            thread::sleep(std::time::Duration::new(10, 0));
            assert_eq!(
                guest.get_cpu_count().unwrap_or_default(),
                u32::from(desired_vcpus)
            );
        });

        let _ = child.kill();
        let output = child.wait_with_output().unwrap();

        handle_child_output(r, &output);
    }

    #[test]
    fn test_memory_hotplug() {
        #[cfg(target_arch = "aarch64")]
        let focal_image = FOCAL_IMAGE_UPDATE_KERNEL_NAME.to_string();
        #[cfg(target_arch = "x86_64")]
        let focal_image = FOCAL_IMAGE_NAME.to_string();
        let focal = UbuntuDiskConfig::new(focal_image);
        let guest = Guest::new(Box::new(focal));
        let api_socket = temp_api_path(&guest.tmp_dir);

        #[cfg(target_arch = "aarch64")]
        let kernel_path = edk2_path();
        #[cfg(target_arch = "x86_64")]
        let kernel_path = direct_kernel_boot_path();

        let mut child = GuestCommand::new(&guest)
            .args(&["--cpus", "boot=2,max=4"])
            .args(&["--memory", "size=512M,hotplug_size=8192M"])
            .args(&["--kernel", kernel_path.to_str().unwrap()])
            .args(&["--cmdline", DIRECT_KERNEL_BOOT_CMDLINE])
            .default_disks()
            .default_net()
            .args(&["--balloon", "size=0"])
            .args(&["--api-socket", &api_socket])
            .capture_output()
            .spawn()
            .unwrap();

        let r = std::panic::catch_unwind(|| {
            guest.wait_vm_boot(None).unwrap();

            assert!(guest.get_total_memory().unwrap_or_default() > 480_000);

            guest.enable_memory_hotplug();

            // Add RAM to the VM
            let desired_ram = 1024 << 20;
            resize_command(&api_socket, None, Some(desired_ram), None, None);

            thread::sleep(std::time::Duration::new(10, 0));
            assert!(guest.get_total_memory().unwrap_or_default() > 960_000);

            // Use balloon to remove RAM from the VM
            let desired_balloon = 512 << 20;
            resize_command(&api_socket, None, None, Some(desired_balloon), None);

            thread::sleep(std::time::Duration::new(10, 0));
            assert!(guest.get_total_memory().unwrap_or_default() > 480_000);
            assert!(guest.get_total_memory().unwrap_or_default() < 960_000);

            guest.reboot_linux(0, None);

            assert!(guest.get_total_memory().unwrap_or_default() < 960_000);

            // Use balloon add RAM to the VM
            let desired_balloon = 0;
            resize_command(&api_socket, None, None, Some(desired_balloon), None);

            thread::sleep(std::time::Duration::new(10, 0));

            assert!(guest.get_total_memory().unwrap_or_default() > 960_000);

            guest.enable_memory_hotplug();

            // Add RAM to the VM
            let desired_ram = 2048 << 20;
            resize_command(&api_socket, None, Some(desired_ram), None, None);

            thread::sleep(std::time::Duration::new(10, 0));
            assert!(guest.get_total_memory().unwrap_or_default() > 1_920_000);

            // Remove RAM to the VM (only applies after reboot)
            let desired_ram = 1024 << 20;
            resize_command(&api_socket, None, Some(desired_ram), None, None);

            guest.reboot_linux(1, None);

            assert!(guest.get_total_memory().unwrap_or_default() > 960_000);
            assert!(guest.get_total_memory().unwrap_or_default() < 1_920_000);
        });

        let _ = child.kill();
        let output = child.wait_with_output().unwrap();

        handle_child_output(r, &output);
    }

    #[test]
    #[cfg(not(feature = "mshv"))]
    fn test_virtio_mem() {
        let focal = UbuntuDiskConfig::new(FOCAL_IMAGE_NAME.to_string());
        let guest = Guest::new(Box::new(focal));
        let api_socket = temp_api_path(&guest.tmp_dir);

        let kernel_path = direct_kernel_boot_path();

        let mut child = GuestCommand::new(&guest)
            .args(&["--cpus", "boot=2,max=4"])
            .args(&[
                "--memory",
                "size=512M,hotplug_method=virtio-mem,hotplug_size=8192M",
            ])
            .args(&["--kernel", kernel_path.to_str().unwrap()])
            .args(&["--cmdline", DIRECT_KERNEL_BOOT_CMDLINE])
            .default_disks()
            .default_net()
            .args(&["--api-socket", &api_socket])
            .capture_output()
            .spawn()
            .unwrap();

        let r = std::panic::catch_unwind(|| {
            guest.wait_vm_boot(None).unwrap();

            assert!(guest.get_total_memory().unwrap_or_default() > 480_000);

            guest.enable_memory_hotplug();

            // Add RAM to the VM
            let desired_ram = 1024 << 20;
            resize_command(&api_socket, None, Some(desired_ram), None, None);

            thread::sleep(std::time::Duration::new(10, 0));
            assert!(guest.get_total_memory().unwrap_or_default() > 960_000);

            // Add RAM to the VM
            let desired_ram = 2048 << 20;
            resize_command(&api_socket, None, Some(desired_ram), None, None);

            thread::sleep(std::time::Duration::new(10, 0));
            assert!(guest.get_total_memory().unwrap_or_default() > 1_920_000);

            // Remove RAM from the VM
            let desired_ram = 1024 << 20;
            resize_command(&api_socket, None, Some(desired_ram), None, None);

            thread::sleep(std::time::Duration::new(10, 0));
            assert!(guest.get_total_memory().unwrap_or_default() > 960_000);
            assert!(guest.get_total_memory().unwrap_or_default() < 1_920_000);

            guest.reboot_linux(0, None);

            // Check the amount of memory after reboot is 1GiB
            assert!(guest.get_total_memory().unwrap_or_default() > 960_000);
            assert!(guest.get_total_memory().unwrap_or_default() < 1_920_000);

            // Check we can still resize to 512MiB
            let desired_ram = 512 << 20;
            resize_command(&api_socket, None, Some(desired_ram), None, None);
            thread::sleep(std::time::Duration::new(10, 0));
            assert!(guest.get_total_memory().unwrap_or_default() > 480_000);
            assert!(guest.get_total_memory().unwrap_or_default() < 960_000);
        });

        let _ = child.kill();
        let output = child.wait_with_output().unwrap();

        handle_child_output(r, &output);
    }

    #[test]
    #[cfg(target_arch = "x86_64")]
    #[cfg(not(feature = "mshv"))]
    // Test both vCPU and memory resizing together
    fn test_resize() {
        let focal = UbuntuDiskConfig::new(FOCAL_IMAGE_NAME.to_string());
        let guest = Guest::new(Box::new(focal));
        let api_socket = temp_api_path(&guest.tmp_dir);

        let kernel_path = direct_kernel_boot_path();

        let mut child = GuestCommand::new(&guest)
            .args(&["--cpus", "boot=2,max=4"])
            .args(&["--memory", "size=512M,hotplug_size=8192M"])
            .args(&["--kernel", kernel_path.to_str().unwrap()])
            .args(&["--cmdline", DIRECT_KERNEL_BOOT_CMDLINE])
            .default_disks()
            .default_net()
            .args(&["--api-socket", &api_socket])
            .capture_output()
            .spawn()
            .unwrap();

        let r = std::panic::catch_unwind(|| {
            guest.wait_vm_boot(None).unwrap();

            assert_eq!(guest.get_cpu_count().unwrap_or_default(), 2);
            assert!(guest.get_total_memory().unwrap_or_default() > 480_000);

            guest.enable_memory_hotplug();

            // Resize the VM
            let desired_vcpus = 4;
            let desired_ram = 1024 << 20;
            resize_command(
                &api_socket,
                Some(desired_vcpus),
                Some(desired_ram),
                None,
                None,
            );

            guest
                .ssh_command("echo 1 | sudo tee /sys/bus/cpu/devices/cpu2/online")
                .unwrap();
            guest
                .ssh_command("echo 1 | sudo tee /sys/bus/cpu/devices/cpu3/online")
                .unwrap();
            thread::sleep(std::time::Duration::new(10, 0));
            assert_eq!(
                guest.get_cpu_count().unwrap_or_default(),
                u32::from(desired_vcpus)
            );

            assert!(guest.get_total_memory().unwrap_or_default() > 960_000);
        });

        let _ = child.kill();
        let output = child.wait_with_output().unwrap();

        handle_child_output(r, &output);
    }

    #[test]
    fn test_memory_overhead() {
        let focal = UbuntuDiskConfig::new(FOCAL_IMAGE_NAME.to_string());
        let guest = Guest::new(Box::new(focal));

        let kernel_path = direct_kernel_boot_path();

        let guest_memory_size_kb = 512 * 1024;

        let mut child = GuestCommand::new(&guest)
            .args(&["--cpus", "boot=1"])
            .args(&[
                "--memory",
                format!("size={}K", guest_memory_size_kb).as_str(),
            ])
            .args(&["--kernel", kernel_path.to_str().unwrap()])
            .args(&["--cmdline", DIRECT_KERNEL_BOOT_CMDLINE])
            .default_disks()
            .capture_output()
            .spawn()
            .unwrap();

        thread::sleep(std::time::Duration::new(20, 0));

        let r = std::panic::catch_unwind(|| {
            let overhead = get_vmm_overhead(child.id(), guest_memory_size_kb);
            eprintln!(
                "Guest memory overhead: {} vs {}",
                overhead, MAXIMUM_VMM_OVERHEAD_KB
            );
            assert!(overhead <= MAXIMUM_VMM_OVERHEAD_KB);
        });

        let _ = child.kill();
        let output = child.wait_with_output().unwrap();

        handle_child_output(r, &output);
    }

    #[test]
    fn test_disk_hotplug() {
        let focal = UbuntuDiskConfig::new(FOCAL_IMAGE_NAME.to_string());
        let guest = Guest::new(Box::new(focal));

        #[cfg(target_arch = "x86_64")]
        let kernel_path = direct_kernel_boot_path();
        #[cfg(target_arch = "aarch64")]
        let kernel_path = edk2_path();

        let api_socket = temp_api_path(&guest.tmp_dir);

        let mut child = GuestCommand::new(&guest)
            .args(&["--api-socket", &api_socket])
            .args(&["--cpus", "boot=1"])
            .args(&["--memory", "size=512M"])
            .args(&["--kernel", kernel_path.to_str().unwrap()])
            .args(&["--cmdline", DIRECT_KERNEL_BOOT_CMDLINE])
            .default_disks()
            .default_net()
            .capture_output()
            .spawn()
            .unwrap();

        let r = std::panic::catch_unwind(|| {
            guest.wait_vm_boot(None).unwrap();

            // Check /dev/vdc is not there
            assert_eq!(
                guest
                    .ssh_command("lsblk | grep -c vdc.*16M || true")
                    .unwrap()
                    .trim()
                    .parse::<u32>()
                    .unwrap_or(1),
                0
            );

            // Now let's add the extra disk.
            let mut blk_file_path = dirs::home_dir().unwrap();
            blk_file_path.push("workloads");
            blk_file_path.push("blk.img");
            let (cmd_success, cmd_output) = remote_command_w_output(
                &api_socket,
                "add-disk",
                Some(format!("path={},id=test0", blk_file_path.to_str().unwrap()).as_str()),
            );
            assert!(cmd_success);
            assert!(String::from_utf8_lossy(&cmd_output)
                .contains("{\"id\":\"test0\",\"bdf\":\"0000:00:06.0\"}"));

            thread::sleep(std::time::Duration::new(10, 0));

            // Check that /dev/vdc exists and the block size is 16M.
            assert_eq!(
                guest
                    .ssh_command("lsblk | grep vdc | grep -c 16M")
                    .unwrap()
                    .trim()
                    .parse::<u32>()
                    .unwrap_or_default(),
                1
            );
            // And check the block device can be read.
            guest
                .ssh_command("sudo dd if=/dev/vdc of=/dev/null bs=1M iflag=direct count=16")
                .unwrap();

            // Let's remove it the extra disk.
            assert!(remote_command(&api_socket, "remove-device", Some("test0")));
            thread::sleep(std::time::Duration::new(5, 0));
            // And check /dev/vdc is not there
            assert_eq!(
                guest
                    .ssh_command("lsblk | grep -c vdc.*16M || true")
                    .unwrap()
                    .trim()
                    .parse::<u32>()
                    .unwrap_or(1),
                0
            );

            // And add it back to validate unplug did work correctly.
            let (cmd_success, cmd_output) = remote_command_w_output(
                &api_socket,
                "add-disk",
                Some(format!("path={},id=test0", blk_file_path.to_str().unwrap()).as_str()),
            );
            assert!(cmd_success);
            assert!(String::from_utf8_lossy(&cmd_output)
                .contains("{\"id\":\"test0\",\"bdf\":\"0000:00:06.0\"}"));

            thread::sleep(std::time::Duration::new(10, 0));

            // Check that /dev/vdc exists and the block size is 16M.
            assert_eq!(
                guest
                    .ssh_command("lsblk | grep vdc | grep -c 16M")
                    .unwrap()
                    .trim()
                    .parse::<u32>()
                    .unwrap_or_default(),
                1
            );
            // And check the block device can be read.
            guest
                .ssh_command("sudo dd if=/dev/vdc of=/dev/null bs=1M iflag=direct count=16")
                .unwrap();

            // Reboot the VM.
            guest.reboot_linux(0, None);

            // Check still there after reboot
            assert_eq!(
                guest
                    .ssh_command("lsblk | grep vdc | grep -c 16M")
                    .unwrap()
                    .trim()
                    .parse::<u32>()
                    .unwrap_or_default(),
                1
            );

            assert!(remote_command(&api_socket, "remove-device", Some("test0")));

            thread::sleep(std::time::Duration::new(20, 0));

            // Check device has gone away
            assert_eq!(
                guest
                    .ssh_command("lsblk | grep -c vdc.*16M || true")
                    .unwrap()
                    .trim()
                    .parse::<u32>()
                    .unwrap_or(1),
                0
            );

            guest.reboot_linux(1, None);

            // Check device still absent
            assert_eq!(
                guest
                    .ssh_command("lsblk | grep -c vdc.*16M || true")
                    .unwrap()
                    .trim()
                    .parse::<u32>()
                    .unwrap_or(1),
                0
            );
        });

        let _ = child.kill();
        let output = child.wait_with_output().unwrap();

        handle_child_output(r, &output);
    }

    #[test]
    #[cfg(target_arch = "x86_64")]
    fn test_virtio_block_topology() {
        let focal = UbuntuDiskConfig::new(FOCAL_IMAGE_NAME.to_string());
        let guest = Guest::new(Box::new(focal));

        let kernel_path = direct_kernel_boot_path();
        let test_disk_path = guest.tmp_dir.as_path().join("test.img");

        Command::new("qemu-img")
            .args(&[
                "create",
                "-f",
                "raw",
                test_disk_path.to_str().unwrap(),
                "16M",
            ])
            .output()
            .expect("qemu-img command failed");
        let out = Command::new("losetup")
            .args(&[
                "--show",
                "--find",
                "--sector-size=4096",
                test_disk_path.to_str().unwrap(),
            ])
            .output()
            .expect("failed to create loop device")
            .stdout;
        let _tmp = String::from_utf8_lossy(&out);
        let loop_dev = _tmp.trim();

        let mut child = GuestCommand::new(&guest)
            .args(&["--cpus", "boot=1"])
            .args(&["--memory", "size=512M"])
            .args(&["--kernel", kernel_path.to_str().unwrap()])
            .args(&["--cmdline", DIRECT_KERNEL_BOOT_CMDLINE])
            .args(&[
                "--disk",
                format!(
                    "path={}",
                    guest.disk_config.disk(DiskType::OperatingSystem).unwrap()
                )
                .as_str(),
                format!(
                    "path={}",
                    guest.disk_config.disk(DiskType::CloudInit).unwrap()
                )
                .as_str(),
                format!("path={}", loop_dev).as_str(),
            ])
            .default_net()
            .capture_output()
            .spawn()
            .unwrap();

        let r = std::panic::catch_unwind(|| {
            guest.wait_vm_boot(None).unwrap();

            // MIN-IO column
            assert_eq!(
                guest
                    .ssh_command("lsblk -t| grep vdc | awk '{print $3}'")
                    .unwrap()
                    .trim()
                    .parse::<u32>()
                    .unwrap_or_default(),
                4096
            );
            // PHY-SEC column
            assert_eq!(
                guest
                    .ssh_command("lsblk -t| grep vdc | awk '{print $5}'")
                    .unwrap()
                    .trim()
                    .parse::<u32>()
                    .unwrap_or_default(),
                4096
            );
            // LOG-SEC column
            assert_eq!(
                guest
                    .ssh_command("lsblk -t| grep vdc | awk '{print $6}'")
                    .unwrap()
                    .trim()
                    .parse::<u32>()
                    .unwrap_or_default(),
                4096
            );
        });

        let _ = child.kill();
        let output = child.wait_with_output().unwrap();

        handle_child_output(r, &output);

        Command::new("losetup")
            .args(&["-d", loop_dev])
            .output()
            .expect("loop device not found");
    }

    #[test]
    fn test_virtio_balloon_deflate_on_oom() {
        let focal = UbuntuDiskConfig::new(FOCAL_IMAGE_NAME.to_string());
        let guest = Guest::new(Box::new(focal));

        let kernel_path = direct_kernel_boot_path();

        let api_socket = temp_api_path(&guest.tmp_dir);

        //Let's start a 4G guest with balloon occupied 2G memory
        let mut child = GuestCommand::new(&guest)
            .args(&["--api-socket", &api_socket])
            .args(&["--cpus", "boot=1"])
            .args(&["--memory", "size=4G"])
            .args(&["--kernel", kernel_path.to_str().unwrap()])
            .args(&["--cmdline", DIRECT_KERNEL_BOOT_CMDLINE])
            .args(&["--balloon", "size=2G,deflate_on_oom=on"])
            .default_disks()
            .default_net()
            .capture_output()
            .spawn()
            .unwrap();

        let r = std::panic::catch_unwind(|| {
            guest.wait_vm_boot(None).unwrap();

            // Wait for balloon memory's initialization and check its size.
            // The virtio-balloon driver might take a few seconds to report the
            // balloon effective size back to the VMM.
            thread::sleep(std::time::Duration::new(20, 0));

<<<<<<< HEAD
            let mut child = GuestCommand::new(&guest)
                .args(&["--cpus", "boot=1"])
                .args(&["--memory", "size=512M"])
                .args(&["--kernel", kernel_path.to_str().unwrap()])
                .args(&[
                    "--cmdline",
                    format!("{} acpi=off", DIRECT_KERNEL_BOOT_CMDLINE).as_str(),
                ])
                .args(&["--seccomp", "false"])
                .default_disks()
                .default_net()
                .capture_output()
                .spawn()
=======
            let orig_balloon = balloon_size(&api_socket);
            println!("The original balloon memory size is {} bytes", orig_balloon);
            assert!(orig_balloon == 2147483648);

            // Two steps to verify if the 'deflate_on_oom' parameter works.
            // 1st: run a command in guest to eat up memory heavily, which
            // will consume much more memory than $(total_mem - balloon_size)
            // to trigger an oom.
            guest
                .ssh_command("stress --vm 25 --vm-keep --vm-bytes 1G --timeout 20")
>>>>>>> 0d0013c4
                .unwrap();

            // 2nd: check balloon_mem's value to verify balloon has been automatically deflated
            let deflated_balloon = balloon_size(&api_socket);
            println!(
                "After deflating, balloon memory size is {} bytes",
                deflated_balloon
            );
            // Verify the balloon size deflated
            assert!(deflated_balloon < 2147483648);
        });

        let _ = child.kill();
        let output = child.wait_with_output().unwrap();

        handle_child_output(r, &output);
    }

    #[test]
    fn test_virtio_balloon_free_page_reporting() {
        let focal = UbuntuDiskConfig::new(FOCAL_IMAGE_NAME.to_string());
        let guest = Guest::new(Box::new(focal));

        //Let's start a 4G guest with balloon occupied 2G memory
        let mut child = GuestCommand::new(&guest)
            .args(&["--cpus", "boot=1"])
            .args(&["--memory", "size=4G"])
            .args(&["--kernel", direct_kernel_boot_path().to_str().unwrap()])
            .args(&["--cmdline", DIRECT_KERNEL_BOOT_CMDLINE])
            .args(&["--balloon", "size=0,free_page_reporting=on"])
            .default_disks()
            .default_net()
            .capture_output()
            .spawn()
            .unwrap();

        let pid = child.id();
        let r = std::panic::catch_unwind(|| {
            guest.wait_vm_boot(None).unwrap();

            // Check the initial RSS is less than 1GiB
            let rss = process_rss_kib(pid);
            println!("RSS {} < 1048576", rss);
            assert!(rss < 1048576);

            // Spawn a command inside the guest to consume 2GiB of RAM for 60
            // seconds
            let guest_ip = guest.network.guest_ip.clone();
            thread::spawn(move || {
                ssh_command_ip(
                    "stress --vm 1 --vm-bytes 2G --vm-keep --timeout 60",
                    &guest_ip,
                    DEFAULT_SSH_RETRIES,
                    DEFAULT_SSH_TIMEOUT,
                )
                .unwrap();
            });

            // Wait for 50 seconds to make sure the stress command is consuming
            // the expected amount of memory.
            thread::sleep(std::time::Duration::new(50, 0));
            let rss = process_rss_kib(pid);
            println!("RSS {} >= 2097152", rss);
            assert!(rss >= 2097152);

            // Wait for an extra minute to make sure the stress command has
            // completed and that the guest reported the free pages to the VMM
            // through the virtio-balloon device. We expect the RSS to be under
            // 2GiB.
            thread::sleep(std::time::Duration::new(60, 0));
            let rss = process_rss_kib(pid);
            println!("RSS {} < 2097152", rss);
            assert!(rss < 2097152);
        });

        let _ = child.kill();
        let output = child.wait_with_output().unwrap();

        handle_child_output(r, &output);
    }

    #[test]
    fn test_pmem_hotplug() {
        _test_pmem_hotplug(None)
    }

    #[test]
    fn test_pmem_multi_segment_hotplug() {
        _test_pmem_hotplug(Some(15))
    }

    fn _test_pmem_hotplug(pci_segment: Option<u16>) {
        #[cfg(target_arch = "aarch64")]
        let focal_image = FOCAL_IMAGE_UPDATE_KERNEL_NAME.to_string();
        #[cfg(target_arch = "x86_64")]
        let focal_image = FOCAL_IMAGE_NAME.to_string();
        let focal = UbuntuDiskConfig::new(focal_image);
        let guest = Guest::new(Box::new(focal));

        #[cfg(target_arch = "x86_64")]
        let kernel_path = direct_kernel_boot_path();
        #[cfg(target_arch = "aarch64")]
        let kernel_path = edk2_path();

        let api_socket = temp_api_path(&guest.tmp_dir);

        let mut cmd = GuestCommand::new(&guest);

        cmd.args(&["--api-socket", &api_socket])
            .args(&["--cpus", "boot=1"])
            .args(&["--memory", "size=512M"])
            .args(&["--kernel", kernel_path.to_str().unwrap()])
            .args(&["--cmdline", DIRECT_KERNEL_BOOT_CMDLINE])
            .default_disks()
            .default_net()
            .capture_output();

        if pci_segment.is_some() {
            cmd.args(&["--platform", "num_pci_segments=16"]);
        }

        let mut child = cmd.spawn().unwrap();

        let r = std::panic::catch_unwind(|| {
            guest.wait_vm_boot(None).unwrap();

            // Check /dev/pmem0 is not there
            assert_eq!(
                guest
                    .ssh_command("lsblk | grep -c pmem0 || true")
                    .unwrap()
                    .trim()
                    .parse::<u32>()
                    .unwrap_or(1),
                0
            );

            let pmem_temp_file = TempFile::new().unwrap();
            pmem_temp_file.as_file().set_len(128 << 20).unwrap();
            let (cmd_success, cmd_output) = remote_command_w_output(
                &api_socket,
                "add-pmem",
                Some(&format!(
                    "file={},id=test0{}",
                    pmem_temp_file.as_path().to_str().unwrap(),
                    if let Some(pci_segment) = pci_segment {
                        format!(",pci_segment={}", pci_segment)
                    } else {
                        "".to_owned()
                    }
                )),
            );
            assert!(cmd_success);
            if let Some(pci_segment) = pci_segment {
                assert!(String::from_utf8_lossy(&cmd_output).contains(&format!(
                    "{{\"id\":\"test0\",\"bdf\":\"{:04x}:00:01.0\"}}",
                    pci_segment
                )));
            } else {
                assert!(String::from_utf8_lossy(&cmd_output)
                    .contains("{\"id\":\"test0\",\"bdf\":\"0000:00:06.0\"}"));
            }

            // Check that /dev/pmem0 exists and the block size is 128M
            assert_eq!(
                guest
                    .ssh_command("lsblk | grep pmem0 | grep -c 128M")
                    .unwrap()
                    .trim()
                    .parse::<u32>()
                    .unwrap_or_default(),
                1
            );

            guest.reboot_linux(0, None);

            // Check still there after reboot
            assert_eq!(
                guest
                    .ssh_command("lsblk | grep pmem0 | grep -c 128M")
                    .unwrap()
                    .trim()
                    .parse::<u32>()
                    .unwrap_or_default(),
                1
            );

            assert!(remote_command(&api_socket, "remove-device", Some("test0")));

            thread::sleep(std::time::Duration::new(20, 0));

            // Check device has gone away
            assert_eq!(
                guest
                    .ssh_command("lsblk | grep -c pmem0.*128M || true")
                    .unwrap()
                    .trim()
                    .parse::<u32>()
                    .unwrap_or(1),
                0
            );

            guest.reboot_linux(1, None);

            // Check still absent after reboot
            assert_eq!(
                guest
                    .ssh_command("lsblk | grep -c pmem0.*128M || true")
                    .unwrap()
                    .trim()
                    .parse::<u32>()
                    .unwrap_or(1),
                0
            );
        });

        let _ = child.kill();
        let output = child.wait_with_output().unwrap();

        handle_child_output(r, &output);
    }

    #[test]
    fn test_net_hotplug() {
        _test_net_hotplug(None)
    }

    #[test]
    fn test_net_multi_segment_hotplug() {
        _test_net_hotplug(Some(15))
    }

<<<<<<< HEAD
            let mut child = GuestCommand::new(&guest)
                .args(&["--cpus", "boot=1"])
                .args(&["--memory", "size=512M"])
                .args(&["--kernel", kernel_path.to_str().unwrap()])
                .args(&["--cmdline", DIRECT_KERNEL_BOOT_CMDLINE])
                .args(&["--seccomp", "false"])
                .default_disks()
                .args(&[
                    "--net",
                    guest.default_net_string().as_str(),
                    "tap=,mac=8a:6b:6f:5a:de:ac,ip=192.168.3.1,mask=255.255.255.0",
                ])
                .capture_output()
                .spawn()
                .unwrap();
=======
    fn _test_net_hotplug(pci_segment: Option<u16>) {
        let focal = UbuntuDiskConfig::new(FOCAL_IMAGE_NAME.to_string());
        let guest = Guest::new(Box::new(focal));
>>>>>>> 0d0013c4

        #[cfg(target_arch = "x86_64")]
        let kernel_path = direct_kernel_boot_path();
        #[cfg(target_arch = "aarch64")]
        let kernel_path = edk2_path();

        let api_socket = temp_api_path(&guest.tmp_dir);

        // Boot without network
        let mut cmd = GuestCommand::new(&guest);

        cmd.args(&["--api-socket", &api_socket])
            .args(&["--cpus", "boot=1"])
            .args(&["--memory", "size=512M"])
            .args(&["--kernel", kernel_path.to_str().unwrap()])
            .args(&["--cmdline", DIRECT_KERNEL_BOOT_CMDLINE])
            .default_disks()
            .capture_output();

        if pci_segment.is_some() {
            cmd.args(&["--platform", "num_pci_segments=16"]);
        }

        let mut child = cmd.spawn().unwrap();

        thread::sleep(std::time::Duration::new(20, 0));

        let r = std::panic::catch_unwind(|| {
            // Add network
            let (cmd_success, cmd_output) = remote_command_w_output(
                &api_socket,
                "add-net",
                Some(
                    format!(
                        "{}{},id=test0",
                        guest.default_net_string(),
                        if let Some(pci_segment) = pci_segment {
                            format!(",pci_segment={}", pci_segment)
                        } else {
                            "".to_owned()
                        }
                    )
                    .as_str(),
                ),
            );
            assert!(cmd_success);

            if let Some(pci_segment) = pci_segment {
                assert!(String::from_utf8_lossy(&cmd_output).contains(&format!(
                    "{{\"id\":\"test0\",\"bdf\":\"{:04x}:00:01.0\"}}",
                    pci_segment
                )));
            } else {
                assert!(String::from_utf8_lossy(&cmd_output)
                    .contains("{\"id\":\"test0\",\"bdf\":\"0000:00:05.0\"}"));
            }

            thread::sleep(std::time::Duration::new(5, 0));

            // 1 network interfaces + default localhost ==> 2 interfaces
            assert_eq!(
                guest
                    .ssh_command("ip -o link | wc -l")
                    .unwrap()
                    .trim()
                    .parse::<u32>()
                    .unwrap_or_default(),
                2
            );

            // Remove network
            assert!(remote_command(&api_socket, "remove-device", Some("test0"),));
            thread::sleep(std::time::Duration::new(5, 0));

            let (cmd_success, cmd_output) = remote_command_w_output(
                &api_socket,
                "add-net",
                Some(
                    format!(
                        "{}{},id=test1",
                        guest.default_net_string(),
                        if let Some(pci_segment) = pci_segment {
                            format!(",pci_segment={}", pci_segment)
                        } else {
                            "".to_owned()
                        }
                    )
                    .as_str(),
                ),
            );
            assert!(cmd_success);

            if let Some(pci_segment) = pci_segment {
                assert!(String::from_utf8_lossy(&cmd_output).contains(&format!(
                    "{{\"id\":\"test1\",\"bdf\":\"{:04x}:00:01.0\"}}",
                    pci_segment
                )));
            } else {
                assert!(String::from_utf8_lossy(&cmd_output)
                    .contains("{\"id\":\"test1\",\"bdf\":\"0000:00:05.0\"}"));
            }

            thread::sleep(std::time::Duration::new(5, 0));

            // 1 network interfaces + default localhost ==> 2 interfaces
            assert_eq!(
                guest
                    .ssh_command("ip -o link | wc -l")
                    .unwrap()
                    .trim()
                    .parse::<u32>()
                    .unwrap_or_default(),
                2
            );

            guest.reboot_linux(0, None);

            // Check still there after reboot
            // 1 network interfaces + default localhost ==> 2 interfaces
            assert_eq!(
                guest
                    .ssh_command("ip -o link | wc -l")
                    .unwrap()
                    .trim()
                    .parse::<u32>()
                    .unwrap_or_default(),
                2
            );
        });

        let _ = child.kill();
        let output = child.wait_with_output().unwrap();

        handle_child_output(r, &output);
    }

    #[test]
    fn test_initramfs() {
        let focal = UbuntuDiskConfig::new(FOCAL_IMAGE_NAME.to_string());
        let guest = Guest::new(Box::new(focal));
        let mut workload_path = dirs::home_dir().unwrap();
        workload_path.push("workloads");

        #[cfg(target_arch = "x86_64")]
        let mut kernels = vec![direct_kernel_boot_path()];
        #[cfg(target_arch = "aarch64")]
        let kernels = vec![direct_kernel_boot_path()];

        #[cfg(target_arch = "x86_64")]
        {
            let mut pvh_kernel_path = workload_path.clone();
            pvh_kernel_path.push("vmlinux");
            kernels.push(pvh_kernel_path);
        }

        let mut initramfs_path = workload_path;
        initramfs_path.push("alpine_initramfs.img");

        let test_string = String::from("axz34i9rylotd8n50wbv6kcj7f2qushme1pg");
        let cmdline = format!("console=hvc0 quiet TEST_STRING={}", test_string);

        kernels.iter().for_each(|k_path| {
            let mut child = GuestCommand::new(&guest)
                .args(&["--kernel", k_path.to_str().unwrap()])
                .args(&["--initramfs", initramfs_path.to_str().unwrap()])
                .args(&["--cmdline", &cmdline])
                .capture_output()
                .spawn()
                .unwrap();

            thread::sleep(std::time::Duration::new(20, 0));

            let _ = child.kill();
            let output = child.wait_with_output().unwrap();

            let r = std::panic::catch_unwind(|| {
                let s = String::from_utf8_lossy(&output.stdout);

                assert_ne!(s.lines().position(|line| line == test_string), None);
            });

            handle_child_output(r, &output);
        });
    }

    // One thing to note about this test. The virtio-net device is heavily used
    // through each ssh command. There's no need to perform a dedicated test to
    // verify the migration went well for virtio-net.
    #[test]
    fn test_snapshot_restore() {
        let focal = UbuntuDiskConfig::new(FOCAL_IMAGE_NAME.to_string());
        let guest = Guest::new(Box::new(focal));
        let kernel_path = direct_kernel_boot_path();

        let api_socket_source = format!("{}.1", temp_api_path(&guest.tmp_dir));

        let net_id = "net123";
        let net_params = format!(
            "id={},tap=,mac={},ip={},mask=255.255.255.0",
            net_id, guest.network.guest_mac, guest.network.host_ip
        );

        let cloudinit_params = format!(
            "path={},iommu=on",
            guest.disk_config.disk(DiskType::CloudInit).unwrap()
        );

        let socket = temp_vsock_path(&guest.tmp_dir);
        let event_path = temp_event_monitor_path(&guest.tmp_dir);

        let mut child = GuestCommand::new(&guest)
            .args(&["--api-socket", &api_socket_source])
            .args(&["--event-monitor", format!("path={}", event_path).as_str()])
            .args(&["--cpus", "boot=4"])
            .args(&[
                "--memory",
                "size=4G,hotplug_method=virtio-mem,hotplug_size=32G",
            ])
            .args(&["--balloon", "size=0"])
            .args(&["--kernel", kernel_path.to_str().unwrap()])
            .args(&[
                "--disk",
                format!(
                    "path={}",
                    guest.disk_config.disk(DiskType::OperatingSystem).unwrap()
                )
                .as_str(),
                cloudinit_params.as_str(),
            ])
            .args(&["--net", net_params.as_str()])
            .args(&["--vsock", format!("cid=3,socket={}", socket).as_str()])
            .args(&["--cmdline", DIRECT_KERNEL_BOOT_CMDLINE])
            .capture_output()
            .spawn()
            .unwrap();

        let console_text = String::from("On a branch floating down river a cricket, singing.");
        // Create the snapshot directory
        let snapshot_dir = temp_snapshot_dir_path(&guest.tmp_dir);

        let r = std::panic::catch_unwind(|| {
            guest.wait_vm_boot(None).unwrap();

            // Check the number of vCPUs
            assert_eq!(guest.get_cpu_count().unwrap_or_default(), 4);
            // Check the guest RAM
            assert!(guest.get_total_memory().unwrap_or_default() > 3_840_000);
            // Increase guest RAM with virtio-mem
            resize_command(
                &api_socket_source,
                None,
                Some(6 << 30),
                None,
                Some(&event_path),
            );
            thread::sleep(std::time::Duration::new(5, 0));
            assert!(guest.get_total_memory().unwrap_or_default() > 5_760_000);
            // Use balloon to remove RAM from the VM
            resize_command(
                &api_socket_source,
                None,
                None,
                Some(1 << 30),
                Some(&event_path),
            );
            thread::sleep(std::time::Duration::new(5, 0));
            let total_memory = guest.get_total_memory().unwrap_or_default();
            assert!(total_memory > 4_800_000);
            assert!(total_memory < 5_760_000);
            // Check the guest virtio-devices, e.g. block, rng, vsock, console, and net
            guest.check_devices_common(Some(&socket), Some(&console_text), None);

            // x86_64: We check that removing and adding back the virtio-net device
            // does not break the snapshot/restore support for virtio-pci.
            // This is an important thing to test as the hotplug will
            // trigger a PCI BAR reprogramming, which is a good way of
            // checking if the stored resources are correctly restored.
            // Unplug the virtio-net device
            // AArch64: Device hotplug is currently not supported, skipping here.
            #[cfg(target_arch = "x86_64")]
            {
                assert!(remote_command(
                    &api_socket_source,
                    "remove-device",
                    Some(net_id),
                ));
                thread::sleep(std::time::Duration::new(10, 0));
                let latest_events = [&MetaEvent {
                    event: "device-removed".to_string(),
                    device_id: Some(net_id.to_string()),
                }];
                assert!(check_latest_events_exact(&latest_events, &event_path));

                // Plug the virtio-net device again
                assert!(remote_command(
                    &api_socket_source,
                    "add-net",
                    Some(net_params.as_str()),
                ));
                thread::sleep(std::time::Duration::new(10, 0));
            }

            // Pause the VM
            assert!(remote_command(&api_socket_source, "pause", None));
            let latest_events = [
                &MetaEvent {
                    event: "pausing".to_string(),
                    device_id: None,
                },
                &MetaEvent {
                    event: "paused".to_string(),
                    device_id: None,
                },
            ];
            assert!(check_latest_events_exact(&latest_events, &event_path));

            // Take a snapshot from the VM
            assert!(remote_command(
                &api_socket_source,
                "snapshot",
                Some(format!("file://{}", snapshot_dir).as_str()),
            ));

            // Wait to make sure the snapshot is completed
            thread::sleep(std::time::Duration::new(10, 0));

            let latest_events = [
                &MetaEvent {
                    event: "snapshotting".to_string(),
                    device_id: None,
                },
                &MetaEvent {
                    event: "snapshotted".to_string(),
                    device_id: None,
                },
            ];
            assert!(check_latest_events_exact(&latest_events, &event_path));
        });

        // Shutdown the source VM and check console output
        let _ = child.kill();
        let output = child.wait_with_output().unwrap();
        handle_child_output(r, &output);

        let r = std::panic::catch_unwind(|| {
            assert!(String::from_utf8_lossy(&output.stdout).contains(&console_text));
        });

        handle_child_output(r, &output);

        // Remove the vsock socket file.
        Command::new("rm")
            .arg("-f")
            .arg(socket.as_str())
            .output()
            .unwrap();

        let api_socket_restored = format!("{}.2", temp_api_path(&guest.tmp_dir));
        let event_path_restored = format!("{}.2", temp_event_monitor_path(&guest.tmp_dir));

        // Restore the VM from the snapshot
        let mut child = GuestCommand::new(&guest)
            .args(&["--api-socket", &api_socket_restored])
            .args(&[
                "--event-monitor",
                format!("path={}", event_path_restored).as_str(),
            ])
            .args(&[
                "--restore",
                format!("source_url=file://{}", snapshot_dir).as_str(),
            ])
            .capture_output()
            .spawn()
            .unwrap();

        // Wait for the VM to be restored
        thread::sleep(std::time::Duration::new(10, 0));
        let expected_events = [
            &MetaEvent {
                event: "starting".to_string(),
                device_id: None,
            },
            &MetaEvent {
                event: "restoring".to_string(),
                device_id: None,
            },
        ];
        assert!(check_sequential_events_exact(
            &expected_events,
            &event_path_restored
        ));
        let latest_events = [&MetaEvent {
            event: "restored".to_string(),
            device_id: None,
        }];
        assert!(check_latest_events_exact(
            &latest_events,
            &event_path_restored
        ));

        let r = std::panic::catch_unwind(|| {
            // Resume the VM
            assert!(remote_command(&api_socket_restored, "resume", None));
            let latest_events = [
                &MetaEvent {
                    event: "resuming".to_string(),
                    device_id: None,
                },
                &MetaEvent {
                    event: "resumed".to_string(),
                    device_id: None,
                },
            ];
            assert!(check_latest_events_exact(
                &latest_events,
                &event_path_restored
            ));

            // Perform same checks to validate VM has been properly restored
            assert_eq!(guest.get_cpu_count().unwrap_or_default(), 4);
            let total_memory = guest.get_total_memory().unwrap_or_default();
            assert!(total_memory > 4_800_000);
            assert!(total_memory < 5_760_000);
            // Deflate balloon to restore entire RAM to the VM
            resize_command(&api_socket_restored, None, None, Some(0), None);
            thread::sleep(std::time::Duration::new(5, 0));
            assert!(guest.get_total_memory().unwrap_or_default() > 5_760_000);
            // Decrease guest RAM with virtio-mem
            resize_command(&api_socket_restored, None, Some(5 << 30), None, None);
            thread::sleep(std::time::Duration::new(5, 0));
            let total_memory = guest.get_total_memory().unwrap_or_default();
            assert!(total_memory > 4_800_000);
            assert!(total_memory < 5_760_000);

            guest.check_devices_common(Some(&socket), Some(&console_text), None);
        });
        // Shutdown the target VM and check console output
        let _ = child.kill();
        let output = child.wait_with_output().unwrap();
        handle_child_output(r, &output);

        let r = std::panic::catch_unwind(|| {
            assert!(String::from_utf8_lossy(&output.stdout).contains(&console_text));
        });

        handle_child_output(r, &output);
    }

    #[test]
    fn test_counters() {
        let focal = UbuntuDiskConfig::new(FOCAL_IMAGE_NAME.to_string());
        let guest = Guest::new(Box::new(focal));
        let api_socket = temp_api_path(&guest.tmp_dir);

        let mut cmd = GuestCommand::new(&guest);
        cmd.args(&["--cpus", "boot=1"])
            .args(&["--memory", "size=512M"])
            .args(&["--kernel", direct_kernel_boot_path().to_str().unwrap()])
            .args(&["--cmdline", DIRECT_KERNEL_BOOT_CMDLINE])
            .default_disks()
            .args(&["--net", guest.default_net_string().as_str()])
            .args(&["--api-socket", &api_socket])
            .capture_output();

        let mut child = cmd.spawn().unwrap();

        let r = std::panic::catch_unwind(|| {
            guest.wait_vm_boot(None).unwrap();

            let orig_counters = get_counters(&api_socket);
            guest
                .ssh_command("dd if=/dev/zero of=test count=8 bs=1M")
                .unwrap();

            let new_counters = get_counters(&api_socket);

            // Check that all the counters have increased
            assert!(new_counters > orig_counters);
        });

        let _ = child.kill();
        let output = child.wait_with_output().unwrap();

        handle_child_output(r, &output);
    }

    #[test]
    #[cfg(feature = "guest_debug")]
    fn test_coredump() {
        let focal = UbuntuDiskConfig::new(FOCAL_IMAGE_NAME.to_string());
        let guest = Guest::new(Box::new(focal));
        let api_socket = temp_api_path(&guest.tmp_dir);

        let mut cmd = GuestCommand::new(&guest);
        cmd.args(&["--cpus", "boot=4"])
            .args(&["--memory", "size=4G"])
            .args(&["--kernel", fw_path(FwType::RustHypervisorFirmware).as_str()])
            .default_disks()
            .args(&["--net", guest.default_net_string().as_str()])
            .args(&["--api-socket", &api_socket])
            .capture_output();

        let mut child = cmd.spawn().unwrap();
        let vmcore_file = temp_vmcore_file_path(&guest.tmp_dir);

        let r = std::panic::catch_unwind(|| {
            guest.wait_vm_boot(None).unwrap();

            assert!(remote_command(&api_socket, "pause", None));

            assert!(remote_command(
                &api_socket,
                "coredump",
                Some(format!("file://{}", vmcore_file).as_str()),
            ));

            // the num of CORE notes should equals to vcpu
            let readelf_core_num_cmd = format!(
                "readelf --all {} |grep CORE |grep -v Type |wc -l",
                vmcore_file
            );
            let core_num_in_elf = exec_host_command_output(&readelf_core_num_cmd);
            assert_eq!(String::from_utf8_lossy(&core_num_in_elf.stdout).trim(), "4");

            // the num of QEMU notes should equals to vcpu
            let readelf_vmm_num_cmd = format!("readelf --all {} |grep QEMU |wc -l", vmcore_file);
            let vmm_num_in_elf = exec_host_command_output(&readelf_vmm_num_cmd);
            assert_eq!(String::from_utf8_lossy(&vmm_num_in_elf.stdout).trim(), "4");
        });

        let _ = child.kill();
        let output = child.wait_with_output().unwrap();

<<<<<<< HEAD
            let mut child = GuestCommand::new(&guest)
                .args(&["--cpus", "boot=1"])
                .args(&[
                    "--memory",
                    format!("size={}K", guest_memory_size_kb).as_str(),
                ])
                .args(&["--kernel", kernel_path.to_str().unwrap()])
                .args(&["--cmdline", DIRECT_KERNEL_BOOT_CMDLINE])
                .args(&["--seccomp", "false"])
                .default_disks()
                .capture_output()
                .spawn()
                .unwrap();
=======
        handle_child_output(r, &output);
    }
>>>>>>> 0d0013c4

    #[test]
    fn test_watchdog() {
        let focal = UbuntuDiskConfig::new(FOCAL_IMAGE_NAME.to_string());
        let guest = Guest::new(Box::new(focal));
        let api_socket = temp_api_path(&guest.tmp_dir);

        let kernel_path = direct_kernel_boot_path();

        let mut cmd = GuestCommand::new(&guest);
        cmd.args(&["--cpus", "boot=1"])
            .args(&["--memory", "size=512M"])
            .args(&["--kernel", kernel_path.to_str().unwrap()])
            .args(&["--cmdline", DIRECT_KERNEL_BOOT_CMDLINE])
            .default_disks()
            .args(&["--net", guest.default_net_string().as_str()])
            .args(&["--watchdog"])
            .args(&["--api-socket", &api_socket])
            .capture_output();

        let mut child = cmd.spawn().unwrap();

        let r = std::panic::catch_unwind(|| {
            guest.wait_vm_boot(None).unwrap();
            let mut current_reboot_count = 1;
            enable_guest_watchdog(&guest, &mut current_reboot_count);
            check_guest_watchdog_no_reboot(&guest, &current_reboot_count);
            check_guest_watchdog_one_reboot(&guest, &api_socket, &mut current_reboot_count);
        });

        let _ = child.kill();
        let output = child.wait_with_output().unwrap();

        handle_child_output(r, &output);
    }

    #[test]
    fn test_tap_from_fd() {
        let focal = UbuntuDiskConfig::new(FOCAL_IMAGE_NAME.to_string());
        let guest = Guest::new(Box::new(focal));
        let kernel_path = direct_kernel_boot_path();

        // Create a TAP interface with multi-queue enabled
        let num_queue_pairs: usize = 2;

        use std::str::FromStr;
        let taps = net_util::open_tap(
            Some("chtap0"),
            Some(std::net::Ipv4Addr::from_str(&guest.network.host_ip).unwrap()),
            None,
            &mut None,
            num_queue_pairs,
            Some(libc::O_RDWR | libc::O_NONBLOCK),
        )
        .unwrap();

        let mut child = GuestCommand::new(&guest)
            .args(&["--cpus", &format!("boot={}", num_queue_pairs)])
            .args(&["--memory", "size=512M"])
            .args(&["--kernel", kernel_path.to_str().unwrap()])
            .args(&["--cmdline", DIRECT_KERNEL_BOOT_CMDLINE])
            .default_disks()
            .args(&[
                "--net",
                &format!(
                    "fd=[{},{}],mac={},num_queues={}",
                    taps[0].as_raw_fd(),
                    taps[1].as_raw_fd(),
                    guest.network.guest_mac,
                    num_queue_pairs * 2
                ),
            ])
            .capture_output()
            .spawn()
            .unwrap();

        let r = std::panic::catch_unwind(|| {
            guest.wait_vm_boot(None).unwrap();

            assert_eq!(
                guest
                    .ssh_command("ip -o link | wc -l")
                    .unwrap()
                    .trim()
                    .parse::<u32>()
                    .unwrap_or_default(),
                2
            );

            guest.reboot_linux(0, None);

            assert_eq!(
                guest
                    .ssh_command("ip -o link | wc -l")
                    .unwrap()
                    .trim()
                    .parse::<u32>()
                    .unwrap_or_default(),
                2
            );
        });

        let _ = child.kill();
        let output = child.wait_with_output().unwrap();

        handle_child_output(r, &output);
    }

    // By design, a guest VM won't be able to connect to the host
    // machine when using a macvtap network interface (while it can
    // communicate externally). As a workaround, this integration
    // test creates two macvtap interfaces in 'bridge' mode on the
    // same physical net interface, one for the guest and one for
    // the host. With additional setup on the IP address and the
    // routing table, it enables the communications between the
    // guest VM and the host machine.
    // Details: https://wiki.libvirt.org/page/TroubleshootMacvtapHostFail
    fn _test_macvtap(hotplug: bool, guest_macvtap_name: &str, host_macvtap_name: &str) {
        let focal = UbuntuDiskConfig::new(FOCAL_IMAGE_NAME.to_string());
        let guest = Guest::new(Box::new(focal));
        let api_socket = temp_api_path(&guest.tmp_dir);

        #[cfg(target_arch = "x86_64")]
        let kernel_path = direct_kernel_boot_path();
        #[cfg(target_arch = "aarch64")]
        let kernel_path = edk2_path();

        let phy_net = "eth0";

        // Create a macvtap interface for the guest VM to use
        assert!(exec_host_command_status(&format!(
            "sudo ip link add link {} name {} type macvtap mod bridge",
            phy_net, guest_macvtap_name
        ))
        .success());
        assert!(exec_host_command_status(&format!(
            "sudo ip link set {} address {} up",
            guest_macvtap_name, guest.network.guest_mac
        ))
        .success());
        assert!(
            exec_host_command_status(&format!("sudo ip link show {}", guest_macvtap_name))
                .success()
        );

        let tap_index =
            fs::read_to_string(&format!("/sys/class/net/{}/ifindex", guest_macvtap_name)).unwrap();
        let tap_device = format!("/dev/tap{}", tap_index.trim());

        assert!(
            exec_host_command_status(&format!("sudo chown $UID.$UID {}", tap_device)).success()
        );

        let cstr_tap_device = std::ffi::CString::new(tap_device).unwrap();
        let tap_fd1 = unsafe { libc::open(cstr_tap_device.as_ptr(), libc::O_RDWR) };
        assert!(tap_fd1 > 0);
        let tap_fd2 = unsafe { libc::open(cstr_tap_device.as_ptr(), libc::O_RDWR) };
        assert!(tap_fd2 > 0);

        // Create a macvtap on the same physical net interface for
        // the host machine to use
        assert!(exec_host_command_status(&format!(
            "sudo ip link add link {} name {} type macvtap mod bridge",
            phy_net, host_macvtap_name
        ))
        .success());
        // Use default mask "255.255.255.0"
        assert!(exec_host_command_status(&format!(
            "sudo ip address add {}/24 dev {}",
            guest.network.host_ip, host_macvtap_name
        ))
        .success());
        assert!(exec_host_command_status(&format!(
            "sudo ip link set dev {} up",
            host_macvtap_name
        ))
        .success());

        let mut guest_command = GuestCommand::new(&guest);
        guest_command
            .args(&["--cpus", "boot=2"])
            .args(&["--memory", "size=512M"])
            .args(&["--kernel", kernel_path.to_str().unwrap()])
            .args(&["--cmdline", DIRECT_KERNEL_BOOT_CMDLINE])
            .default_disks()
            .args(&["--api-socket", &api_socket]);

        let net_params = format!(
            "fd=[{},{}],mac={},num_queues=4",
            tap_fd1, tap_fd2, guest.network.guest_mac
        );

        if !hotplug {
            guest_command.args(&["--net", &net_params]);
        }

        let mut child = guest_command.capture_output().spawn().unwrap();

        if hotplug {
            // Give some time to the VMM process to listen to the API
            // socket. This is the only requirement to avoid the following
            // call to ch-remote from failing.
            thread::sleep(std::time::Duration::new(10, 0));
            // Hotplug the virtio-net device
            let (cmd_success, cmd_output) =
                remote_command_w_output(&api_socket, "add-net", Some(&net_params));
            assert!(cmd_success);
            #[cfg(target_arch = "x86_64")]
            assert!(String::from_utf8_lossy(&cmd_output)
                .contains("{\"id\":\"_net2\",\"bdf\":\"0000:00:05.0\"}"));
            #[cfg(target_arch = "aarch64")]
            assert!(String::from_utf8_lossy(&cmd_output)
                .contains("{\"id\":\"_net0\",\"bdf\":\"0000:00:05.0\"}"));
        }

        // The functional connectivity provided by the virtio-net device
        // gets tested through wait_vm_boot() as it expects to receive a
        // HTTP request, and through the SSH command as well.
        let r = std::panic::catch_unwind(|| {
            guest.wait_vm_boot(None).unwrap();

            assert_eq!(
                guest
                    .ssh_command("ip -o link | wc -l")
                    .unwrap()
                    .trim()
                    .parse::<u32>()
                    .unwrap_or_default(),
                2
            );
        });

        let _ = child.kill();

        exec_host_command_status(&format!("sudo ip link del {}", guest_macvtap_name));
        exec_host_command_status(&format!("sudo ip link del {}", host_macvtap_name));

        let output = child.wait_with_output().unwrap();

        handle_child_output(r, &output);
    }

    #[test]
    fn test_macvtap() {
        _test_macvtap(false, "guestmacvtap0", "hostmacvtap0")
    }

    #[test]
    fn test_macvtap_hotplug() {
        _test_macvtap(true, "guestmacvtap1", "hostmacvtap1")
    }

    #[test]
    #[cfg(not(feature = "mshv"))]
    fn test_ovs_dpdk() {
        let focal1 = UbuntuDiskConfig::new(FOCAL_IMAGE_NAME.to_string());
        let guest1 = Guest::new(Box::new(focal1));

        let focal2 = UbuntuDiskConfig::new(FOCAL_IMAGE_NAME.to_string());
        let guest2 = Guest::new(Box::new(focal2));
        let api_socket_source = format!("{}.1", temp_api_path(&guest2.tmp_dir));

        let (mut child1, mut child2) =
            setup_ovs_dpdk_guests(&guest1, &guest2, &api_socket_source, false);

        // Create the snapshot directory
        let snapshot_dir = temp_snapshot_dir_path(&guest2.tmp_dir);

        let r = std::panic::catch_unwind(|| {
            // Remove one of the two ports from the OVS bridge
            assert!(exec_host_command_status("ovs-vsctl del-port vhost-user1").success());

            // Spawn a new netcat listener in the first VM
            let guest_ip = guest1.network.guest_ip.clone();
            thread::spawn(move || {
                ssh_command_ip(
                    "nc -l 12345",
                    &guest_ip,
                    DEFAULT_SSH_RETRIES,
                    DEFAULT_SSH_TIMEOUT,
                )
                .unwrap();
            });

            // Wait for the server to be listening
            thread::sleep(std::time::Duration::new(5, 0));

            // Check the connection fails this time
            assert!(guest2.ssh_command("nc -vz 172.100.0.1 12345").is_err());

            // Add the OVS port back
            assert!(exec_host_command_status("ovs-vsctl add-port ovsbr0 vhost-user1 -- set Interface vhost-user1 type=dpdkvhostuserclient options:vhost-server-path=/tmp/dpdkvhostclient1").success());

            // And finally check the connection is functional again
            guest2.ssh_command("nc -vz 172.100.0.1 12345").unwrap();

            // Pause the VM
            assert!(remote_command(&api_socket_source, "pause", None));

            // Take a snapshot from the VM
            assert!(remote_command(
                &api_socket_source,
                "snapshot",
                Some(format!("file://{}", snapshot_dir).as_str()),
            ));

            // Wait to make sure the snapshot is completed
            thread::sleep(std::time::Duration::new(10, 0));
        });

        // Shutdown the source VM
        let _ = child2.kill();
        let output = child2.wait_with_output().unwrap();
        handle_child_output(r, &output);

        // Remove the vhost-user socket file.
        Command::new("rm")
            .arg("-f")
            .arg("/tmp/dpdkvhostclient2")
            .output()
            .unwrap();

        let api_socket_restored = format!("{}.2", temp_api_path(&guest2.tmp_dir));
        // Restore the VM from the snapshot
        let mut child2 = GuestCommand::new(&guest2)
            .args(&["--api-socket", &api_socket_restored])
            .args(&[
                "--restore",
                format!("source_url=file://{}", snapshot_dir).as_str(),
            ])
            .capture_output()
            .spawn()
            .unwrap();

        // Wait for the VM to be restored
        thread::sleep(std::time::Duration::new(10, 0));

        let r = std::panic::catch_unwind(|| {
            // Resume the VM
            assert!(remote_command(&api_socket_restored, "resume", None));

            // Spawn a new netcat listener in the first VM
            let guest_ip = guest1.network.guest_ip.clone();
            thread::spawn(move || {
                ssh_command_ip(
                    "nc -l 12345",
                    &guest_ip,
                    DEFAULT_SSH_RETRIES,
                    DEFAULT_SSH_TIMEOUT,
                )
                .unwrap();
            });

            // Wait for the server to be listening
            thread::sleep(std::time::Duration::new(5, 0));

            // And check the connection is still functional after restore
            guest2.ssh_command("nc -vz 172.100.0.1 12345").unwrap();
        });

        cleanup_ovs_dpdk();

        let _ = child1.kill();
        let _ = child2.kill();

        let output = child1.wait_with_output().unwrap();
        child2.wait().unwrap();

        handle_child_output(r, &output);
    }

    fn setup_spdk_nvme(nvme_dir: &std::path::Path) {
        cleanup_spdk_nvme();

        assert!(exec_host_command_status(&format!(
            "mkdir -p {}",
            nvme_dir.join("nvme-vfio-user").to_str().unwrap()
        ))
        .success());
        assert!(exec_host_command_status(&format!(
            "truncate {} -s 128M",
            nvme_dir.join("test-disk.raw").to_str().unwrap()
        ))
        .success());
        assert!(exec_host_command_status(&format!(
            "mkfs.ext4 {}",
            nvme_dir.join("test-disk.raw").to_str().unwrap()
        ))
        .success());

        // Start the SPDK nvmf_tgt daemon to present NVMe device as a VFIO user device
        Command::new("/usr/local/bin/spdk-nvme/nvmf_tgt")
            .args(&["-i", "0", "-m", "0x1"])
            .spawn()
            .unwrap();
        thread::sleep(std::time::Duration::new(2, 0));

        assert!(exec_host_command_status(
            "/usr/local/bin/spdk-nvme/rpc.py nvmf_create_transport -t VFIOUSER"
        )
        .success());
        assert!(exec_host_command_status(&format!(
            "/usr/local/bin/spdk-nvme/rpc.py bdev_aio_create {} test 512",
            nvme_dir.join("test-disk.raw").to_str().unwrap()
        ))
        .success());
        assert!(exec_host_command_status(
                "/usr/local/bin/spdk-nvme/rpc.py nvmf_create_subsystem nqn.2019-07.io.spdk:cnode -a -s test"
            )
            .success());
        assert!(exec_host_command_status(
            "/usr/local/bin/spdk-nvme/rpc.py nvmf_subsystem_add_ns nqn.2019-07.io.spdk:cnode test"
        )
        .success());
        assert!(exec_host_command_status(&format!(
                "/usr/local/bin/spdk-nvme/rpc.py nvmf_subsystem_add_listener nqn.2019-07.io.spdk:cnode -t VFIOUSER -a {} -s 0",
                nvme_dir.join("nvme-vfio-user").to_str().unwrap()
            ))
            .success());
    }

    fn cleanup_spdk_nvme() {
        exec_host_command_status("pkill -f nvmf_tgt");
    }

    #[test]
    fn test_vfio_user() {
        let jammy_image = JAMMY_IMAGE_NAME.to_string();
        let jammy = UbuntuDiskConfig::new(jammy_image);
        let guest = Guest::new(Box::new(jammy));

        let spdk_nvme_dir = guest.tmp_dir.as_path().join("test-vfio-user");
        setup_spdk_nvme(spdk_nvme_dir.as_path());

        let api_socket = temp_api_path(&guest.tmp_dir);
        let mut child = GuestCommand::new(&guest)
            .args(&["--api-socket", &api_socket])
            .args(&["--cpus", "boot=1"])
            .args(&["--memory", "size=512M,shared=on,hugepages=on"])
            .args(&["--kernel", fw_path(FwType::RustHypervisorFirmware).as_str()])
            .args(&["--serial", "tty", "--console", "off"])
            .default_disks()
            .default_net()
            .capture_output()
            .spawn()
            .unwrap();

        let r = std::panic::catch_unwind(|| {
            guest.wait_vm_boot(None).unwrap();

            // Hotplug the SPDK-NVMe device to the VM
            let (cmd_success, cmd_output) = remote_command_w_output(
                &api_socket,
                "add-user-device",
                Some(&format!(
                    "socket={},id=vfio_user0",
                    spdk_nvme_dir
                        .as_path()
                        .join("nvme-vfio-user/cntrl")
                        .to_str()
                        .unwrap(),
                )),
            );
            assert!(cmd_success);
            assert!(String::from_utf8_lossy(&cmd_output)
                .contains("{\"id\":\"vfio_user0\",\"bdf\":\"0000:00:05.0\"}"));

            thread::sleep(std::time::Duration::new(10, 0));

            // Check both if /dev/nvme exists and if the block size is 128M.
            assert_eq!(
                guest
                    .ssh_command("lsblk | grep nvme0n1 | grep -c 128M")
                    .unwrap()
                    .trim()
                    .parse::<u32>()
                    .unwrap_or_default(),
                1
            );

            // Check changes persist after reboot
            assert_eq!(
                guest.ssh_command("sudo mount /dev/nvme0n1 /mnt").unwrap(),
                ""
            );
            assert_eq!(guest.ssh_command("ls /mnt").unwrap(), "lost+found\n");
            guest
                .ssh_command("echo test123 | sudo tee /mnt/test")
                .unwrap();
            assert_eq!(guest.ssh_command("sudo umount /mnt").unwrap(), "");
            assert_eq!(guest.ssh_command("ls /mnt").unwrap(), "");

            guest.reboot_linux(0, None);
            assert_eq!(
                guest.ssh_command("sudo mount /dev/nvme0n1 /mnt").unwrap(),
                ""
            );
            assert_eq!(
                guest.ssh_command("sudo cat /mnt/test").unwrap().trim(),
                "test123"
            );
        });

        cleanup_spdk_nvme();

        let _ = child.kill();
        let output = child.wait_with_output().unwrap();

        handle_child_output(r, &output);
    }

    #[test]
    #[cfg(target_arch = "x86_64")]
    fn test_vdpa_block() {
        // Before trying to run the test, verify the vdpa_sim_blk module is correctly loaded.
        if !exec_host_command_status("lsmod | grep vdpa_sim_blk").success() {
            return;
        }

        let focal = UbuntuDiskConfig::new(FOCAL_IMAGE_NAME.to_string());
        let guest = Guest::new(Box::new(focal));
        let api_socket = temp_api_path(&guest.tmp_dir);

        let kernel_path = direct_kernel_boot_path();

        let mut child = GuestCommand::new(&guest)
            .args(&["--cpus", "boot=2"])
            .args(&["--memory", "size=512M,hugepages=on"])
            .args(&["--kernel", kernel_path.to_str().unwrap()])
            .args(&["--cmdline", DIRECT_KERNEL_BOOT_CMDLINE])
            .default_disks()
            .default_net()
            .args(&["--vdpa", "path=/dev/vhost-vdpa-0,num_queues=1"])
            .args(&["--platform", "num_pci_segments=2,iommu_segments=1"])
            .args(&["--api-socket", &api_socket])
            .capture_output()
            .spawn()
            .unwrap();

        let r = std::panic::catch_unwind(|| {
            guest.wait_vm_boot(None).unwrap();

            // Check both if /dev/vdc exists and if the block size is 128M.
            assert_eq!(
                guest
                    .ssh_command("lsblk | grep vdc | grep -c 128M")
                    .unwrap()
                    .trim()
                    .parse::<u32>()
                    .unwrap_or_default(),
                1
            );

            // Check the content of the block device after we wrote to it.
            // The vpda-sim-blk should let us read what we previously wrote.
            guest
                .ssh_command("sudo bash -c 'echo foobar > /dev/vdc'")
                .unwrap();
            assert_eq!(
                guest.ssh_command("sudo head -1 /dev/vdc").unwrap().trim(),
                "foobar"
            );

            // Hotplug an extra vDPA block device behind the vIOMMU
            // Add a new vDPA device to the VM
            let (cmd_success, cmd_output) = remote_command_w_output(
                &api_socket,
                "add-vdpa",
                Some("id=myvdpa0,path=/dev/vhost-vdpa-1,num_queues=1,pci_segment=1,iommu=on"),
            );
            assert!(cmd_success);
            assert!(String::from_utf8_lossy(&cmd_output)
                .contains("{\"id\":\"myvdpa0\",\"bdf\":\"0001:00:01.0\"}"));

            thread::sleep(std::time::Duration::new(10, 0));

            // Check IOMMU setup
            assert!(guest
                .does_device_vendor_pair_match("0x1057", "0x1af4")
                .unwrap_or_default());
            assert_eq!(
                guest
                    .ssh_command("ls /sys/kernel/iommu_groups/0/devices")
                    .unwrap()
                    .trim(),
                "0001:00:01.0"
            );

            // Check both if /dev/vdd exists and if the block size is 128M.
            assert_eq!(
                guest
                    .ssh_command("lsblk | grep vdd | grep -c 128M")
                    .unwrap()
                    .trim()
                    .parse::<u32>()
                    .unwrap_or_default(),
                1
            );

            // Write some content to the block device we've just plugged.
            guest
                .ssh_command("sudo bash -c 'echo foobar > /dev/vdd'")
                .unwrap();

            // Check we can read the content back.
            assert_eq!(
                guest.ssh_command("sudo head -1 /dev/vdd").unwrap().trim(),
                "foobar"
            );

            // Unplug the device
            let cmd_success = remote_command(&api_socket, "remove-device", Some("myvdpa0"));
            assert!(cmd_success);
            thread::sleep(std::time::Duration::new(10, 0));

            // Check /dev/vdd doesn't exist anymore
            assert_eq!(
                guest
                    .ssh_command("lsblk | grep -c vdd || true")
                    .unwrap()
                    .trim()
                    .parse::<u32>()
                    .unwrap_or(1),
                0
            );
        });

        let _ = child.kill();
        let output = child.wait_with_output().unwrap();

        handle_child_output(r, &output);
    }

    #[test]
    #[cfg(target_arch = "x86_64")]
    fn test_vdpa_net() {
        // Before trying to run the test, verify the vdpa_sim_net module is correctly loaded.
        if !exec_host_command_status("lsmod | grep vdpa_sim_net").success() {
            return;
        }

<<<<<<< HEAD
        // One thing to note about this test. The virtio-net device is heavily used
        // through each ssh command. There's no need to perform a dedicated test to
        // verify the migration went well for virtio-net.
        #[test]
        #[cfg(not(feature = "mshv"))]
        fn test_snapshot_restore() {
            let focal = UbuntuDiskConfig::new(FOCAL_IMAGE_NAME.to_string());
            let guest = Guest::new(Box::new(focal));
            let kernel_path = direct_kernel_boot_path();

            let api_socket = temp_api_path(&guest.tmp_dir);

            let net_id = "net123";
            let net_params = format!(
                "id={},tap=,mac={},ip={},mask=255.255.255.0",
                net_id, guest.network.guest_mac, guest.network.host_ip
            );

            let cloudinit_params = format!(
                "path={},iommu=on",
                guest.disk_config.disk(DiskType::CloudInit).unwrap()
            );
=======
        let focal = UbuntuDiskConfig::new(FOCAL_IMAGE_NAME.to_string());
        let guest = Guest::new(Box::new(focal));
>>>>>>> 0d0013c4

        let kernel_path = direct_kernel_boot_path();

        let mut child = GuestCommand::new(&guest)
            .args(&["--cpus", "boot=2"])
            .args(&["--memory", "size=512M,hugepages=on"])
            .args(&["--kernel", kernel_path.to_str().unwrap()])
            .args(&["--cmdline", DIRECT_KERNEL_BOOT_CMDLINE])
            .default_disks()
            .default_net()
            .args(&["--vdpa", "path=/dev/vhost-vdpa-2,num_queues=2"])
            .capture_output()
            .spawn()
            .unwrap();

        let r = std::panic::catch_unwind(|| {
            guest.wait_vm_boot(None).unwrap();

            // Check we can find network interface related to vDPA device
            assert_eq!(
                guest
                    .ssh_command("ip -o link | grep -c ens6")
                    .unwrap()
                    .trim()
                    .parse::<u32>()
                    .unwrap_or(0),
                1
            );

            guest
                .ssh_command("sudo ip addr add 172.16.1.2/24 dev ens6")
                .unwrap();
            guest.ssh_command("sudo ip link set up dev ens6").unwrap();

            // Check there is no packet yet on both TX/RX of the network interface
            assert_eq!(
                guest
                    .ssh_command("ip -j -p -s link show ens6 | grep -c '\"packets\": 0'")
                    .unwrap()
                    .trim()
                    .parse::<u32>()
                    .unwrap_or(0),
                2
            );

            // Send 6 packets with ping command
            guest.ssh_command("ping 172.16.1.10 -c 6 || true").unwrap();

            // Check we can find 6 packets on both TX/RX of the network interface
            assert_eq!(
                guest
                    .ssh_command("ip -j -p -s link show ens6 | grep -c '\"packets\": 6'")
                    .unwrap()
                    .trim()
                    .parse::<u32>()
                    .unwrap_or(0),
                2
            );

            // No need to check for hotplug as we already tested it through
            // test_vdpa_block()
        });

        let _ = child.kill();
        let output = child.wait_with_output().unwrap();

        handle_child_output(r, &output);
    }
}

mod sequential {
    use crate::*;

    #[test]
    fn test_memory_mergeable_on() {
        test_memory_mergeable(true)
    }
}

#[cfg(target_arch = "x86_64")]
mod windows {
    use crate::*;

    lazy_static! {
        static ref NEXT_DISK_ID: Mutex<u8> = Mutex::new(1);
    }

    struct WindowsGuest {
        guest: Guest,
        auth: PasswordAuth,
    }

    trait FsType {
        const FS_FAT: u8;
        const FS_NTFS: u8;
    }
    impl FsType for WindowsGuest {
        const FS_FAT: u8 = 0;
        const FS_NTFS: u8 = 1;
    }

    impl WindowsGuest {
        fn new() -> Self {
            let disk = WindowsDiskConfig::new(WINDOWS_IMAGE_NAME.to_string());
            let guest = Guest::new(Box::new(disk));
            let auth = PasswordAuth {
                username: String::from("administrator"),
                password: String::from("Admin123"),
            };

            WindowsGuest { guest, auth }
        }

        fn guest(&self) -> &Guest {
            &self.guest
        }

        fn ssh_cmd(&self, cmd: &str) -> String {
            ssh_command_ip_with_auth(
                cmd,
                &self.auth,
                &self.guest.network.guest_ip,
                DEFAULT_SSH_RETRIES,
                DEFAULT_SSH_TIMEOUT,
            )
            .unwrap()
        }

        fn cpu_count(&self) -> u8 {
            self.ssh_cmd("powershell -Command \"(Get-CimInstance win32_computersystem).NumberOfLogicalProcessors\"")
                .trim()
                .parse::<u8>()
                .unwrap_or(0)
        }

        fn ram_size(&self) -> usize {
            self.ssh_cmd("powershell -Command \"(Get-CimInstance win32_computersystem).TotalPhysicalMemory\"")
                .trim()
                .parse::<usize>()
                .unwrap_or(0)
        }

        fn netdev_count(&self) -> u8 {
            self.ssh_cmd("powershell -Command \"netsh int ipv4 show interfaces | Select-String ethernet | Measure-Object -Line | Format-Table -HideTableHeaders\"")
                .trim()
                .parse::<u8>()
                .unwrap_or(0)
        }

        fn disk_count(&self) -> u8 {
            self.ssh_cmd("powershell -Command \"Get-Disk | Measure-Object -Line | Format-Table -HideTableHeaders\"")
                .trim()
                .parse::<u8>()
                .unwrap_or(0)
        }

        fn reboot(&self) {
            let _ = self.ssh_cmd("shutdown /r /t 0");
        }

        fn shutdown(&self) {
            let _ = self.ssh_cmd("shutdown /s /t 0");
        }

        fn run_dnsmasq(&self) -> std::process::Child {
            let listen_address = format!("--listen-address={}", self.guest.network.host_ip);
            let dhcp_host = format!(
                "--dhcp-host={},{}",
                self.guest.network.guest_mac, self.guest.network.guest_ip
            );
            let dhcp_range = format!(
                "--dhcp-range=eth,{},{}",
                self.guest.network.guest_ip, self.guest.network.guest_ip
            );

            Command::new("dnsmasq")
                .arg("--no-daemon")
                .arg("--log-queries")
                .arg(listen_address.as_str())
                .arg("--except-interface=lo")
                .arg("--bind-dynamic") // Allow listening to host_ip while the interface is not ready yet.
                .arg("--conf-file=/dev/null")
                .arg(dhcp_host.as_str())
                .arg(dhcp_range.as_str())
                .spawn()
                .unwrap()
        }

        // TODO Cleanup image file explicitly after test, if there's some space issues.
        fn disk_new(&self, fs: u8, sz: usize) -> String {
            let mut guard = NEXT_DISK_ID.lock().unwrap();
            let id = *guard;
            *guard = id + 1;

            let img = PathBuf::from(format!("/tmp/test-hotplug-{}.raw", id));
            let _ = fs::remove_file(&img);

            // Create an image file
            let out = Command::new("qemu-img")
                .args(&[
                    "create",
                    "-f",
                    "raw",
                    img.to_str().unwrap(),
                    format!("{}m", sz).as_str(),
                ])
                .output()
                .expect("qemu-img command failed")
                .stdout;
            println!("{:?}", out);

            // Associate image to a loop device
            let out = Command::new("losetup")
                .args(&["--show", "-f", img.to_str().unwrap()])
                .output()
                .expect("failed to create loop device")
                .stdout;
            let _tmp = String::from_utf8_lossy(&out);
            let loop_dev = _tmp.trim();
            println!("{:?}", out);

            // Create a partition table
            // echo 'type=7' | sudo sfdisk "${LOOP}"
            let mut child = Command::new("sfdisk")
                .args(&[loop_dev])
                .stdin(Stdio::piped())
                .spawn()
                .unwrap();
            let stdin = child.stdin.as_mut().expect("failed to open stdin");
            stdin
                .write_all("type=7".as_bytes())
                .expect("failed to write stdin");
            let out = child.wait_with_output().expect("sfdisk failed").stdout;
            println!("{:?}", out);

            // Disengage the loop device
            let out = Command::new("losetup")
                .args(&["-d", loop_dev])
                .output()
                .expect("loop device not found")
                .stdout;
            println!("{:?}", out);

            // Re-associate loop device pointing to the partition only
            let out = Command::new("losetup")
                .args(&[
                    "--show",
                    "--offset",
                    (512 * 2048).to_string().as_str(),
                    "-f",
                    img.to_str().unwrap(),
                ])
                .output()
                .expect("failed to create loop device")
                .stdout;
            let _tmp = String::from_utf8_lossy(&out);
            let loop_dev = _tmp.trim();
            println!("{:?}", out);

            // Create filesystem.
            let fs_cmd = match fs {
                WindowsGuest::FS_FAT => "mkfs.msdos",
                WindowsGuest::FS_NTFS => "mkfs.ntfs",
                _ => panic!("Unknown filesystem type '{}'", fs),
            };
            let out = Command::new(fs_cmd)
                .args(&[&loop_dev])
                .output()
                .unwrap_or_else(|_| panic!("{} failed", fs_cmd))
                .stdout;
            println!("{:?}", out);

            // Disengage the loop device
            let out = Command::new("losetup")
                .args(&["-d", loop_dev])
                .output()
                .unwrap_or_else(|_| panic!("loop device '{}' not found", loop_dev))
                .stdout;
            println!("{:?}", out);

            img.to_str().unwrap().to_string()
        }

        fn disks_set_rw(&self) {
            let _ = self.ssh_cmd("powershell -Command \"Get-Disk | Where-Object IsOffline -eq $True | Set-Disk -IsReadOnly $False\"");
        }

        fn disks_online(&self) {
            let _ = self.ssh_cmd("powershell -Command \"Get-Disk | Where-Object IsOffline -eq $True | Set-Disk -IsOffline $False\"");
        }

        fn disk_file_put(&self, fname: &str, data: &str) {
            let _ = self.ssh_cmd(&format!(
                "powershell -Command \"'{}' | Set-Content -Path {}\"",
                data, fname
            ));
        }

        fn disk_file_read(&self, fname: &str) -> String {
            self.ssh_cmd(&format!(
                "powershell -Command \"Get-Content -Path {}\"",
                fname
            ))
        }

        fn wait_for_boot(&self) -> bool {
            let cmd = "dir /b c:\\ | find \"Windows\"";
            let tmo_max = 180;
            // The timeout increase by n*1+n*2+n*3+..., therefore the initial
            // interval must be small.
            let tmo_int = 2;
            let out = ssh_command_ip_with_auth(
                cmd,
                &self.auth,
                &self.guest.network.guest_ip,
                {
                    let mut ret = 1;
                    let mut tmo_acc = 0;
                    loop {
                        tmo_acc += tmo_int * ret;
                        if tmo_acc >= tmo_max {
                            break;
                        }
                        ret += 1;
                    }
                    ret
                },
                tmo_int,
            )
            .unwrap();

            if "Windows" == out.trim() {
                return true;
            }

            false
        }
    }

    fn vcpu_threads_count(pid: u32) -> u8 {
        // ps -T -p 12345 | grep vcpu | wc -l
        let out = Command::new("ps")
            .args(&["-T", "-p", format!("{}", pid).as_str()])
            .output()
            .expect("ps command failed")
            .stdout;
        return String::from_utf8_lossy(&out).matches("vcpu").count() as u8;
    }

    fn netdev_ctrl_threads_count(pid: u32) -> u8 {
        // ps -T -p 12345 | grep "_net[0-9]*_ctrl" | wc -l
        let out = Command::new("ps")
            .args(&["-T", "-p", format!("{}", pid).as_str()])
            .output()
            .expect("ps command failed")
            .stdout;
        let mut n = 0;
        String::from_utf8_lossy(&out)
            .split_whitespace()
            .for_each(|s| n += (s.starts_with("_net") && s.ends_with("_ctrl")) as u8); // _net1_ctrl
        n
    }

    fn disk_ctrl_threads_count(pid: u32) -> u8 {
        // ps -T -p 15782  | grep "_disk[0-9]*_q0" | wc -l
        let out = Command::new("ps")
            .args(&["-T", "-p", format!("{}", pid).as_str()])
            .output()
            .expect("ps command failed")
            .stdout;
        let mut n = 0;
        String::from_utf8_lossy(&out)
            .split_whitespace()
            .for_each(|s| n += (s.starts_with("_disk") && s.ends_with("_q0")) as u8); // _disk0_q0, don't care about multiple queues as they're related to the same hdd
        n
    }

    #[test]
    fn test_windows_guest() {
        let windows_guest = WindowsGuest::new();

        let mut ovmf_path = dirs::home_dir().unwrap();
        ovmf_path.push("workloads");
        ovmf_path.push(OVMF_NAME);

        let mut child = GuestCommand::new(windows_guest.guest())
            .args(&["--cpus", "boot=2,kvm_hyperv=on"])
            .args(&["--memory", "size=4G"])
            .args(&["--kernel", ovmf_path.to_str().unwrap()])
            .args(&["--serial", "tty"])
            .args(&["--console", "off"])
            .default_disks()
            .default_net()
            .capture_output()
            .spawn()
            .unwrap();

        let fd = child.stdout.as_ref().unwrap().as_raw_fd();
        let pipesize = unsafe { libc::fcntl(fd, libc::F_SETPIPE_SZ, PIPE_SIZE) };
        let fd = child.stderr.as_ref().unwrap().as_raw_fd();
        let pipesize1 = unsafe { libc::fcntl(fd, libc::F_SETPIPE_SZ, PIPE_SIZE) };

        assert!(pipesize >= PIPE_SIZE && pipesize1 >= PIPE_SIZE);

        let mut child_dnsmasq = windows_guest.run_dnsmasq();

        let r = std::panic::catch_unwind(|| {
            // Wait to make sure Windows boots up
            assert!(windows_guest.wait_for_boot());

            windows_guest.shutdown();
        });

        let _ = child.wait_timeout(std::time::Duration::from_secs(60));
        let _ = child.kill();
        let output = child.wait_with_output().unwrap();

        let _ = child_dnsmasq.kill();
        let _ = child_dnsmasq.wait();

        handle_child_output(r, &output);
    }

    #[test]
    fn test_windows_guest_multiple_queues() {
        let windows_guest = WindowsGuest::new();

        let mut ovmf_path = dirs::home_dir().unwrap();
        ovmf_path.push("workloads");
        ovmf_path.push(OVMF_NAME);

        let mut child = GuestCommand::new(windows_guest.guest())
            .args(&["--cpus", "boot=4,kvm_hyperv=on"])
            .args(&["--memory", "size=4G"])
            .args(&["--kernel", ovmf_path.to_str().unwrap()])
            .args(&["--serial", "tty"])
            .args(&["--console", "off"])
            .args(&[
                "--disk",
                format!(
                    "path={},num_queues=4",
                    windows_guest
                        .guest()
                        .disk_config
                        .disk(DiskType::OperatingSystem)
                        .unwrap()
                )
                .as_str(),
            ])
            .args(&[
                "--net",
                format!(
                    "tap=,mac={},ip={},mask=255.255.255.0,num_queues=8",
                    windows_guest.guest().network.guest_mac,
                    windows_guest.guest().network.host_ip
                )
                .as_str(),
            ])
            .capture_output()
            .spawn()
            .unwrap();

        let fd = child.stdout.as_ref().unwrap().as_raw_fd();
        let pipesize = unsafe { libc::fcntl(fd, libc::F_SETPIPE_SZ, PIPE_SIZE) };
        let fd = child.stderr.as_ref().unwrap().as_raw_fd();
        let pipesize1 = unsafe { libc::fcntl(fd, libc::F_SETPIPE_SZ, PIPE_SIZE) };

        assert!(pipesize >= PIPE_SIZE && pipesize1 >= PIPE_SIZE);

        let mut child_dnsmasq = windows_guest.run_dnsmasq();

        let r = std::panic::catch_unwind(|| {
            // Wait to make sure Windows boots up
            assert!(windows_guest.wait_for_boot());

            windows_guest.shutdown();
        });

        let _ = child.wait_timeout(std::time::Duration::from_secs(60));
        let _ = child.kill();
        let output = child.wait_with_output().unwrap();

        let _ = child_dnsmasq.kill();
        let _ = child_dnsmasq.wait();

        handle_child_output(r, &output);
    }

    #[test]
    #[cfg(not(feature = "mshv"))]
    fn test_windows_guest_snapshot_restore() {
        let windows_guest = WindowsGuest::new();

        let mut ovmf_path = dirs::home_dir().unwrap();
        ovmf_path.push("workloads");
        ovmf_path.push(OVMF_NAME);

        let tmp_dir = TempDir::new_with_prefix("/tmp/ch").unwrap();
        let api_socket_source = format!("{}.1", temp_api_path(&tmp_dir));

        let mut child = GuestCommand::new(windows_guest.guest())
            .args(&["--api-socket", &api_socket_source])
            .args(&["--cpus", "boot=2,kvm_hyperv=on"])
            .args(&["--memory", "size=4G"])
            .args(&["--kernel", ovmf_path.to_str().unwrap()])
            .args(&["--serial", "tty"])
            .args(&["--console", "off"])
            .default_disks()
            .default_net()
            .capture_output()
            .spawn()
            .unwrap();

        let fd = child.stdout.as_ref().unwrap().as_raw_fd();
        let pipesize = unsafe { libc::fcntl(fd, libc::F_SETPIPE_SZ, PIPE_SIZE) };
        let fd = child.stderr.as_ref().unwrap().as_raw_fd();
        let pipesize1 = unsafe { libc::fcntl(fd, libc::F_SETPIPE_SZ, PIPE_SIZE) };

        assert!(pipesize >= PIPE_SIZE && pipesize1 >= PIPE_SIZE);

        let mut child_dnsmasq = windows_guest.run_dnsmasq();

        // Wait to make sure Windows boots up
        assert!(windows_guest.wait_for_boot());

        let snapshot_dir = temp_snapshot_dir_path(&tmp_dir);

        // Pause the VM
        assert!(remote_command(&api_socket_source, "pause", None));

        // Take a snapshot from the VM
        assert!(remote_command(
            &api_socket_source,
            "snapshot",
            Some(format!("file://{}", snapshot_dir).as_str()),
        ));

        // Wait to make sure the snapshot is completed
        thread::sleep(std::time::Duration::new(30, 0));

        let _ = child.kill();
        child.wait().unwrap();

        let api_socket_restored = format!("{}.2", temp_api_path(&tmp_dir));

        // Restore the VM from the snapshot
        let mut child = GuestCommand::new(windows_guest.guest())
            .args(&["--api-socket", &api_socket_restored])
            .args(&[
                "--restore",
                format!("source_url=file://{}", snapshot_dir).as_str(),
            ])
            .capture_output()
            .spawn()
            .unwrap();

        // Wait for the VM to be restored
        thread::sleep(std::time::Duration::new(20, 0));

        let r = std::panic::catch_unwind(|| {
            // Resume the VM
            assert!(remote_command(&api_socket_restored, "resume", None));

            windows_guest.shutdown();
        });

        let _ = child.wait_timeout(std::time::Duration::from_secs(60));
        let _ = child.kill();
        let output = child.wait_with_output().unwrap();

        let _ = child_dnsmasq.kill();
        let _ = child_dnsmasq.wait();

        handle_child_output(r, &output);
    }

    #[test]
    #[cfg(not(feature = "mshv"))]
    fn test_windows_guest_cpu_hotplug() {
        let windows_guest = WindowsGuest::new();

        let mut ovmf_path = dirs::home_dir().unwrap();
        ovmf_path.push("workloads");
        ovmf_path.push(OVMF_NAME);

        let tmp_dir = TempDir::new_with_prefix("/tmp/ch").unwrap();
        let api_socket = temp_api_path(&tmp_dir);

        let mut child = GuestCommand::new(windows_guest.guest())
            .args(&["--api-socket", &api_socket])
            .args(&["--cpus", "boot=2,max=8,kvm_hyperv=on"])
            .args(&["--memory", "size=4G"])
            .args(&["--kernel", ovmf_path.to_str().unwrap()])
            .args(&["--serial", "tty"])
            .args(&["--console", "off"])
            .default_disks()
            .default_net()
            .capture_output()
            .spawn()
            .unwrap();

        let mut child_dnsmasq = windows_guest.run_dnsmasq();

        let r = std::panic::catch_unwind(|| {
            // Wait to make sure Windows boots up
            assert!(windows_guest.wait_for_boot());

            let vcpu_num = 2;
            // Check the initial number of CPUs the guest sees
            assert_eq!(windows_guest.cpu_count(), vcpu_num);
            // Check the initial number of vcpu threads in the CH process
            assert_eq!(vcpu_threads_count(child.id()), vcpu_num);

            let vcpu_num = 6;
            // Hotplug some CPUs
            resize_command(&api_socket, Some(vcpu_num), None, None, None);
            // Wait to make sure CPUs are added
            thread::sleep(std::time::Duration::new(10, 0));
            // Check the guest sees the correct number
            assert_eq!(windows_guest.cpu_count(), vcpu_num);
            // Check the CH process has the correct number of vcpu threads
            assert_eq!(vcpu_threads_count(child.id()), vcpu_num);

            let vcpu_num = 4;
            // Remove some CPUs. Note that Windows doesn't support hot-remove.
            resize_command(&api_socket, Some(vcpu_num), None, None, None);
            // Wait to make sure CPUs are removed
            thread::sleep(std::time::Duration::new(10, 0));
            // Reboot to let Windows catch up
            windows_guest.reboot();
            // Wait to make sure Windows completely rebooted
            thread::sleep(std::time::Duration::new(60, 0));
            // Check the guest sees the correct number
            assert_eq!(windows_guest.cpu_count(), vcpu_num);
            // Check the CH process has the correct number of vcpu threads
            assert_eq!(vcpu_threads_count(child.id()), vcpu_num);

            windows_guest.shutdown();
        });

        let _ = child.wait_timeout(std::time::Duration::from_secs(60));
        let _ = child.kill();
        let output = child.wait_with_output().unwrap();

        let _ = child_dnsmasq.kill();
        let _ = child_dnsmasq.wait();

        handle_child_output(r, &output);
    }

    #[test]
    #[cfg(not(feature = "mshv"))]
    fn test_windows_guest_ram_hotplug() {
        let windows_guest = WindowsGuest::new();

        let mut ovmf_path = dirs::home_dir().unwrap();
        ovmf_path.push("workloads");
        ovmf_path.push(OVMF_NAME);

<<<<<<< HEAD
            handle_child_output(r, &output);
        }
    }
    #[cfg(not(feature = "mshv"))]
    mod sequential {
        use crate::tests::*;
=======
        let tmp_dir = TempDir::new_with_prefix("/tmp/ch").unwrap();
        let api_socket = temp_api_path(&tmp_dir);

        let mut child = GuestCommand::new(windows_guest.guest())
            .args(&["--api-socket", &api_socket])
            .args(&["--cpus", "boot=2,kvm_hyperv=on"])
            .args(&["--memory", "size=2G,hotplug_size=5G"])
            .args(&["--kernel", ovmf_path.to_str().unwrap()])
            .args(&["--serial", "tty"])
            .args(&["--console", "off"])
            .default_disks()
            .default_net()
            .capture_output()
            .spawn()
            .unwrap();
>>>>>>> 0d0013c4

        let mut child_dnsmasq = windows_guest.run_dnsmasq();

        let r = std::panic::catch_unwind(|| {
            // Wait to make sure Windows boots up
            assert!(windows_guest.wait_for_boot());

            let ram_size = 2 * 1024 * 1024 * 1024;
            // Check the initial number of RAM the guest sees
            let current_ram_size = windows_guest.ram_size();
            // This size seems to be reserved by the system and thus the
            // reported amount differs by this constant value.
            let reserved_ram_size = ram_size - current_ram_size;
            // Verify that there's not more than 4mb constant diff wasted
            // by the reserved ram.
            assert!(reserved_ram_size < 4 * 1024 * 1024);

            let ram_size = 4 * 1024 * 1024 * 1024;
            // Hotplug some RAM
            resize_command(&api_socket, None, Some(ram_size), None, None);
            // Wait to make sure RAM has been added
            thread::sleep(std::time::Duration::new(10, 0));
            // Check the guest sees the correct number
            assert_eq!(windows_guest.ram_size(), ram_size - reserved_ram_size);

            let ram_size = 3 * 1024 * 1024 * 1024;
            // Unplug some RAM. Note that hot-remove most likely won't work.
            resize_command(&api_socket, None, Some(ram_size), None, None);
            // Wait to make sure RAM has been added
            thread::sleep(std::time::Duration::new(10, 0));
            // Reboot to let Windows catch up
            windows_guest.reboot();
            // Wait to make sure guest completely rebooted
            thread::sleep(std::time::Duration::new(60, 0));
            // Check the guest sees the correct number
            assert_eq!(windows_guest.ram_size(), ram_size - reserved_ram_size);

            windows_guest.shutdown();
        });

        let _ = child.wait_timeout(std::time::Duration::from_secs(60));
        let _ = child.kill();
        let output = child.wait_with_output().unwrap();

        let _ = child_dnsmasq.kill();
        let _ = child_dnsmasq.wait();

        handle_child_output(r, &output);
    }

    #[test]
    #[cfg(not(feature = "mshv"))]
    fn test_windows_guest_netdev_hotplug() {
        let windows_guest = WindowsGuest::new();

        let mut ovmf_path = dirs::home_dir().unwrap();
        ovmf_path.push("workloads");
        ovmf_path.push(OVMF_NAME);

        let tmp_dir = TempDir::new_with_prefix("/tmp/ch").unwrap();
        let api_socket = temp_api_path(&tmp_dir);

        let mut child = GuestCommand::new(windows_guest.guest())
            .args(&["--api-socket", &api_socket])
            .args(&["--cpus", "boot=2,kvm_hyperv=on"])
            .args(&["--memory", "size=4G"])
            .args(&["--kernel", ovmf_path.to_str().unwrap()])
            .args(&["--serial", "tty"])
            .args(&["--console", "off"])
            .default_disks()
            .default_net()
            .capture_output()
            .spawn()
            .unwrap();

        let mut child_dnsmasq = windows_guest.run_dnsmasq();

        let r = std::panic::catch_unwind(|| {
            // Wait to make sure Windows boots up
            assert!(windows_guest.wait_for_boot());

            // Initially present network device
            let netdev_num = 1;
            assert_eq!(windows_guest.netdev_count(), netdev_num);
            assert_eq!(netdev_ctrl_threads_count(child.id()), netdev_num);

            // Hotplug network device
            let (cmd_success, cmd_output) = remote_command_w_output(
                &api_socket,
                "add-net",
                Some(windows_guest.guest().default_net_string().as_str()),
            );
            assert!(cmd_success);
            assert!(String::from_utf8_lossy(&cmd_output).contains("\"id\":\"_net2\""));
            thread::sleep(std::time::Duration::new(5, 0));
            // Verify the device  is on the system
            let netdev_num = 2;
            assert_eq!(windows_guest.netdev_count(), netdev_num);
            assert_eq!(netdev_ctrl_threads_count(child.id()), netdev_num);

            // Remove network device
            let cmd_success = remote_command(&api_socket, "remove-device", Some("_net2"));
            assert!(cmd_success);
            thread::sleep(std::time::Duration::new(5, 0));
            // Verify the device has been removed
            let netdev_num = 1;
            assert_eq!(windows_guest.netdev_count(), netdev_num);
            assert_eq!(netdev_ctrl_threads_count(child.id()), netdev_num);

            windows_guest.shutdown();
        });

        let _ = child.wait_timeout(std::time::Duration::from_secs(60));
        let _ = child.kill();
        let output = child.wait_with_output().unwrap();

        let _ = child_dnsmasq.kill();
        let _ = child_dnsmasq.wait();

        handle_child_output(r, &output);
    }

    #[test]
    #[cfg(not(feature = "mshv"))]
    fn test_windows_guest_disk_hotplug() {
        let windows_guest = WindowsGuest::new();

        let mut ovmf_path = dirs::home_dir().unwrap();
        ovmf_path.push("workloads");
        ovmf_path.push(OVMF_NAME);

        let tmp_dir = TempDir::new_with_prefix("/tmp/ch").unwrap();
        let api_socket = temp_api_path(&tmp_dir);

        let mut child = GuestCommand::new(windows_guest.guest())
            .args(&["--api-socket", &api_socket])
            .args(&["--cpus", "boot=2,kvm_hyperv=on"])
            .args(&["--memory", "size=4G"])
            .args(&["--kernel", ovmf_path.to_str().unwrap()])
            .args(&["--serial", "tty"])
            .args(&["--console", "off"])
            .default_disks()
            .default_net()
            .capture_output()
            .spawn()
            .unwrap();

        let mut child_dnsmasq = windows_guest.run_dnsmasq();

        let disk = windows_guest.disk_new(WindowsGuest::FS_FAT, 100);

        let r = std::panic::catch_unwind(|| {
            // Wait to make sure Windows boots up
            assert!(windows_guest.wait_for_boot());

            // Initially present disk device
            let disk_num = 1;
            assert_eq!(windows_guest.disk_count(), disk_num);
            assert_eq!(disk_ctrl_threads_count(child.id()), disk_num);

            // Hotplug disk device
            let (cmd_success, cmd_output) = remote_command_w_output(
                &api_socket,
                "add-disk",
                Some(format!("path={},readonly=off", disk).as_str()),
            );
            assert!(cmd_success);
            assert!(String::from_utf8_lossy(&cmd_output).contains("\"id\":\"_disk2\""));
            thread::sleep(std::time::Duration::new(5, 0));
            // Online disk device
            windows_guest.disks_set_rw();
            windows_guest.disks_online();
            // Verify the device is on the system
            let disk_num = 2;
            assert_eq!(windows_guest.disk_count(), disk_num);
            assert_eq!(disk_ctrl_threads_count(child.id()), disk_num);

            let data = "hello";
            let fname = "d:\\world";
            windows_guest.disk_file_put(fname, data);

            // Unmount disk device
            let cmd_success = remote_command(&api_socket, "remove-device", Some("_disk2"));
            assert!(cmd_success);
            thread::sleep(std::time::Duration::new(5, 0));
            // Verify the device has been removed
            let disk_num = 1;
            assert_eq!(windows_guest.disk_count(), disk_num);
            assert_eq!(disk_ctrl_threads_count(child.id()), disk_num);

            // Remount and check the file exists with the expected contents
            let (cmd_success, _cmd_output) = remote_command_w_output(
                &api_socket,
                "add-disk",
                Some(format!("path={},readonly=off", disk).as_str()),
            );
            assert!(cmd_success);
            thread::sleep(std::time::Duration::new(5, 0));
            let out = windows_guest.disk_file_read(fname);
            assert_eq!(data, out.trim());

            // Intentionally no unmount, it'll happen at shutdown.

            windows_guest.shutdown();
        });

        let _ = child.wait_timeout(std::time::Duration::from_secs(60));
        let _ = child.kill();
        let output = child.wait_with_output().unwrap();

        let _ = child_dnsmasq.kill();
        let _ = child_dnsmasq.wait();

        handle_child_output(r, &output);
    }

    #[test]
    #[cfg(not(feature = "mshv"))]
    fn test_windows_guest_disk_hotplug_multi() {
        let windows_guest = WindowsGuest::new();

        let mut ovmf_path = dirs::home_dir().unwrap();
        ovmf_path.push("workloads");
        ovmf_path.push(OVMF_NAME);

        let tmp_dir = TempDir::new_with_prefix("/tmp/ch").unwrap();
        let api_socket = temp_api_path(&tmp_dir);

        let mut child = GuestCommand::new(windows_guest.guest())
            .args(&["--api-socket", &api_socket])
            .args(&["--cpus", "boot=2,kvm_hyperv=on"])
            .args(&["--memory", "size=2G"])
            .args(&["--kernel", ovmf_path.to_str().unwrap()])
            .args(&["--serial", "tty"])
            .args(&["--console", "off"])
            .default_disks()
            .default_net()
            .capture_output()
            .spawn()
            .unwrap();

        let mut child_dnsmasq = windows_guest.run_dnsmasq();

        // Predefined data to used at various test stages
        let disk_test_data: [[String; 4]; 2] = [
            [
                "_disk2".to_string(),
                windows_guest.disk_new(WindowsGuest::FS_FAT, 123),
                "d:\\world".to_string(),
                "hello".to_string(),
            ],
            [
                "_disk3".to_string(),
                windows_guest.disk_new(WindowsGuest::FS_NTFS, 333),
                "e:\\hello".to_string(),
                "world".to_string(),
            ],
        ];

        let r = std::panic::catch_unwind(|| {
            // Wait to make sure Windows boots up
            assert!(windows_guest.wait_for_boot());

            // Initially present disk device
            let disk_num = 1;
            assert_eq!(windows_guest.disk_count(), disk_num);
            assert_eq!(disk_ctrl_threads_count(child.id()), disk_num);

            for it in &disk_test_data {
                let disk_id = it[0].as_str();
                let disk = it[1].as_str();
                // Hotplug disk device
                let (cmd_success, cmd_output) = remote_command_w_output(
                    &api_socket,
                    "add-disk",
                    Some(format!("path={},readonly=off", disk).as_str()),
                );
                assert!(cmd_success);
                assert!(String::from_utf8_lossy(&cmd_output)
                    .contains(format!("\"id\":\"{}\"", disk_id).as_str()));
                thread::sleep(std::time::Duration::new(5, 0));
                // Online disk devices
                windows_guest.disks_set_rw();
                windows_guest.disks_online();
            }
            // Verify the devices are on the system
            let disk_num = (disk_test_data.len() + 1) as u8;
            assert_eq!(windows_guest.disk_count(), disk_num);
            assert_eq!(disk_ctrl_threads_count(child.id()), disk_num);

            // Put test data
            for it in &disk_test_data {
                let fname = it[2].as_str();
                let data = it[3].as_str();
                windows_guest.disk_file_put(fname, data);
            }

            // Unmount disk devices
            for it in &disk_test_data {
                let disk_id = it[0].as_str();
                let cmd_success = remote_command(&api_socket, "remove-device", Some(disk_id));
                assert!(cmd_success);
                thread::sleep(std::time::Duration::new(5, 0));
            }

            // Verify the devices have been removed
            let disk_num = 1;
            assert_eq!(windows_guest.disk_count(), disk_num);
            assert_eq!(disk_ctrl_threads_count(child.id()), disk_num);

            // Remount
            for it in &disk_test_data {
                let disk = it[1].as_str();
                let (cmd_success, _cmd_output) = remote_command_w_output(
                    &api_socket,
                    "add-disk",
                    Some(format!("path={},readonly=off", disk).as_str()),
                );
                assert!(cmd_success);
                thread::sleep(std::time::Duration::new(5, 0));
            }

            // Check the files exists with the expected contents
            for it in &disk_test_data {
                let fname = it[2].as_str();
                let data = it[3].as_str();
                let out = windows_guest.disk_file_read(fname);
                assert_eq!(data, out.trim());
            }

            // Intentionally no unmount, it'll happen at shutdown.

            windows_guest.shutdown();
        });

        let _ = child.wait_timeout(std::time::Duration::from_secs(60));
        let _ = child.kill();
        let output = child.wait_with_output().unwrap();

        let _ = child_dnsmasq.kill();
        let _ = child_dnsmasq.wait();

        handle_child_output(r, &output);
    }

    #[test]
    #[cfg(not(feature = "mshv"))]
    fn test_windows_guest_netdev_multi() {
        let windows_guest = WindowsGuest::new();

        let mut ovmf_path = dirs::home_dir().unwrap();
        ovmf_path.push("workloads");
        ovmf_path.push(OVMF_NAME);

        let tmp_dir = TempDir::new_with_prefix("/tmp/ch").unwrap();
        let api_socket = temp_api_path(&tmp_dir);

        let mut child = GuestCommand::new(windows_guest.guest())
            .args(&["--api-socket", &api_socket])
            .args(&["--cpus", "boot=2,kvm_hyperv=on"])
            .args(&["--memory", "size=4G"])
            .args(&["--kernel", ovmf_path.to_str().unwrap()])
            .args(&["--serial", "tty"])
            .args(&["--console", "off"])
            .default_disks()
            // The multi net dev config is borrowed from test_multiple_network_interfaces
            .args(&[
                "--net",
                windows_guest.guest().default_net_string().as_str(),
                "tap=,mac=8a:6b:6f:5a:de:ac,ip=192.168.3.1,mask=255.255.255.0",
                "tap=mytap42,mac=fe:1f:9e:e1:60:f2,ip=192.168.4.1,mask=255.255.255.0",
            ])
            .capture_output()
            .spawn()
            .unwrap();

        let mut child_dnsmasq = windows_guest.run_dnsmasq();

        let r = std::panic::catch_unwind(|| {
            // Wait to make sure Windows boots up
            assert!(windows_guest.wait_for_boot());

            let netdev_num = 3;
            assert_eq!(windows_guest.netdev_count(), netdev_num);
            assert_eq!(netdev_ctrl_threads_count(child.id()), netdev_num);

            let tap_count = exec_host_command_output("ip link | grep -c mytap42");
            assert_eq!(String::from_utf8_lossy(&tap_count.stdout).trim(), "1");

            windows_guest.shutdown();
        });

        let _ = child.wait_timeout(std::time::Duration::from_secs(60));
        let _ = child.kill();
        let output = child.wait_with_output().unwrap();

        let _ = child_dnsmasq.kill();
        let _ = child_dnsmasq.wait();

        handle_child_output(r, &output);
    }
}

#[cfg(target_arch = "x86_64")]
mod sgx {
    use crate::*;

    #[test]
    fn test_sgx() {
        let focal = UbuntuDiskConfig::new(FOCAL_SGX_IMAGE_NAME.to_string());
        let guest = Guest::new(Box::new(focal));
        let mut workload_path = dirs::home_dir().unwrap();
        workload_path.push("workloads");

        let mut kernel_path = workload_path;
        kernel_path.push("vmlinux_w_sgx");

        let mut child = GuestCommand::new(&guest)
            .args(&["--cpus", "boot=1"])
            .args(&["--memory", "size=512M"])
            .args(&["--kernel", kernel_path.to_str().unwrap()])
            .args(&["--cmdline", DIRECT_KERNEL_BOOT_CMDLINE])
            .default_disks()
            .default_net()
            .args(&["--sgx-epc", "id=epc0,size=64M"])
            .capture_output()
            .spawn()
            .unwrap();

        let r = std::panic::catch_unwind(|| {
            guest.wait_vm_boot(None).unwrap();

<<<<<<< HEAD
        #[test]
        fn test_windows_guest_cpu_hotplug() {
            let windows_guest = WindowsGuest::new();

            let mut ovmf_path = dirs::home_dir().unwrap();
            ovmf_path.push("workloads");
            ovmf_path.push(OVMF_NAME);

            let tmp_dir = TempDir::new_with_prefix("/tmp/ch").unwrap();
            let api_socket = temp_api_path(&tmp_dir);

            let mut child = GuestCommand::new(windows_guest.guest())
                .args(&["--api-socket", &api_socket])
                .args(&["--cpus", "boot=2,max=8,kvm_hyperv=on"])
                .args(&["--memory", "size=4G"])
                .args(&["--kernel", ovmf_path.to_str().unwrap()])
                .args(&["--serial", "tty"])
                .args(&["--console", "off"])
                .default_disks()
                .default_net()
                .capture_output()
                .spawn()
                .unwrap();
=======
            // Check if SGX is correctly detected in the guest.
            guest.check_sgx_support().unwrap();
>>>>>>> 0d0013c4

            // Validate the SGX EPC section is 64MiB.
            assert_eq!(
                guest
                    .ssh_command("cpuid -l 0x12 -s 2 | grep 'section size' | cut -d '=' -f 2")
                    .unwrap()
                    .trim(),
                "0x0000000004000000"
            );

            // Run a test relying on SGX enclaves and check if it runs
            // successfully.
            assert!(guest
                .ssh_command("cd /linux-sgx/SampleCode/LocalAttestation/bin/ && sudo ./app")
                .unwrap()
                .trim()
                .contains(
                    "succeed to load enclaves.\nsucceed to \
                        establish secure channel.\nSucceed to exchange \
                        secure message...\nSucceed to close Session..."
                ));
        });

        let _ = child.kill();
        let output = child.wait_with_output().unwrap();

        handle_child_output(r, &output);
    }
}

#[cfg(target_arch = "x86_64")]
mod vfio {
    use crate::*;

<<<<<<< HEAD
        #[test]
        fn test_windows_guest_ram_hotplug() {
            let windows_guest = WindowsGuest::new();

            let mut ovmf_path = dirs::home_dir().unwrap();
            ovmf_path.push("workloads");
            ovmf_path.push(OVMF_NAME);

            let tmp_dir = TempDir::new_with_prefix("/tmp/ch").unwrap();
            let api_socket = temp_api_path(&tmp_dir);

            let mut child = GuestCommand::new(windows_guest.guest())
                .args(&["--api-socket", &api_socket])
                .args(&["--cpus", "boot=2,kvm_hyperv=on"])
                .args(&["--memory", "size=2G,hotplug_size=5G"])
                .args(&["--kernel", ovmf_path.to_str().unwrap()])
                .args(&["--serial", "tty"])
                .args(&["--console", "off"])
                .default_disks()
                .default_net()
                .capture_output()
                .spawn()
                .unwrap();
=======
    fn test_nvidia_card_memory_hotplug(hotplug_method: &str) {
        let hirsute = UbuntuDiskConfig::new(HIRSUTE_NVIDIA_IMAGE_NAME.to_string());
        let guest = Guest::new(Box::new(hirsute));
        let api_socket = temp_api_path(&guest.tmp_dir);
>>>>>>> 0d0013c4

        let mut child = GuestCommand::new(&guest)
            .args(&["--cpus", "boot=4"])
            .args(&[
                "--memory",
                format!("size=4G,hotplug_size=4G,hotplug_method={}", hotplug_method).as_str(),
            ])
            .args(&["--kernel", fw_path(FwType::RustHypervisorFirmware).as_str()])
            .args(&["--device", "path=/sys/bus/pci/devices/0000:31:00.0/"])
            .args(&["--api-socket", &api_socket])
            .default_disks()
            .default_net()
            .capture_output()
            .spawn()
            .unwrap();

        let r = std::panic::catch_unwind(|| {
            guest.wait_vm_boot(None).unwrap();

            assert!(guest.get_total_memory().unwrap_or_default() > 3_840_000);

            guest.enable_memory_hotplug();

            // Add RAM to the VM
            let desired_ram = 6 << 30;
            resize_command(&api_socket, None, Some(desired_ram), None, None);
            thread::sleep(std::time::Duration::new(30, 0));
            assert!(guest.get_total_memory().unwrap_or_default() > 5_760_000);

            // Check the VFIO device works when RAM is increased to 6GiB
            guest.check_nvidia_gpu();
        });

        let _ = child.kill();
        let output = child.wait_with_output().unwrap();

        handle_child_output(r, &output);
    }

    #[test]
    fn test_nvidia_card_memory_hotplug_acpi() {
        test_nvidia_card_memory_hotplug("acpi")
    }

    #[test]
    fn test_nvidia_card_memory_hotplug_virtio_mem() {
        test_nvidia_card_memory_hotplug("virtio-mem")
    }

    #[test]
    fn test_nvidia_card_pci_hotplug() {
        let hirsute = UbuntuDiskConfig::new(HIRSUTE_NVIDIA_IMAGE_NAME.to_string());
        let guest = Guest::new(Box::new(hirsute));
        let api_socket = temp_api_path(&guest.tmp_dir);

        let mut child = GuestCommand::new(&guest)
            .args(&["--cpus", "boot=4"])
            .args(&["--memory", "size=4G"])
            .args(&["--kernel", fw_path(FwType::RustHypervisorFirmware).as_str()])
            .args(&["--api-socket", &api_socket])
            .default_disks()
            .default_net()
            .capture_output()
            .spawn()
            .unwrap();

        let r = std::panic::catch_unwind(|| {
            guest.wait_vm_boot(None).unwrap();

            // Hotplug the card to the VM
            let (cmd_success, cmd_output) = remote_command_w_output(
                &api_socket,
                "add-device",
                Some("id=vfio0,path=/sys/bus/pci/devices/0000:31:00.0/"),
            );
            assert!(cmd_success);
            assert!(String::from_utf8_lossy(&cmd_output)
                .contains("{\"id\":\"vfio0\",\"bdf\":\"0000:00:06.0\"}"));

            thread::sleep(std::time::Duration::new(10, 0));

            // Check the VFIO device works after hotplug
            guest.check_nvidia_gpu();
        });

<<<<<<< HEAD
        #[test]
        fn test_windows_guest_disk_hotplug() {
            let windows_guest = WindowsGuest::new();

            let mut ovmf_path = dirs::home_dir().unwrap();
            ovmf_path.push("workloads");
            ovmf_path.push(OVMF_NAME);

            let tmp_dir = TempDir::new_with_prefix("/tmp/ch").unwrap();
            let api_socket = temp_api_path(&tmp_dir);

            let mut child = GuestCommand::new(windows_guest.guest())
                .args(&["--api-socket", &api_socket])
                .args(&["--cpus", "boot=2,kvm_hyperv=on"])
                .args(&["--memory", "size=4G"])
                .args(&["--kernel", ovmf_path.to_str().unwrap()])
                .args(&["--serial", "tty"])
                .args(&["--console", "off"])
                .default_disks()
                .default_net()
                .capture_output()
                .spawn()
                .unwrap();
=======
        let _ = child.kill();
        let output = child.wait_with_output().unwrap();
>>>>>>> 0d0013c4

        handle_child_output(r, &output);
    }

    #[test]
    fn test_nvidia_card_reboot() {
        let hirsute = UbuntuDiskConfig::new(HIRSUTE_NVIDIA_IMAGE_NAME.to_string());
        let guest = Guest::new(Box::new(hirsute));
        let api_socket = temp_api_path(&guest.tmp_dir);

        let mut child = GuestCommand::new(&guest)
            .args(&["--cpus", "boot=4"])
            .args(&["--memory", "size=4G"])
            .args(&["--kernel", fw_path(FwType::RustHypervisorFirmware).as_str()])
            .args(&["--device", "path=/sys/bus/pci/devices/0000:31:00.0/"])
            .args(&["--api-socket", &api_socket])
            .default_disks()
            .default_net()
            .capture_output()
            .spawn()
            .unwrap();

        let r = std::panic::catch_unwind(|| {
            guest.wait_vm_boot(None).unwrap();

            // Check the VFIO device works after boot
            guest.check_nvidia_gpu();

            guest.reboot_linux(0, None);

            // Check the VFIO device works after reboot
            guest.check_nvidia_gpu();
        });

        let _ = child.kill();
        let output = child.wait_with_output().unwrap();

        handle_child_output(r, &output);
    }
}

mod live_migration {
    use crate::*;

    // This test exercises the local live-migration between two Cloud Hypervisor VMs on the
    // same host. It ensures the following behaviors:
    // 1. The source VM is up and functional (including various virtio-devices are working properly);
    // 2. The 'send-migration' and 'receive-migration' command finished successfully;
    // 3. The source VM terminated gracefully after live migration;
    // 4. The destination VM is functional (including various virtio-devices are working properly) after
    //    live migration;
    // Note: This test does not use vsock as we can't create two identical vsock on the same host.
    fn _test_live_migration(
        upgrade_test: bool,
        numa: bool,
        local: bool,
        watchdog: bool,
        balloon: bool,
    ) {
        assert!(
            !(numa && balloon),
            "Invalid inputs: 'numa' and 'balloon' cannot be tested at the same time."
        );

        let focal = UbuntuDiskConfig::new(FOCAL_IMAGE_NAME.to_string());
        let guest = Guest::new(Box::new(focal));
        let kernel_path = direct_kernel_boot_path();
        let console_text = String::from("On a branch floating down river a cricket, singing.");
        let net_id = "net123";
        let net_params = format!(
            "id={},tap=,mac={},ip={},mask=255.255.255.0",
            net_id, guest.network.guest_mac, guest.network.host_ip
        );

        let memory_param: &[&str] = match (balloon, local, numa) {
            (false, false, false) => &["--memory", "size=4G"],
            (false, false, true) => &[
                "--memory",
                "size=0,hotplug_method=virtio-mem",
                "--memory-zone",
                "id=mem0,size=1G,hotplug_size=4G",
                "id=mem1,size=1G,hotplug_size=4G",
                "id=mem2,size=2G,hotplug_size=4G",
                "--numa",
                "guest_numa_id=0,cpus=[0-2,9],distances=[1@15,2@20],memory_zones=mem0",
                "guest_numa_id=1,cpus=[3-4,6-8],distances=[0@20,2@25],memory_zones=mem1",
                "guest_numa_id=2,cpus=[5,10-11],distances=[0@25,1@30],memory_zones=mem2",
            ],
            (false, true, false) => &["--memory", "size=4G,shared=on"],
            (false, true, true) => &[
                "--memory",
                "size=0,hotplug_method=virtio-mem,shared=on",
                "--memory-zone",
                "id=mem0,size=1G,hotplug_size=4G,shared=on",
                "id=mem1,size=1G,hotplug_size=4G,shared=on",
                "id=mem2,size=2G,hotplug_size=4G,shared=on",
                "--numa",
                "guest_numa_id=0,cpus=[0-2,9],distances=[1@15,2@20],memory_zones=mem0",
                "guest_numa_id=1,cpus=[3-4,6-8],distances=[0@20,2@25],memory_zones=mem1",
                "guest_numa_id=2,cpus=[5,10-11],distances=[0@25,1@30],memory_zones=mem2",
            ],
            (true, false, _) => &[
                "--memory",
                "size=4G,hotplug_method=virtio-mem,hotplug_size=8G",
                "--balloon",
                "size=0",
            ],
            (true, true, _) => &[
                "--memory",
                "size=4G,hotplug_method=virtio-mem,hotplug_size=8G,shared=on",
                "--balloon",
                "size=0",
            ],
        };

        let pmem_temp_file = TempFile::new().unwrap();
        pmem_temp_file.as_file().set_len(128 << 20).unwrap();
        std::process::Command::new("mkfs.ext4")
            .arg(pmem_temp_file.as_path())
            .output()
            .expect("Expect creating disk image to succeed");
        let pmem_path = String::from("/dev/pmem0");

        // Start the source VM
        let src_vm_path = if !upgrade_test {
            clh_command("cloud-hypervisor")
        } else {
            cloud_hypervisor_release_path()
        };
        let src_api_socket = temp_api_path(&guest.tmp_dir);
        let mut src_vm_cmd = GuestCommand::new_with_binary_path(&guest, &src_vm_path);
        src_vm_cmd
            .args(&["--cpus", "boot=6,max=12"])
            .args(memory_param)
            .args(&["--kernel", kernel_path.to_str().unwrap()])
            .args(&["--cmdline", DIRECT_KERNEL_BOOT_CMDLINE])
            .default_disks()
            .args(&["--net", net_params.as_str()])
            .args(&["--api-socket", &src_api_socket])
            .args(&[
                "--pmem",
                format!("file={}", pmem_temp_file.as_path().to_str().unwrap(),).as_str(),
            ]);
        if watchdog {
            src_vm_cmd.args(&["--watchdog"]);
        }
        let mut src_child = src_vm_cmd.capture_output().spawn().unwrap();

        // Start the destination VM
        let mut dest_api_socket = temp_api_path(&guest.tmp_dir);
        dest_api_socket.push_str(".dest");
        let mut dest_child = GuestCommand::new(&guest)
            .args(&["--api-socket", &dest_api_socket])
            .capture_output()
            .spawn()
            .unwrap();

<<<<<<< HEAD
        #[test]
        fn test_windows_guest_disk_hotplug_multi() {
            let windows_guest = WindowsGuest::new();

            let mut ovmf_path = dirs::home_dir().unwrap();
            ovmf_path.push("workloads");
            ovmf_path.push(OVMF_NAME);

            let tmp_dir = TempDir::new_with_prefix("/tmp/ch").unwrap();
            let api_socket = temp_api_path(&tmp_dir);

            let mut child = GuestCommand::new(windows_guest.guest())
                .args(&["--api-socket", &api_socket])
                .args(&["--cpus", "boot=2,kvm_hyperv=on"])
                .args(&["--memory", "size=2G"])
                .args(&["--kernel", ovmf_path.to_str().unwrap()])
                .args(&["--serial", "tty"])
                .args(&["--console", "off"])
                .default_disks()
                .default_net()
                .capture_output()
                .spawn()
                .unwrap();
=======
        let r = std::panic::catch_unwind(|| {
            guest.wait_vm_boot(None).unwrap();
>>>>>>> 0d0013c4

            // Make sure the source VM is functaionl
            // Check the number of vCPUs
            assert_eq!(guest.get_cpu_count().unwrap_or_default(), 6);

            // Check the guest RAM
            if balloon {
                assert!(guest.get_total_memory().unwrap_or_default() > 3_840_000);
                // Increase the guest RAM
                resize_command(&src_api_socket, None, Some(6 << 30), None, None);
                thread::sleep(std::time::Duration::new(5, 0));
                assert!(guest.get_total_memory().unwrap_or_default() > 5_760_000);
                // Use balloon to remove RAM from the VM
                resize_command(&src_api_socket, None, None, Some(1 << 30), None);
                thread::sleep(std::time::Duration::new(5, 0));
                let total_memory = guest.get_total_memory().unwrap_or_default();
                assert!(total_memory > 4_800_000);
                assert!(total_memory < 5_760_000);
            } else if numa {
                assert!(guest.get_total_memory().unwrap_or_default() > 2_880_000);
            } else {
                assert!(guest.get_total_memory().unwrap_or_default() > 3_840_000);
            }

            // Check the guest virtio-devices, e.g. block, rng, console, and net
            guest.check_devices_common(None, Some(&console_text), Some(&pmem_path));

            // Check the NUMA parameters are applied correctly and resize
            // each zone to test the case where we migrate a VM with the
            // virtio-mem regions being used.
            if numa {
                guest.check_numa_common(
                    Some(&[960_000, 960_000, 1_920_000]),
                    Some(&[vec![0, 1, 2], vec![3, 4], vec![5]]),
                    Some(&["10 15 20", "20 10 25", "25 30 10"]),
                );

                // AArch64 currently does not support hotplug, and therefore we only
                // test hotplug-related function on x86_64 here.
                #[cfg(target_arch = "x86_64")]
                {
                    guest.enable_memory_hotplug();

                    // Resize every memory zone and check each associated NUMA node
                    // has been assigned the right amount of memory.
                    resize_zone_command(&src_api_socket, "mem0", "2G");
                    resize_zone_command(&src_api_socket, "mem1", "2G");
                    resize_zone_command(&src_api_socket, "mem2", "3G");
                    thread::sleep(std::time::Duration::new(5, 0));

                    guest.check_numa_common(Some(&[1_920_000, 1_920_000, 1_920_000]), None, None);
                }
            }

            // x86_64: Following what's done in the `test_snapshot_restore`, we need
            // to make sure that removing and adding back the virtio-net device does
            // not break the live-migration support for virtio-pci.
            #[cfg(target_arch = "x86_64")]
            {
                assert!(remote_command(
                    &src_api_socket,
                    "remove-device",
                    Some(net_id),
                ));
                thread::sleep(std::time::Duration::new(10, 0));

                // Plug the virtio-net device again
                assert!(remote_command(
                    &src_api_socket,
                    "add-net",
                    Some(net_params.as_str()),
                ));
                thread::sleep(std::time::Duration::new(10, 0));
            }

            if watchdog {
                let mut current_reboot_count = 1;
                enable_guest_watchdog(&guest, &mut current_reboot_count);
                check_guest_watchdog_no_reboot(&guest, &current_reboot_count);
            }

            // Start the live-migration
            let migration_socket = String::from(
                guest
                    .tmp_dir
                    .as_path()
                    .join("live-migration.sock")
                    .to_str()
                    .unwrap(),
            );
            // Start to receive migration from the destintion VM
            let mut receive_migration = Command::new(clh_command("ch-remote"))
                .args(&[
                    &format!("--api-socket={}", &dest_api_socket),
                    "receive-migration",
                    &format! {"unix:{}", migration_socket},
                ])
                .stderr(Stdio::piped())
                .stdout(Stdio::piped())
                .spawn()
                .unwrap();
            // Give it '1s' to make sure the 'migration_socket' file is properly created
            thread::sleep(std::time::Duration::new(1, 0));
            // Start to send migration from the source VM

            let mut args = [
                format!("--api-socket={}", &src_api_socket),
                "send-migration".to_string(),
                format! {"unix:{}", migration_socket},
            ]
            .to_vec();

            if local {
                args.insert(2, "--local".to_string());
            }

            let mut send_migration = Command::new(clh_command("ch-remote"))
                .args(&args)
                .stderr(Stdio::piped())
                .stdout(Stdio::piped())
                .spawn()
                .unwrap();

            // The 'send-migration' command should be executed successfully within the given timeout
            let success = if let Some(status) = send_migration
                .wait_timeout(std::time::Duration::from_secs(30))
                .unwrap()
            {
                status.success()
            } else {
                false
            };

            if !success {
                let _ = send_migration.kill();
                let output = send_migration.wait_with_output().unwrap();
                eprintln!("\n\n==== Start 'send_migration' output ====\n\n---stdout---\n{}\n\n---stderr---\n{}\n\n==== End 'send_migration' output ====\n\n",
                    String::from_utf8_lossy(&output.stdout), String::from_utf8_lossy(&output.stderr));
            }

            // The 'receive-migration' command should be executed successfully within the given timeout
            let success = if let Some(status) = receive_migration
                .wait_timeout(std::time::Duration::from_secs(30))
                .unwrap()
            {
                status.success()
            } else {
                false
            };

            if !success {
                let _ = receive_migration.kill();
                let output = receive_migration.wait_with_output().unwrap();
                eprintln!("\n\n==== Start 'receive_migration' output ====\n\n---stdout---\n{}\n\n---stderr---\n{}\n\n==== End 'receive_migration' output ====\n\n",
                    String::from_utf8_lossy(&output.stdout), String::from_utf8_lossy(&output.stderr));
            }
            assert!(
                success,
                "Unsuccessful command: 'send-migration' or 'receive-migration'."
            );
        });

        let print_and_panic = |src_vm: Child, dest_vm: Child, message: &str| -> ! {
            let mut src_vm = src_vm;
            let mut dest_vm = dest_vm;

            let _ = src_vm.kill();
            let src_output = src_vm.wait_with_output().unwrap();
            eprintln!(
                "\n\n==== Start 'source_vm' stdout ====\n\n{}\n\n==== End 'source_vm' stdout ====",
                String::from_utf8_lossy(&src_output.stdout)
            );
            eprintln!(
                "\n\n==== Start 'source_vm' stderr ====\n\n{}\n\n==== End 'source_vm' stderr ====",
                String::from_utf8_lossy(&src_output.stderr)
            );
            let _ = dest_vm.kill();
            let dest_output = dest_vm.wait_with_output().unwrap();
            eprintln!(
                    "\n\n==== Start 'destination_vm' stdout ====\n\n{}\n\n==== End 'destination_vm' stdout ====",
                    String::from_utf8_lossy(&dest_output.stdout)
                );
            eprintln!(
                    "\n\n==== Start 'destination_vm' stderr ====\n\n{}\n\n==== End 'destination_vm' stderr ====",
                    String::from_utf8_lossy(&dest_output.stderr)
                );

            panic!("Test failed: {}", message)
        };

        // Check and report any errors occured during the live-migration
        if r.is_err() {
            print_and_panic(src_child, dest_child, "Error occured during live-migration");
        }

        // Check the source vm has been terminated successful (give it '3s' to settle)
        thread::sleep(std::time::Duration::new(3, 0));
        if !src_child.try_wait().unwrap().map_or(false, |s| s.success()) {
            print_and_panic(
                src_child,
                dest_child,
                "source VM was not terminated successfully.",
            );
        };

        // Post live-migration check to make sure the destination VM is funcational
        let r = std::panic::catch_unwind(|| {
            // Perform same checks to validate VM has been properly migrated
            assert_eq!(guest.get_cpu_count().unwrap_or_default(), 6);
            #[cfg(target_arch = "x86_64")]
            if numa {
                assert!(guest.get_total_memory().unwrap_or_default() > 6_720_000);
            } else {
                assert!(guest.get_total_memory().unwrap_or_default() > 3_840_000);
            }
            #[cfg(target_arch = "aarch64")]
            assert!(guest.get_total_memory().unwrap_or_default() > 3_840_000);

            guest.check_devices_common(None, Some(&console_text), Some(&pmem_path));

            // Perform NUMA related checks
            if numa {
                #[cfg(target_arch = "aarch64")]
                {
                    guest.check_numa_common(
                        Some(&[960_000, 960_000, 1_920_000]),
                        Some(&[vec![0, 1, 2], vec![3, 4], vec![5]]),
                        Some(&["10 15 20", "20 10 25", "25 30 10"]),
                    );
                }

                // AArch64 currently does not support hotplug, and therefore we only
                // test hotplug-related function on x86_64 here.
                #[cfg(target_arch = "x86_64")]
                {
                    guest.check_numa_common(
                        Some(&[1_920_000, 1_920_000, 2_880_000]),
                        Some(&[vec![0, 1, 2], vec![3, 4], vec![5]]),
                        Some(&["10 15 20", "20 10 25", "25 30 10"]),
                    );

                    guest.enable_memory_hotplug();

                    // Resize every memory zone and check each associated NUMA node
                    // has been assigned the right amount of memory.
                    resize_zone_command(&dest_api_socket, "mem0", "4G");
                    resize_zone_command(&dest_api_socket, "mem1", "4G");
                    resize_zone_command(&dest_api_socket, "mem2", "4G");
                    // Resize to the maximum amount of CPUs and check each NUMA
                    // node has been assigned the right CPUs set.
                    resize_command(&dest_api_socket, Some(12), None, None, None);
                    thread::sleep(std::time::Duration::new(5, 0));

                    guest.check_numa_common(
                        Some(&[3_840_000, 3_840_000, 3_840_000]),
                        Some(&[vec![0, 1, 2, 9], vec![3, 4, 6, 7, 8], vec![5, 10, 11]]),
                        None,
                    );
                }
            }

            if watchdog {
                let mut current_reboot_count = 2;
                check_guest_watchdog_no_reboot(&guest, &current_reboot_count);
                check_guest_watchdog_one_reboot(
                    &guest,
                    &dest_api_socket,
                    &mut current_reboot_count,
                );
            }

            if balloon {
                let total_memory = guest.get_total_memory().unwrap_or_default();
                assert!(total_memory > 4_800_000);
                assert!(total_memory < 5_760_000);
                // Deflate balloon to restore entire RAM to the VM
                resize_command(&dest_api_socket, None, None, Some(0), None);
                thread::sleep(std::time::Duration::new(5, 0));
                assert!(guest.get_total_memory().unwrap_or_default() > 5_760_000);
                // Decrease guest RAM with virtio-mem
                resize_command(&dest_api_socket, None, Some(5 << 30), None, None);
                thread::sleep(std::time::Duration::new(5, 0));
                let total_memory = guest.get_total_memory().unwrap_or_default();
                assert!(total_memory > 4_800_000);
                assert!(total_memory < 5_760_000);
            }
        });

        // Clean-up the destination VM and make sure it terminated correctly
        let _ = dest_child.kill();
        let dest_output = dest_child.wait_with_output().unwrap();
        handle_child_output(r, &dest_output);

        // Check the destination VM has the expected 'concole_text' from its output
        let r = std::panic::catch_unwind(|| {
            assert!(String::from_utf8_lossy(&dest_output.stdout).contains(&console_text));
        });
        handle_child_output(r, &dest_output);
    }

    #[test]
    fn test_live_migration_basic() {
        _test_live_migration(false, false, false, false, false)
    }

    #[test]
    fn test_live_migration_local() {
        _test_live_migration(false, false, true, false, false)
    }

    #[test]
    #[cfg(not(feature = "mshv"))]
    fn test_live_migration_numa() {
        _test_live_migration(false, true, false, false, false)
    }

    #[test]
    #[cfg(not(feature = "mshv"))]
    fn test_live_migration_numa_local() {
        _test_live_migration(false, true, true, false, false)
    }

    #[test]
    fn test_live_migration_watchdog() {
        _test_live_migration(false, false, false, true, false)
    }

    #[test]
    fn test_live_migration_watchdog_local() {
        _test_live_migration(false, false, true, true, false)
    }

    #[test]
    fn test_live_migration_balloon() {
        _test_live_migration(false, false, false, false, true)
    }

    #[test]
    fn test_live_migration_balloon_local() {
        _test_live_migration(false, false, true, false, true)
    }

    #[test]
    #[ignore]
    fn test_live_upgrade_basic() {
        _test_live_migration(true, false, false, false, false)
    }

    #[test]
    #[ignore]
    fn test_live_upgrade_local() {
        _test_live_migration(true, false, true, false, false)
    }

    #[test]
    #[ignore]
    #[cfg(not(feature = "mshv"))]
    fn test_live_upgrade_numa() {
        _test_live_migration(true, true, false, false, false)
    }

    #[test]
    #[ignore]
    #[cfg(not(feature = "mshv"))]
    fn test_live_upgrade_numa_local() {
        _test_live_migration(true, true, true, false, false)
    }

    #[test]
    #[ignore]
    fn test_live_upgrade_watchdog() {
        _test_live_migration(true, false, false, true, false)
    }

    #[test]
    #[ignore]
    fn test_live_upgrade_watchdog_local() {
        _test_live_migration(true, false, true, true, false)
    }

    #[test]
    #[ignore]
    fn test_live_upgrade_balloon() {
        _test_live_migration(true, false, false, false, true)
    }

    #[test]
    #[ignore]
    fn test_live_upgrade_balloon_local() {
        _test_live_migration(true, false, true, false, true)
    }

    fn _test_live_migration_ovs_dpdk(upgrade_test: bool, local: bool) {
        let ovs_focal = UbuntuDiskConfig::new(FOCAL_IMAGE_NAME.to_string());
        let ovs_guest = Guest::new(Box::new(ovs_focal));

        let migration_focal = UbuntuDiskConfig::new(FOCAL_IMAGE_NAME.to_string());
        let migration_guest = Guest::new(Box::new(migration_focal));
        let src_api_socket = temp_api_path(&migration_guest.tmp_dir);

        // Start two VMs that are connected through ovs-dpdk and one of the VMs is the source VM for live-migration
        let (mut ovs_child, mut src_child) =
            setup_ovs_dpdk_guests(&ovs_guest, &migration_guest, &src_api_socket, upgrade_test);

        // Start the destination VM
        let mut dest_api_socket = temp_api_path(&migration_guest.tmp_dir);
        dest_api_socket.push_str(".dest");
        let mut dest_child = GuestCommand::new(&migration_guest)
            .args(&["--api-socket", &dest_api_socket])
            .capture_output()
            .spawn()
            .unwrap();

        let r = std::panic::catch_unwind(|| {
            // Give it '1s' to make sure the 'dest_api_socket' file is properly created
            thread::sleep(std::time::Duration::new(1, 0));

            // Start the live-migration
            let migration_socket = String::from(
                migration_guest
                    .tmp_dir
                    .as_path()
                    .join("live-migration.sock")
                    .to_str()
                    .unwrap(),
            );
            // Start to receive migration from the destintion VM
            let mut receive_migration = Command::new(clh_command("ch-remote"))
                .args(&[
                    &format!("--api-socket={}", &dest_api_socket),
                    "receive-migration",
                    &format! {"unix:{}", migration_socket},
                ])
                .stderr(Stdio::piped())
                .stdout(Stdio::piped())
                .spawn()
                .unwrap();
            // Give it '1s' to make sure the 'migration_socket' file is properly created
            thread::sleep(std::time::Duration::new(1, 0));
            // Start to send migration from the source VM
            let mut args = [
                format!("--api-socket={}", &src_api_socket),
                "send-migration".to_string(),
                format! {"unix:{}", migration_socket},
            ]
            .to_vec();

            if local {
                args.insert(2, "--local".to_string());
            }

            let mut send_migration = Command::new(clh_command("ch-remote"))
                .args(&args)
                .stderr(Stdio::piped())
                .stdout(Stdio::piped())
                .spawn()
                .unwrap();

            // The 'send-migration' command should be executed successfully within the given timeout
            let success = if let Some(status) = send_migration
                .wait_timeout(std::time::Duration::from_secs(30))
                .unwrap()
            {
                status.success()
            } else {
                false
            };

            if !success {
                let _ = send_migration.kill();
                let output = send_migration.wait_with_output().unwrap();
                eprintln!("\n\n==== Start 'send_migration' output ====\n\n---stdout---\n{}\n\n---stderr---\n{}\n\n==== End 'send_migration' output ====\n\n",
                    String::from_utf8_lossy(&output.stdout), String::from_utf8_lossy(&output.stderr));
            }

            // The 'receive-migration' command should be executed successfully within the given timeout
            let success = if let Some(status) = receive_migration
                .wait_timeout(std::time::Duration::from_secs(30))
                .unwrap()
            {
                status.success()
            } else {
                false
            };

            if !success {
                let _ = receive_migration.kill();
                let output = receive_migration.wait_with_output().unwrap();
                eprintln!("\n\n==== Start 'receive_migration' output ====\n\n---stdout---\n{}\n\n---stderr---\n{}\n\n==== End 'receive_migration' output ====\n\n",
                    String::from_utf8_lossy(&output.stdout), String::from_utf8_lossy(&output.stderr));
            }
            assert!(
                success,
                "Unsuccessful command: 'send-migration' or 'receive-migration'."
            );
        });

        let print_and_panic = |src_vm: Child, dest_vm: Child, ovs_vm: Child, message: &str| -> ! {
            let mut src_vm = src_vm;
            let mut dest_vm = dest_vm;
            let mut ovs_vm = ovs_vm;

            let _ = src_vm.kill();
            let src_output = src_vm.wait_with_output().unwrap();
            eprintln!(
                "\n\n==== Start 'source_vm' stdout ====\n\n{}\n\n==== End 'source_vm' stdout ====",
                String::from_utf8_lossy(&src_output.stdout)
            );
            eprintln!(
                "\n\n==== Start 'source_vm' stderr ====\n\n{}\n\n==== End 'source_vm' stderr ====",
                String::from_utf8_lossy(&src_output.stderr)
            );
            let _ = dest_vm.kill();
            let dest_output = dest_vm.wait_with_output().unwrap();
            eprintln!(
                    "\n\n==== Start 'destination_vm' stdout ====\n\n{}\n\n==== End 'destination_vm' stdout ====",
                    String::from_utf8_lossy(&dest_output.stdout)
                );
            eprintln!(
                    "\n\n==== Start 'destination_vm' stderr ====\n\n{}\n\n==== End 'destination_vm' stderr ====",
                    String::from_utf8_lossy(&dest_output.stderr)
                );
            let _ = ovs_vm.kill();
            let ovs_output = ovs_vm.wait_with_output().unwrap();
            eprintln!(
                "\n\n==== Start 'ovs_vm' stdout ====\n\n{}\n\n==== End 'ovs_vm' stdout ====",
                String::from_utf8_lossy(&ovs_output.stdout)
            );
            eprintln!(
                "\n\n==== Start 'ovs_vm' stderr ====\n\n{}\n\n==== End 'ovs_vm' stderr ====",
                String::from_utf8_lossy(&ovs_output.stderr)
            );

            cleanup_ovs_dpdk();

            panic!("Test failed: {}", message)
        };

        // Check and report any errors occured during the live-migration
        if r.is_err() {
            print_and_panic(
                src_child,
                dest_child,
                ovs_child,
                "Error occured during live-migration",
            );
        }

        // Check the source vm has been terminated successful (give it '3s' to settle)
        thread::sleep(std::time::Duration::new(3, 0));
        if !src_child.try_wait().unwrap().map_or(false, |s| s.success()) {
            print_and_panic(
                src_child,
                dest_child,
                ovs_child,
                "source VM was not terminated successfully.",
            );
        };

        // Post live-migration check to make sure the destination VM is funcational
        let r = std::panic::catch_unwind(|| {
            // Perform same checks to validate VM has been properly migrated
            // Spawn a new netcat listener in the OVS VM
            let guest_ip = ovs_guest.network.guest_ip.clone();
            thread::spawn(move || {
                ssh_command_ip(
                    "nc -l 12345",
                    &guest_ip,
                    DEFAULT_SSH_RETRIES,
                    DEFAULT_SSH_TIMEOUT,
                )
                .unwrap();
            });

            // Wait for the server to be listening
            thread::sleep(std::time::Duration::new(5, 0));

            // And check the connection is still functional after live-migration
            migration_guest
                .ssh_command("nc -vz 172.100.0.1 12345")
                .unwrap();

            cleanup_ovs_dpdk();
        });

        // Clean-up the destination VM and OVS VM, and make sure they terminated correctly
        let _ = dest_child.kill();
        let _ = ovs_child.kill();
        let dest_output = dest_child.wait_with_output().unwrap();
        handle_child_output(r, &dest_output);
        let ovs_output = ovs_child.wait_with_output().unwrap();
        handle_child_output(Ok(()), &ovs_output);
    }

    #[test]
    #[cfg(not(feature = "mshv"))]
    fn test_live_migration_ovs_dpdk() {
        _test_live_migration_ovs_dpdk(false, false);
    }

    #[test]
    #[cfg(not(feature = "mshv"))]
    fn test_live_migration_ovs_dpdk_local() {
        _test_live_migration_ovs_dpdk(false, true);
    }

    #[test]
    #[ignore]
    #[cfg(not(feature = "mshv"))]
    fn test_live_upgrade_ovs_dpdk() {
        _test_live_migration_ovs_dpdk(true, false);
    }

    #[test]
    #[ignore]
    #[cfg(not(feature = "mshv"))]
    fn test_live_upgrade_ovs_dpdk_local() {
        _test_live_migration_ovs_dpdk(true, true);
    }
}

#[cfg(target_arch = "aarch64")]
mod aarch64_acpi {
    use crate::*;

    #[test]
    fn test_simple_launch_acpi() {
        let focal = UbuntuDiskConfig::new(FOCAL_IMAGE_NAME.to_string());

        vec![Box::new(focal)].drain(..).for_each(|disk_config| {
            let guest = Guest::new(disk_config);

            let mut child = GuestCommand::new(&guest)
                .args(&["--cpus", "boot=1"])
                .args(&["--memory", "size=512M"])
                .args(&["--kernel", edk2_path().to_str().unwrap()])
                .default_disks()
                .default_net()
                .args(&["--serial", "tty", "--console", "off"])
                .capture_output()
                .spawn()
                .unwrap();

            let r = std::panic::catch_unwind(|| {
                guest.wait_vm_boot(Some(120)).unwrap();

                assert_eq!(guest.get_cpu_count().unwrap_or_default(), 1);
                assert!(guest.get_total_memory().unwrap_or_default() > 400_000);
                assert!(guest.get_entropy().unwrap_or_default() >= 900);
                assert_eq!(guest.get_pci_bridge_class().unwrap_or_default(), "0x060000");
            });

            let _ = child.kill();
            let output = child.wait_with_output().unwrap();

            handle_child_output(r, &output);
        });
    }

    #[test]
    fn test_guest_numa_nodes_acpi() {
        _test_guest_numa_nodes(true);
    }

    #[test]
    fn test_cpu_topology_421_acpi() {
        test_cpu_topology(4, 2, 1, true);
    }

    #[test]
    fn test_cpu_topology_142_acpi() {
        test_cpu_topology(1, 4, 2, true);
    }

    #[test]
    fn test_cpu_topology_262_acpi() {
        test_cpu_topology(2, 6, 2, true);
    }

    #[test]
    fn test_power_button_acpi() {
        _test_power_button(true);
    }

    #[test]
    fn test_virtio_iommu() {
        _test_virtio_iommu(true)
    }
}<|MERGE_RESOLUTION|>--- conflicted
+++ resolved
@@ -464,30 +464,9 @@
     RustHypervisorFirmware,
 }
 
-<<<<<<< HEAD
-            let mut fw_path = workload_path;
-            #[cfg(target_arch = "aarch64")]
-            fw_path.push("CLOUDHV_EFI.fd");
-            #[cfg(target_arch = "x86_64")]
-            fw_path.push("hypervisor-fw");
-            let fw_path = String::from(fw_path.to_str().unwrap());
-            let network = GuestNetworkConfig {
-                guest_ip: format!("{}.{}.2", class, id),
-                l2_guest_ip1: format!("{}.{}.3", class, id),
-                l2_guest_ip2: format!("{}.{}.4", class, id),
-                l2_guest_ip3: format!("{}.{}.5", class, id),
-                host_ip: format!("{}.{}.232", class, id),
-                guest_mac: format!("12:34:56:78:90:{:02x}", id),
-                l2_guest_mac1: format!("de:ad:be:ef:12:{:02x}", id),
-                l2_guest_mac2: format!("de:ad:be:ef:34:{:02x}", id),
-                l2_guest_mac3: format!("de:ad:be:ef:56:{:02x}", id),
-                tcp_listener_port: DEFAULT_TCP_LISTENER_PORT + id as u16,
-            };
-=======
 fn fw_path(_fw_type: FwType) -> String {
     let mut workload_path = dirs::home_dir().unwrap();
     workload_path.push("workloads");
->>>>>>> 0d0013c4
 
     let mut fw_path = workload_path;
     #[cfg(target_arch = "aarch64")]
@@ -540,9 +519,6 @@
     ret
 }
 
-<<<<<<< HEAD
-            Self::new_from_ip_range(disk_config, "192.168", id + 32)
-=======
 // Return true if all events from the input 'expected_events' are matched sequentially
 // with events from the 'event_file'
 fn check_sequential_events(expected_events: &[&MetaEvent], event_file: &str) -> bool {
@@ -552,7 +528,6 @@
     for e in &json_events {
         if idx == len {
             break;
->>>>>>> 0d0013c4
         }
         if expected_events[idx].match_with_json_event(e) {
             idx += 1;
@@ -2837,13 +2812,6 @@
         vhdx_file_path.push(DYNAMIC_VHDX_NAME);
         let vhdx_path = vhdx_file_path.to_str().unwrap();
 
-<<<<<<< HEAD
-        #[test]
-        #[cfg(not(feature = "mshv"))]
-        fn test_power_button() {
-            _test_power_button(false);
-        }
-=======
         // Generate a 100 MiB dynamic VHDX file
         std::process::Command::new("qemu-img")
             .arg("create")
@@ -2852,7 +2820,6 @@
             .arg(VIRTUAL_DISK_SIZE.to_string())
             .output()
             .expect("Expect generating dynamic VHDx image from RAW image");
->>>>>>> 0d0013c4
 
         // Check if the size matches with empty VHDx file size
         assert_eq!(vhdx_image_size(vhdx_path), EMPTY_VHDX_FILE_SIZE);
@@ -3293,22 +3260,8 @@
             );
         });
 
-<<<<<<< HEAD
-            let mut child = GuestCommand::new(&guest)
-                .args(&["--cpus", "boot=1"])
-                .args(&["--memory", "size=512M"])
-                .args(&["--kernel", direct_kernel_boot_path().to_str().unwrap()])
-                .args(&["--cmdline", DIRECT_KERNEL_BOOT_CMDLINE])
-                .args(&["--seccomp", "false"])
-                .default_disks()
-                .default_net()
-                .capture_output()
-                .spawn()
-                .unwrap();
-=======
         let _ = child.kill();
         let output = child.wait_with_output().unwrap();
->>>>>>> 0d0013c4
 
         handle_child_output(r, &output);
     }
@@ -3527,36 +3480,8 @@
             assert!(buf.contains(CONSOLE_TEST_STRING));
         });
 
-<<<<<<< HEAD
-            let _ = child.kill();
-            let output = child.wait_with_output().unwrap();
-
-            handle_child_output(r, &output);
-        }
-
-        #[test]
-        fn test_serial_off() {
-            let focal = UbuntuDiskConfig::new(FOCAL_IMAGE_NAME.to_string());
-            let guest = Guest::new(Box::new(focal));
-            let mut child = GuestCommand::new(&guest)
-                .args(&["--cpus", "boot=1"])
-                .args(&["--memory", "size=512M"])
-                .args(&["--kernel", direct_kernel_boot_path().to_str().unwrap()])
-                .args(&["--cmdline", DIRECT_KERNEL_BOOT_CMDLINE])
-                .args(&["--seccomp", "false"])
-                .default_disks()
-                .default_net()
-                .args(&["--serial", "off"])
-                .capture_output()
-                .spawn()
-                .unwrap();
-
-            let r = std::panic::catch_unwind(|| {
-                guest.wait_vm_boot(None).unwrap();
-=======
         handle_child_output(r, &output);
     }
->>>>>>> 0d0013c4
 
     #[test]
     fn test_pty_interaction() {
@@ -3718,32 +3643,9 @@
         let _ = child.kill();
         let output = child.wait_with_output().unwrap();
 
-<<<<<<< HEAD
-            let mut child = GuestCommand::new(&guest)
-                .args(&["--cpus", "boot=1"])
-                .args(&["--memory", "size=512M"])
-                .args(&["--kernel", direct_kernel_boot_path().to_str().unwrap()])
-                .args(&[
-                    "--cmdline",
-                    DIRECT_KERNEL_BOOT_CMDLINE
-                        .replace("console=hvc0 ", console_str)
-                        .as_str(),
-                ])
-                .args(&["--seccomp", "false"])
-                .default_disks()
-                .default_net()
-                .args(&[
-                    "--serial",
-                    format!("file={}", serial_path.to_str().unwrap()).as_str(),
-                ])
-                .capture_output()
-                .spawn()
-                .unwrap();
-=======
         let r = std::panic::catch_unwind(|| {
             // Check that the cloud-hypervisor binary actually terminated
             assert!(output.status.success());
->>>>>>> 0d0013c4
 
             // Do this check after shutdown of the VM as an easy way to ensure
             // all writes are flushed to disk
@@ -3988,23 +3890,6 @@
                 .unwrap();
             thread::sleep(std::time::Duration::new(10, 0));
 
-<<<<<<< HEAD
-            let console_path = guest.tmp_dir.as_path().join("/tmp/console-output");
-            let mut child = GuestCommand::new(&guest)
-                .args(&["--cpus", "boot=1"])
-                .args(&["--memory", "size=512M"])
-                .args(&["--kernel", direct_kernel_boot_path().to_str().unwrap()])
-                .args(&["--cmdline", DIRECT_KERNEL_BOOT_CMDLINE])
-                .args(&["--seccomp", "false"])
-                .default_disks()
-                .default_net()
-                .args(&[
-                    "--console",
-                    format!("file={}", console_path.to_str().unwrap()).as_str(),
-                ])
-                .capture_output()
-                .spawn()
-=======
             // Check the amount of PCI devices appearing in L2 VM is back down
             // to 8 devices.
             assert_eq!(
@@ -4033,7 +3918,6 @@
                  --api-socket=/tmp/ch_api.sock \
                  resize --memory=1073741824",
                 )
->>>>>>> 0d0013c4
                 .unwrap();
             assert!(guest.get_total_memory_l2().unwrap_or_default() > 960_000);
         });
@@ -5021,21 +4905,6 @@
             // balloon effective size back to the VMM.
             thread::sleep(std::time::Duration::new(20, 0));
 
-<<<<<<< HEAD
-            let mut child = GuestCommand::new(&guest)
-                .args(&["--cpus", "boot=1"])
-                .args(&["--memory", "size=512M"])
-                .args(&["--kernel", kernel_path.to_str().unwrap()])
-                .args(&[
-                    "--cmdline",
-                    format!("{} acpi=off", DIRECT_KERNEL_BOOT_CMDLINE).as_str(),
-                ])
-                .args(&["--seccomp", "false"])
-                .default_disks()
-                .default_net()
-                .capture_output()
-                .spawn()
-=======
             let orig_balloon = balloon_size(&api_socket);
             println!("The original balloon memory size is {} bytes", orig_balloon);
             assert!(orig_balloon == 2147483648);
@@ -5046,7 +4915,6 @@
             // to trigger an oom.
             guest
                 .ssh_command("stress --vm 25 --vm-keep --vm-bytes 1G --timeout 20")
->>>>>>> 0d0013c4
                 .unwrap();
 
             // 2nd: check balloon_mem's value to verify balloon has been automatically deflated
@@ -5279,27 +5147,9 @@
         _test_net_hotplug(Some(15))
     }
 
-<<<<<<< HEAD
-            let mut child = GuestCommand::new(&guest)
-                .args(&["--cpus", "boot=1"])
-                .args(&["--memory", "size=512M"])
-                .args(&["--kernel", kernel_path.to_str().unwrap()])
-                .args(&["--cmdline", DIRECT_KERNEL_BOOT_CMDLINE])
-                .args(&["--seccomp", "false"])
-                .default_disks()
-                .args(&[
-                    "--net",
-                    guest.default_net_string().as_str(),
-                    "tap=,mac=8a:6b:6f:5a:de:ac,ip=192.168.3.1,mask=255.255.255.0",
-                ])
-                .capture_output()
-                .spawn()
-                .unwrap();
-=======
     fn _test_net_hotplug(pci_segment: Option<u16>) {
         let focal = UbuntuDiskConfig::new(FOCAL_IMAGE_NAME.to_string());
         let guest = Guest::new(Box::new(focal));
->>>>>>> 0d0013c4
 
         #[cfg(target_arch = "x86_64")]
         let kernel_path = direct_kernel_boot_path();
@@ -5833,24 +5683,8 @@
         let _ = child.kill();
         let output = child.wait_with_output().unwrap();
 
-<<<<<<< HEAD
-            let mut child = GuestCommand::new(&guest)
-                .args(&["--cpus", "boot=1"])
-                .args(&[
-                    "--memory",
-                    format!("size={}K", guest_memory_size_kb).as_str(),
-                ])
-                .args(&["--kernel", kernel_path.to_str().unwrap()])
-                .args(&["--cmdline", DIRECT_KERNEL_BOOT_CMDLINE])
-                .args(&["--seccomp", "false"])
-                .default_disks()
-                .capture_output()
-                .spawn()
-                .unwrap();
-=======
         handle_child_output(r, &output);
     }
->>>>>>> 0d0013c4
 
     #[test]
     fn test_watchdog() {
@@ -6492,33 +6326,8 @@
             return;
         }
 
-<<<<<<< HEAD
-        // One thing to note about this test. The virtio-net device is heavily used
-        // through each ssh command. There's no need to perform a dedicated test to
-        // verify the migration went well for virtio-net.
-        #[test]
-        #[cfg(not(feature = "mshv"))]
-        fn test_snapshot_restore() {
-            let focal = UbuntuDiskConfig::new(FOCAL_IMAGE_NAME.to_string());
-            let guest = Guest::new(Box::new(focal));
-            let kernel_path = direct_kernel_boot_path();
-
-            let api_socket = temp_api_path(&guest.tmp_dir);
-
-            let net_id = "net123";
-            let net_params = format!(
-                "id={},tap=,mac={},ip={},mask=255.255.255.0",
-                net_id, guest.network.guest_mac, guest.network.host_ip
-            );
-
-            let cloudinit_params = format!(
-                "path={},iommu=on",
-                guest.disk_config.disk(DiskType::CloudInit).unwrap()
-            );
-=======
         let focal = UbuntuDiskConfig::new(FOCAL_IMAGE_NAME.to_string());
         let guest = Guest::new(Box::new(focal));
->>>>>>> 0d0013c4
 
         let kernel_path = direct_kernel_boot_path();
 
@@ -7178,14 +6987,6 @@
         ovmf_path.push("workloads");
         ovmf_path.push(OVMF_NAME);
 
-<<<<<<< HEAD
-            handle_child_output(r, &output);
-        }
-    }
-    #[cfg(not(feature = "mshv"))]
-    mod sequential {
-        use crate::tests::*;
-=======
         let tmp_dir = TempDir::new_with_prefix("/tmp/ch").unwrap();
         let api_socket = temp_api_path(&tmp_dir);
 
@@ -7201,7 +7002,6 @@
             .capture_output()
             .spawn()
             .unwrap();
->>>>>>> 0d0013c4
 
         let mut child_dnsmasq = windows_guest.run_dnsmasq();
 
@@ -7634,34 +7434,8 @@
         let r = std::panic::catch_unwind(|| {
             guest.wait_vm_boot(None).unwrap();
 
-<<<<<<< HEAD
-        #[test]
-        fn test_windows_guest_cpu_hotplug() {
-            let windows_guest = WindowsGuest::new();
-
-            let mut ovmf_path = dirs::home_dir().unwrap();
-            ovmf_path.push("workloads");
-            ovmf_path.push(OVMF_NAME);
-
-            let tmp_dir = TempDir::new_with_prefix("/tmp/ch").unwrap();
-            let api_socket = temp_api_path(&tmp_dir);
-
-            let mut child = GuestCommand::new(windows_guest.guest())
-                .args(&["--api-socket", &api_socket])
-                .args(&["--cpus", "boot=2,max=8,kvm_hyperv=on"])
-                .args(&["--memory", "size=4G"])
-                .args(&["--kernel", ovmf_path.to_str().unwrap()])
-                .args(&["--serial", "tty"])
-                .args(&["--console", "off"])
-                .default_disks()
-                .default_net()
-                .capture_output()
-                .spawn()
-                .unwrap();
-=======
             // Check if SGX is correctly detected in the guest.
             guest.check_sgx_support().unwrap();
->>>>>>> 0d0013c4
 
             // Validate the SGX EPC section is 64MiB.
             assert_eq!(
@@ -7696,36 +7470,10 @@
 mod vfio {
     use crate::*;
 
-<<<<<<< HEAD
-        #[test]
-        fn test_windows_guest_ram_hotplug() {
-            let windows_guest = WindowsGuest::new();
-
-            let mut ovmf_path = dirs::home_dir().unwrap();
-            ovmf_path.push("workloads");
-            ovmf_path.push(OVMF_NAME);
-
-            let tmp_dir = TempDir::new_with_prefix("/tmp/ch").unwrap();
-            let api_socket = temp_api_path(&tmp_dir);
-
-            let mut child = GuestCommand::new(windows_guest.guest())
-                .args(&["--api-socket", &api_socket])
-                .args(&["--cpus", "boot=2,kvm_hyperv=on"])
-                .args(&["--memory", "size=2G,hotplug_size=5G"])
-                .args(&["--kernel", ovmf_path.to_str().unwrap()])
-                .args(&["--serial", "tty"])
-                .args(&["--console", "off"])
-                .default_disks()
-                .default_net()
-                .capture_output()
-                .spawn()
-                .unwrap();
-=======
     fn test_nvidia_card_memory_hotplug(hotplug_method: &str) {
         let hirsute = UbuntuDiskConfig::new(HIRSUTE_NVIDIA_IMAGE_NAME.to_string());
         let guest = Guest::new(Box::new(hirsute));
         let api_socket = temp_api_path(&guest.tmp_dir);
->>>>>>> 0d0013c4
 
         let mut child = GuestCommand::new(&guest)
             .args(&["--cpus", "boot=4"])
@@ -7811,34 +7559,8 @@
             guest.check_nvidia_gpu();
         });
 
-<<<<<<< HEAD
-        #[test]
-        fn test_windows_guest_disk_hotplug() {
-            let windows_guest = WindowsGuest::new();
-
-            let mut ovmf_path = dirs::home_dir().unwrap();
-            ovmf_path.push("workloads");
-            ovmf_path.push(OVMF_NAME);
-
-            let tmp_dir = TempDir::new_with_prefix("/tmp/ch").unwrap();
-            let api_socket = temp_api_path(&tmp_dir);
-
-            let mut child = GuestCommand::new(windows_guest.guest())
-                .args(&["--api-socket", &api_socket])
-                .args(&["--cpus", "boot=2,kvm_hyperv=on"])
-                .args(&["--memory", "size=4G"])
-                .args(&["--kernel", ovmf_path.to_str().unwrap()])
-                .args(&["--serial", "tty"])
-                .args(&["--console", "off"])
-                .default_disks()
-                .default_net()
-                .capture_output()
-                .spawn()
-                .unwrap();
-=======
         let _ = child.kill();
         let output = child.wait_with_output().unwrap();
->>>>>>> 0d0013c4
 
         handle_child_output(r, &output);
     }
@@ -7996,34 +7718,8 @@
             .spawn()
             .unwrap();
 
-<<<<<<< HEAD
-        #[test]
-        fn test_windows_guest_disk_hotplug_multi() {
-            let windows_guest = WindowsGuest::new();
-
-            let mut ovmf_path = dirs::home_dir().unwrap();
-            ovmf_path.push("workloads");
-            ovmf_path.push(OVMF_NAME);
-
-            let tmp_dir = TempDir::new_with_prefix("/tmp/ch").unwrap();
-            let api_socket = temp_api_path(&tmp_dir);
-
-            let mut child = GuestCommand::new(windows_guest.guest())
-                .args(&["--api-socket", &api_socket])
-                .args(&["--cpus", "boot=2,kvm_hyperv=on"])
-                .args(&["--memory", "size=2G"])
-                .args(&["--kernel", ovmf_path.to_str().unwrap()])
-                .args(&["--serial", "tty"])
-                .args(&["--console", "off"])
-                .default_disks()
-                .default_net()
-                .capture_output()
-                .spawn()
-                .unwrap();
-=======
         let r = std::panic::catch_unwind(|| {
             guest.wait_vm_boot(None).unwrap();
->>>>>>> 0d0013c4
 
             // Make sure the source VM is functaionl
             // Check the number of vCPUs
