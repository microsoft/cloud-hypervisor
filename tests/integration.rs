// Copyright © 2020 Intel Corporation
//
// SPDX-License-Identifier: Apache-2.0
//

#[cfg(test)]
#[cfg(feature = "integration_tests")]
#[macro_use]
extern crate lazy_static;

#[cfg(test)]
#[cfg(feature = "integration_tests")]
mod test_infra;

#[cfg(test)]
#[cfg(feature = "integration_tests")]
mod tests {
    use crate::test_infra::*;
    use net_util::MacAddr;
    use std::collections::HashMap;
    use std::env;
    use std::ffi::OsStr;
    use std::fs;
    use std::io;
    use std::io::BufRead;
    use std::io::{Read, Write};
    use std::os::unix::io::AsRawFd;
    use std::path::PathBuf;
    use std::process::{Child, Command, Stdio};
    use std::string::String;
    use std::sync::mpsc::Receiver;
    use std::sync::{mpsc, Mutex};
    use std::thread;
    use vmm_sys_util::{tempdir::TempDir, tempfile::TempFile};
    #[cfg_attr(target_arch = "aarch64", allow(unused_imports))]
    use wait_timeout::ChildExt;

    lazy_static! {
        static ref NEXT_VM_ID: Mutex<u8> = Mutex::new(1);
    }

    struct Guest<'a> {
        tmp_dir: TempDir,
        disk_config: &'a dyn DiskConfig,
        fw_path: String,
        network: GuestNetworkConfig,
    }

    // Safe to implement as we know we have no interior mutability
    impl<'a> std::panic::RefUnwindSafe for Guest<'a> {}

    #[cfg(target_arch = "x86_64")]
    const BIONIC_IMAGE_NAME: &str = "bionic-server-cloudimg-amd64.raw";
    #[cfg(target_arch = "x86_64")]
    const FOCAL_IMAGE_NAME: &str = "focal-server-cloudimg-amd64-custom-20210106-1.raw";
    #[cfg(target_arch = "x86_64")]
    const FOCAL_SGX_IMAGE_NAME: &str = "focal-server-cloudimg-amd64-sgx.raw";
    #[cfg(target_arch = "x86_64")]
    const FOCAL_NVIDIA_IMAGE_NAME: &str = "focal-server-cloudimg-amd64-nvidia.raw";
    #[cfg(target_arch = "aarch64")]
    const BIONIC_IMAGE_NAME: &str = "bionic-server-cloudimg-arm64.raw";
    #[cfg(target_arch = "aarch64")]
    const FOCAL_IMAGE_NAME: &str = "focal-server-cloudimg-arm64-custom.raw";
    #[cfg(target_arch = "aarch64")]
    const FOCAL_IMAGE_NAME_QCOW2: &str = "focal-server-cloudimg-arm64-custom.qcow2";
    #[cfg(target_arch = "x86_64")]
    const FOCAL_IMAGE_NAME_QCOW2: &str = "focal-server-cloudimg-amd64-custom-20210106-1.qcow2";
    #[cfg(target_arch = "aarch64")]
    const FOCAL_IMAGE_NAME_VHD: &str = "focal-server-cloudimg-arm64-custom.vhd";
    #[cfg(target_arch = "x86_64")]
    const FOCAL_IMAGE_NAME_VHD: &str = "focal-server-cloudimg-amd64-custom-20210106-1.vhd";
    #[cfg(target_arch = "x86_64")]
    const WINDOWS_IMAGE_NAME: &str = "windows-server-2019.raw";
    #[cfg(target_arch = "x86_64")]
    const OVMF_NAME: &str = "OVMF-4b47d0c6c8.fd";

    #[cfg(not(feature = "mshv"))]
    const DIRECT_KERNEL_BOOT_CMDLINE: &str =
        "root=/dev/vda1 console=hvc0 rw systemd.journald.forward_to_console=1";
    #[cfg(feature = "mshv")]
    const DIRECT_KERNEL_BOOT_CMDLINE: &str =
        "root=/dev/vda1 console=hvc0 quiet rw apic=verbose clocksource=acpi_pm systemd.journald.forward_to_console=1";

    #[cfg(not(feature = "mshv"))]
    const ENABLE_SECCOMP: &str = "true";
    #[cfg(feature = "mshv")]
    const ENABLE_SECCOMP: &str = "false";

    #[cfg(target_arch = "x86_64")]
    const GREP_SERIAL_IRQ_CMD: &str = "cat /proc/interrupts | grep 'IO-APIC' | grep -c 'ttyS0'";
    #[cfg(target_arch = "aarch64")]
    const GREP_SERIAL_IRQ_CMD: &str = "cat /proc/interrupts | grep 'GICv3' | grep -c 'uart-pl011'";

    const PIPE_SIZE: i32 = 32 << 20;

    fn clh_command(cmd: &str) -> String {
        env::var("BUILD_TARGET").map_or(
            format!("target/x86_64-unknown-linux-gnu/release/{}", cmd),
            |target| format!("target/{}/release/{}", target, cmd),
        )
    }

    fn prepare_virtiofsd(
        tmp_dir: &TempDir,
        shared_dir: &str,
        cache: &str,
    ) -> (std::process::Child, String) {
        let mut workload_path = dirs::home_dir().unwrap();
        workload_path.push("workloads");

        let mut virtiofsd_path = workload_path;
        virtiofsd_path.push("virtiofsd");
        let virtiofsd_path = String::from(virtiofsd_path.to_str().unwrap());

        let virtiofsd_socket_path =
            String::from(tmp_dir.as_path().join("virtiofs.sock").to_str().unwrap());

        // Start the daemon
        let child = Command::new(virtiofsd_path.as_str())
            .args(&[format!("--socket-path={}", virtiofsd_socket_path).as_str()])
            .args(&["-o", format!("source={}", shared_dir).as_str()])
            .args(&["-o", format!("cache={}", cache).as_str()])
            .spawn()
            .unwrap();

        thread::sleep(std::time::Duration::new(10, 0));

        (child, virtiofsd_socket_path)
    }

    fn prepare_virtofsd_rs_daemon(
        tmp_dir: &TempDir,
        shared_dir: &str,
        _cache: &str,
    ) -> (std::process::Child, String) {
        let mut workload_path = dirs::home_dir().unwrap();
        workload_path.push("workloads");

        let mut virtiofsd_path = workload_path;
        virtiofsd_path.push("virtiofsd-rs");
        let virtiofsd_path = String::from(virtiofsd_path.to_str().unwrap());

        let virtiofsd_socket_path =
            String::from(tmp_dir.as_path().join("virtiofs.sock").to_str().unwrap());

        // Start the daemon
        let child = Command::new(virtiofsd_path.as_str())
            .args(&["--shared-dir", shared_dir])
            .args(&["--socket", virtiofsd_socket_path.as_str()])
            .spawn()
            .unwrap();

        thread::sleep(std::time::Duration::new(10, 0));

        (child, virtiofsd_socket_path)
    }

    fn prepare_vubd(
        tmp_dir: &TempDir,
        blk_img: &str,
        num_queues: usize,
        rdonly: bool,
        direct: bool,
    ) -> (std::process::Child, String) {
        let mut workload_path = dirs::home_dir().unwrap();
        workload_path.push("workloads");

        let mut blk_file_path = workload_path;
        blk_file_path.push(blk_img);
        let blk_file_path = String::from(blk_file_path.to_str().unwrap());

        let vubd_socket_path = String::from(tmp_dir.as_path().join("vub.sock").to_str().unwrap());

        // Start the daemon
        let child = Command::new(clh_command("vhost_user_block"))
            .args(&[
                "--block-backend",
                format!(
                    "path={},socket={},num_queues={},readonly={},direct={}",
                    blk_file_path, vubd_socket_path, num_queues, rdonly, direct
                )
                .as_str(),
            ])
            .spawn()
            .unwrap();

        thread::sleep(std::time::Duration::new(10, 0));

        (child, vubd_socket_path)
    }

    fn temp_vsock_path(tmp_dir: &TempDir) -> String {
        String::from(tmp_dir.as_path().join("vsock").to_str().unwrap())
    }

    fn temp_api_path(tmp_dir: &TempDir) -> String {
        String::from(
            tmp_dir
                .as_path()
                .join("cloud-hypervisor.sock")
                .to_str()
                .unwrap(),
        )
    }

    // Creates the directory and returns the path.
    fn temp_snapshot_dir_path(tmp_dir: &TempDir) -> String {
        let snapshot_dir = String::from(tmp_dir.as_path().join("snapshot").to_str().unwrap());
        std::fs::create_dir(&snapshot_dir).unwrap();
        snapshot_dir
    }

    // Creates the path for direct kernel boot and return the path.
    // For x86_64, this function returns the vmlinux kernel path.
    // For AArch64, this function returns the PE kernel path.
    fn direct_kernel_boot_path() -> PathBuf {
        let mut workload_path = dirs::home_dir().unwrap();
        workload_path.push("workloads");

        let mut kernel_path = workload_path;
        #[cfg(target_arch = "x86_64")]
        kernel_path.push("vmlinux");
        #[cfg(target_arch = "aarch64")]
        kernel_path.push("Image");

        kernel_path
    }

    fn prepare_vhost_user_net_daemon(
        tmp_dir: &TempDir,
        ip: &str,
        tap: Option<&str>,
        num_queues: usize,
    ) -> (std::process::Child, String) {
        let vunet_socket_path =
            String::from(tmp_dir.as_path().join("vunet.sock").to_str().unwrap());

        // Start the daemon
        let net_params = if let Some(tap_str) = tap {
            format!(
                "tap={},ip={},mask=255.255.255.0,socket={},num_queues={},queue_size=1024",
                tap_str, ip, vunet_socket_path, num_queues
            )
        } else {
            format!(
                "ip={},mask=255.255.255.0,socket={},num_queues={},queue_size=1024",
                ip, vunet_socket_path, num_queues
            )
        };

        let child = Command::new(clh_command("vhost_user_net"))
            .args(&["--net-backend", net_params.as_str()])
            .spawn()
            .unwrap();

        thread::sleep(std::time::Duration::new(10, 0));

        (child, vunet_socket_path)
    }

    fn curl_command(api_socket: &str, method: &str, url: &str, http_body: Option<&str>) {
        let mut curl_args: Vec<&str> =
            ["--unix-socket", api_socket, "-i", "-X", method, url].to_vec();

        if let Some(body) = http_body {
            curl_args.push("-H");
            curl_args.push("Accept: application/json");
            curl_args.push("-H");
            curl_args.push("Content-Type: application/json");
            curl_args.push("-d");
            curl_args.push(body);
        }

        let status = Command::new("curl")
            .args(curl_args)
            .status()
            .expect("Failed to launch curl command");

        assert!(status.success());
    }

    fn remote_command(api_socket: &str, command: &str, arg: Option<&str>) -> bool {
        let mut cmd = Command::new(clh_command("ch-remote"));
        cmd.args(&[&format!("--api-socket={}", api_socket), command]);

        if let Some(arg) = arg {
            cmd.arg(arg);
        }

        cmd.status().expect("Failed to launch ch-remote").success()
    }

    fn remote_command_w_output(
        api_socket: &str,
        command: &str,
        arg: Option<&str>,
    ) -> (bool, Vec<u8>) {
        let mut cmd = Command::new(clh_command("ch-remote"));
        cmd.args(&[&format!("--api-socket={}", api_socket), command]);

        if let Some(arg) = arg {
            cmd.arg(arg);
        }

        let output = cmd.output().expect("Failed to launch ch-remote");

        (output.status.success(), output.stdout)
    }

    fn resize_command(
        api_socket: &str,
        desired_vcpus: Option<u8>,
        desired_ram: Option<usize>,
        desired_balloon: Option<usize>,
    ) -> bool {
        let mut cmd = Command::new(clh_command("ch-remote"));
        cmd.args(&[&format!("--api-socket={}", api_socket), "resize"]);

        if let Some(desired_vcpus) = desired_vcpus {
            cmd.arg(format!("--cpus={}", desired_vcpus));
        }

        if let Some(desired_ram) = desired_ram {
            cmd.arg(format!("--memory={}", desired_ram));
        }

        if let Some(desired_balloon) = desired_balloon {
            cmd.arg(format!("--balloon={}", desired_balloon));
        }

        cmd.status().expect("Failed to launch ch-remote").success()
    }

    fn resize_zone_command(api_socket: &str, id: &str, desired_size: &str) -> bool {
        let mut cmd = Command::new(clh_command("ch-remote"));
        cmd.args(&[
            &format!("--api-socket={}", api_socket),
            "resize-zone",
            &format!("--id={}", id),
            &format!("--size={}", desired_size),
        ]);

        cmd.status().expect("Failed to launch ch-remote").success()
    }

    #[derive(Debug)]
    enum Error {
        Parsing(std::num::ParseIntError),
        SshCommand(SshCommandError),
        WaitForBoot(WaitForBootError),
    }

    impl From<SshCommandError> for Error {
        fn from(e: SshCommandError) -> Self {
            Self::SshCommand(e)
        }
    }

    impl<'a> Guest<'a> {
        fn new_from_ip_range(disk_config: &'a mut dyn DiskConfig, class: &str, id: u8) -> Self {
            let tmp_dir = TempDir::new_with_prefix("/tmp/ch").unwrap();

            let mut workload_path = dirs::home_dir().unwrap();
            workload_path.push("workloads");

            let mut fw_path = workload_path;
            #[cfg(target_arch = "aarch64")]
            fw_path.push("Image");
            #[cfg(target_arch = "x86_64")]
            fw_path.push("hypervisor-fw");
            let fw_path = String::from(fw_path.to_str().unwrap());
            let network = GuestNetworkConfig {
                guest_ip: format!("{}.{}.2", class, id),
                l2_guest_ip1: format!("{}.{}.3", class, id),
                l2_guest_ip2: format!("{}.{}.4", class, id),
                l2_guest_ip3: format!("{}.{}.5", class, id),
                host_ip: format!("{}.{}.1", class, id),
                guest_mac: format!("12:34:56:78:90:{:02x}", id),
                l2_guest_mac1: format!("de:ad:be:ef:12:{:02x}", id),
                l2_guest_mac2: format!("de:ad:be:ef:34:{:02x}", id),
                l2_guest_mac3: format!("de:ad:be:ef:56:{:02x}", id),
                tcp_listener_port: DEFAULT_TCP_LISTENER_PORT + id as u16,
            };

            disk_config.prepare_files(&tmp_dir, &network);

            Guest {
                tmp_dir,
                disk_config,
                fw_path,
                network,
            }
        }

        fn new(disk_config: &'a mut dyn DiskConfig) -> Self {
            let mut guard = NEXT_VM_ID.lock().unwrap();
            let id = *guard;
            *guard = id + 1;

            Self::new_from_ip_range(disk_config, "192.168", id)
        }

        fn default_net_string(&self) -> String {
            format!(
                "tap=,mac={},ip={},mask=255.255.255.0",
                self.network.guest_mac, self.network.host_ip
            )
        }

        fn default_net_string_w_iommu(&self) -> String {
            format!(
                "tap=,mac={},ip={},mask=255.255.255.0,iommu=on",
                self.network.guest_mac, self.network.host_ip
            )
        }

        fn ssh_command(&self, command: &str) -> Result<String, SshCommandError> {
            ssh_command_ip(
                command,
                &self.network.guest_ip,
                DEFAULT_SSH_RETRIES,
                DEFAULT_SSH_TIMEOUT,
            )
        }

        fn ssh_command_l1(&self, command: &str) -> Result<String, SshCommandError> {
            ssh_command_ip(
                command,
                &self.network.guest_ip,
                DEFAULT_SSH_RETRIES,
                DEFAULT_SSH_TIMEOUT,
            )
        }

        fn ssh_command_l2_1(&self, command: &str) -> Result<String, SshCommandError> {
            ssh_command_ip(
                command,
                &self.network.l2_guest_ip1,
                DEFAULT_SSH_RETRIES,
                DEFAULT_SSH_TIMEOUT,
            )
        }

        fn ssh_command_l2_2(&self, command: &str) -> Result<String, SshCommandError> {
            ssh_command_ip(
                command,
                &self.network.l2_guest_ip2,
                DEFAULT_SSH_RETRIES,
                DEFAULT_SSH_TIMEOUT,
            )
        }

        fn ssh_command_l2_3(&self, command: &str) -> Result<String, SshCommandError> {
            ssh_command_ip(
                command,
                &self.network.l2_guest_ip3,
                DEFAULT_SSH_RETRIES,
                DEFAULT_SSH_TIMEOUT,
            )
        }

        fn api_create_body(&self, cpu_count: u8) -> String {
            #[cfg(target_arch = "x86_64")]
            format! {"{{\"cpus\":{{\"boot_vcpus\":{},\"max_vcpus\":{}}},\"kernel\":{{\"path\":\"{}\"}},\"cmdline\":{{\"args\": \"\"}},\"net\":[{{\"ip\":\"{}\", \"mask\":\"255.255.255.0\", \"mac\":\"{}\"}}], \"disks\":[{{\"path\":\"{}\"}}, {{\"path\":\"{}\"}}]}}",
                     cpu_count,
                     cpu_count,
                     self.fw_path.as_str(),
                     self.network.host_ip,
                     self.network.guest_mac,
                     self.disk_config.disk(DiskType::OperatingSystem).unwrap().as_str(),
                     self.disk_config.disk(DiskType::CloudInit).unwrap().as_str(),
            }

            #[cfg(target_arch = "aarch64")]
            format! {"{{\"cpus\":{{\"boot_vcpus\":{},\"max_vcpus\":{}}},\"kernel\":{{\"path\":\"{}\"}},\"cmdline\":{{\"args\": \"{}\"}},\"net\":[{{\"ip\":\"{}\", \"mask\":\"255.255.255.0\", \"mac\":\"{}\"}}], \"disks\":[{{\"path\":\"{}\"}}, {{\"path\":\"{}\"}}]}}",
                     cpu_count,
                     cpu_count,
                     direct_kernel_boot_path().to_str().unwrap(),
                     DIRECT_KERNEL_BOOT_CMDLINE,
                     self.network.host_ip,
                     self.network.guest_mac,
                     self.disk_config.disk(DiskType::OperatingSystem).unwrap().as_str(),
                     self.disk_config.disk(DiskType::CloudInit).unwrap().as_str(),
            }
        }

        fn get_cpu_count(&self) -> Result<u32, Error> {
            Ok(self
                .ssh_command("grep -c processor /proc/cpuinfo")?
                .trim()
                .parse()
                .map_err(Error::Parsing)?)
        }

        fn get_initial_apicid(&self) -> Result<u32, Error> {
            Ok(self
                .ssh_command("grep \"initial apicid\" /proc/cpuinfo | grep -o \"[0-9]*\"")?
                .trim()
                .parse()
                .map_err(Error::Parsing)?)
        }

        fn get_total_memory(&self) -> Result<u32, Error> {
            Ok(self
                .ssh_command("grep MemTotal /proc/meminfo | grep -o \"[0-9]*\"")?
                .trim()
                .parse()
                .map_err(Error::Parsing)?)
        }

        fn get_total_memory_l2(&self) -> Result<u32, Error> {
            Ok(self
                .ssh_command_l2_1("grep MemTotal /proc/meminfo | grep -o \"[0-9]*\"")?
                .trim()
                .parse()
                .map_err(Error::Parsing)?)
        }

        fn get_numa_node_memory(&self, node_id: usize) -> Result<u32, Error> {
            Ok(self
                .ssh_command(
                    format!(
                        "grep MemTotal /sys/devices/system/node/node{}/meminfo \
                        | cut -d \":\" -f 2 | grep -o \"[0-9]*\"",
                        node_id
                    )
                    .as_str(),
                )?
                .trim()
                .parse()
                .map_err(Error::Parsing)?)
        }

        fn wait_vm_boot(&self, custom_timeout: Option<i32>) -> Result<(), Error> {
            self.network
                .wait_vm_boot(custom_timeout)
                .map_err(Error::WaitForBoot)
        }

        fn check_numa_node_cpus(&self, node_id: usize, cpus: Vec<usize>) -> Result<bool, Error> {
            for cpu in cpus.iter() {
                let cmd = format!(
                    "[ -d \"/sys/devices/system/node/node{}/cpu{}\" ]  && echo ok",
                    node_id, cpu
                );
                if self.ssh_command(cmd.as_str())?.trim() != "ok" {
                    return Ok(false);
                }
            }

            Ok(true)
        }

        fn check_numa_node_distances(
            &self,
            node_id: usize,
            distances: &str,
        ) -> Result<bool, Error> {
            let cmd = format!("cat /sys/devices/system/node/node{}/distance", node_id);
            if self.ssh_command(cmd.as_str())?.trim() == distances {
                Ok(true)
            } else {
                Ok(false)
            }
        }

        fn check_sgx_support(&self) -> Result<bool, Error> {
            if self
                .ssh_command(
                    "cpuid -l 0x7 -s 0 | tr -s [:space:] | grep -q 'SGX: \
                    Software Guard Extensions supported = true' && echo ok",
                )?
                .trim()
                != "ok"
            {
                return Ok(false);
            }
            if self
                .ssh_command(
                    "cpuid -l 0x7 -s 0 | tr -s [:space:] | grep -q 'SGX_LC: \
                    SGX launch config supported = true' && echo ok",
                )?
                .trim()
                != "ok"
            {
                return Ok(false);
            }
            if self
                .ssh_command(
                    "cpuid -l 0x12 -s 0 | tr -s [:space:] | grep -q 'SGX1 \
                    supported = true' && echo ok",
                )?
                .trim()
                != "ok"
            {
                return Ok(false);
            }

            Ok(true)
        }

        fn get_entropy(&self) -> Result<u32, Error> {
            Ok(self
                .ssh_command("cat /proc/sys/kernel/random/entropy_avail")?
                .trim()
                .parse()
                .map_err(Error::Parsing)?)
        }

        fn get_pci_bridge_class(&self) -> Result<String, Error> {
            Ok(self
                .ssh_command("cat /sys/bus/pci/devices/0000:00:00.0/class")?
                .trim()
                .to_string())
        }

        fn get_pci_device_ids(&self) -> Result<String, Error> {
            Ok(self
                .ssh_command("cat /sys/bus/pci/devices/*/device")?
                .trim()
                .to_string())
        }

        fn get_pci_vendor_ids(&self) -> Result<String, Error> {
            Ok(self
                .ssh_command("cat /sys/bus/pci/devices/*/vendor")?
                .trim()
                .to_string())
        }

        fn does_device_vendor_pair_match(
            &self,
            device_id: &str,
            vendor_id: &str,
        ) -> Result<bool, Error> {
            // We are checking if console device's device id and vendor id pair matches
            let devices = self.get_pci_device_ids()?;
            let devices: Vec<&str> = devices.split('\n').collect();
            let vendors = self.get_pci_vendor_ids()?;
            let vendors: Vec<&str> = vendors.split('\n').collect();

            for (index, d_id) in devices.iter().enumerate() {
                if *d_id == device_id {
                    if let Some(v_id) = vendors.get(index) {
                        if *v_id == vendor_id {
                            return Ok(true);
                        }
                    }
                }
            }

            Ok(false)
        }

        fn valid_virtio_fs_cache_size(
            &self,
            dax: bool,
            cache_size: Option<u64>,
        ) -> Result<bool, Error> {
            // SHM region is called different things depending on kernel
            let shm_region = self
                .ssh_command("sudo grep 'virtio[0-9]\\|virtio-pci-shm' /proc/iomem")?
                .trim()
                .to_string();

            if shm_region.is_empty() {
                return Ok(!dax);
            }

            // From this point, the region is not empty, hence it is an error
            // if DAX is off.
            if !dax {
                return Ok(false);
            }

            let cache = if let Some(cache) = cache_size {
                cache
            } else {
                // 8Gib by default
                0x0002_0000_0000
            };

            let args: Vec<&str> = shm_region.split(':').collect();
            if args.is_empty() {
                return Ok(false);
            }

            let args: Vec<&str> = args[0].trim().split('-').collect();
            if args.len() != 2 {
                return Ok(false);
            }

            let start_addr = u64::from_str_radix(args[0], 16).map_err(Error::Parsing)?;
            let end_addr = u64::from_str_radix(args[1], 16).map_err(Error::Parsing)?;

            Ok(cache == (end_addr - start_addr + 1))
        }

        fn check_vsock(&self, socket: &str) {
            // Listen from guest on vsock CID=3 PORT=16
            // SOCKET-LISTEN:<domain>:<protocol>:<local-address>
            let guest_ip = self.network.guest_ip.clone();
            let listen_socat = thread::spawn(move || {
                ssh_command_ip("sudo socat - SOCKET-LISTEN:40:0:x00x00x10x00x00x00x03x00x00x00x00x00x00x00 > vsock_log", &guest_ip, DEFAULT_SSH_RETRIES, DEFAULT_SSH_TIMEOUT).unwrap();
            });

            // Make sure socat is listening, which might take a few second on slow systems
            thread::sleep(std::time::Duration::new(10, 0));

            // Write something to vsock from the host
            Command::new("bash")
                .arg("-c")
                .arg(
                    format!(
                        "echo -e \"CONNECT 16\\nHelloWorld!\" | socat - UNIX-CONNECT:{}",
                        socket
                    )
                    .as_str(),
                )
                .output()
                .unwrap();

            // Wait for the thread to terminate.
            listen_socat.join().unwrap();

            assert_eq!(
                self.ssh_command("cat vsock_log").unwrap().trim(),
                "HelloWorld!"
            );
        }
    }

    struct GuestCommand<'a> {
        command: Command,
        guest: &'a Guest<'a>,
        capture_output: bool,
    }

    impl<'a> GuestCommand<'a> {
        fn new(guest: &'a Guest) -> Self {
            Self::new_with_binary_name(guest, "cloud-hypervisor")
        }

        fn new_with_binary_name(guest: &'a Guest, binary_name: &str) -> Self {
            Self {
                command: Command::new(clh_command(binary_name)),
                guest,
                capture_output: false,
            }
        }

        fn capture_output(&mut self) -> &mut Self {
            self.capture_output = true;
            self
        }

        fn spawn(&mut self) -> io::Result<Child> {
            println!(
                "\n\n==== Start cloud-hypervisor command-line ====\n\n\
                 {:?}\n\
                 \n==== End cloud-hypervisor command-line ====\n\n",
                self.command
            );

            if self.capture_output {
                let child = self
                    .command
                    .arg("-v")
                    .stderr(Stdio::piped())
                    .stdout(Stdio::piped())
                    .spawn()
                    .unwrap();

                let fd = child.stdout.as_ref().unwrap().as_raw_fd();
                let pipesize = unsafe { libc::fcntl(fd, libc::F_SETPIPE_SZ, PIPE_SIZE) };
                let fd = child.stderr.as_ref().unwrap().as_raw_fd();
                let pipesize1 = unsafe { libc::fcntl(fd, libc::F_SETPIPE_SZ, PIPE_SIZE) };

                if pipesize >= PIPE_SIZE && pipesize1 >= PIPE_SIZE {
                    Ok(child)
                } else {
                    Err(std::io::Error::new(
                        std::io::ErrorKind::Other,
                        "resizing pipe w/ 'fnctl' failed!",
                    ))
                }
            } else {
                self.command.arg("-v").spawn()
            }
        }

        fn args<I, S>(&mut self, args: I) -> &mut Self
        where
            I: IntoIterator<Item = S>,
            S: AsRef<OsStr>,
        {
            self.command.args(args);
            self
        }

        fn default_disks(&mut self) -> &mut Self {
            if self.guest.disk_config.disk(DiskType::CloudInit).is_some() {
                self.args(&[
                    "--disk",
                    format!(
                        "path={}",
                        self.guest
                            .disk_config
                            .disk(DiskType::OperatingSystem)
                            .unwrap()
                    )
                    .as_str(),
                    format!(
                        "path={}",
                        self.guest.disk_config.disk(DiskType::CloudInit).unwrap()
                    )
                    .as_str(),
                ])
            } else {
                self.args(&[
                    "--disk",
                    format!(
                        "path={}",
                        self.guest
                            .disk_config
                            .disk(DiskType::OperatingSystem)
                            .unwrap()
                    )
                    .as_str(),
                ])
            }
        }

        fn default_net(&mut self) -> &mut Self {
            self.args(&["--net", self.guest.default_net_string().as_str()])
        }
    }

    fn test_cpu_topology(threads_per_core: u8, cores_per_package: u8, packages: u8) {
        let mut focal = UbuntuDiskConfig::new(FOCAL_IMAGE_NAME.to_string());
        let guest = Guest::new(&mut focal);
        let total_vcpus = threads_per_core * cores_per_package * packages;
        let mut child = GuestCommand::new(&guest)
            .args(&[
                "--cpus",
                &format!(
                    "boot={},topology={}:{}:1:{}",
                    total_vcpus, threads_per_core, cores_per_package, packages
                ),
            ])
            .args(&["--memory", "size=512M"])
            .args(&["--kernel", direct_kernel_boot_path().to_str().unwrap()])
            .args(&["--cmdline", DIRECT_KERNEL_BOOT_CMDLINE])
            .args(&["--seccomp", ENABLE_SECCOMP])
            .default_disks()
            .default_net()
            .capture_output()
            .spawn()
            .unwrap();

        let r = std::panic::catch_unwind(|| {
            guest.wait_vm_boot(None).unwrap();
            assert_eq!(
                guest.get_cpu_count().unwrap_or_default(),
                u32::from(total_vcpus)
            );
            assert_eq!(
                guest
                    .ssh_command("lscpu | grep \"per core\" | cut -f 2 -d \":\" | sed \"s# *##\"")
                    .unwrap()
                    .trim()
                    .parse::<u8>()
                    .unwrap_or(0),
                threads_per_core
            );

            assert_eq!(
                guest
                    .ssh_command("lscpu | grep \"per socket\" | cut -f 2 -d \":\" | sed \"s# *##\"")
                    .unwrap()
                    .trim()
                    .parse::<u8>()
                    .unwrap_or(0),
                cores_per_package
            );

            assert_eq!(
                guest
                    .ssh_command("lscpu | grep \"Socket\" | cut -f 2 -d \":\" | sed \"s# *##\"")
                    .unwrap()
                    .trim()
                    .parse::<u8>()
                    .unwrap_or(0),
                packages
            );
        });

        let _ = child.kill();
        let output = child.wait_with_output().unwrap();

        handle_child_output(r, &output);
    }

    type PrepareNetDaemon =
        dyn Fn(&TempDir, &str, Option<&str>, usize) -> (std::process::Child, String);

    fn test_vhost_user_net(
        tap: Option<&str>,
        num_queues: usize,
        prepare_vhost_user_net_daemon: Option<&PrepareNetDaemon>,
        generate_host_mac: bool,
    ) {
        let mut focal = UbuntuDiskConfig::new(FOCAL_IMAGE_NAME.to_string());
        let guest = Guest::new(&mut focal);
        let api_socket = temp_api_path(&guest.tmp_dir);

        let mut workload_path = dirs::home_dir().unwrap();
        workload_path.push("workloads");

        let kernel_path = direct_kernel_boot_path();

        let host_mac = if generate_host_mac {
            Some(MacAddr::local_random())
        } else {
            None
        };

        let (net_params, daemon_child) = {
            let prepare_daemon = prepare_vhost_user_net_daemon.unwrap();
            // Start the daemon
            let (daemon_child, vunet_socket_path) =
                prepare_daemon(&guest.tmp_dir, &guest.network.host_ip, tap, num_queues);

            (
                format!(
                    "vhost_user=true,mac={},socket={},num_queues={},queue_size=1024{}",
                    guest.network.guest_mac,
                    vunet_socket_path,
                    num_queues,
                    if let Some(host_mac) = host_mac {
                        format!(",host_mac={}", host_mac)
                    } else {
                        "".to_owned()
                    }
                ),
                Some(daemon_child),
            )
        };

        let mut child = GuestCommand::new(&guest)
            .args(&["--cpus", format!("boot={}", num_queues / 2).as_str()])
            .args(&["--memory", "size=512M,hotplug_size=2048M,shared=on"])
            .args(&["--kernel", kernel_path.to_str().unwrap()])
            .args(&["--cmdline", DIRECT_KERNEL_BOOT_CMDLINE])
            .args(&["--seccomp", ENABLE_SECCOMP])
            .default_disks()
            .args(&["--net", net_params.as_str()])
            .args(&["--api-socket", &api_socket])
            .capture_output()
            .spawn()
            .unwrap();

        let r = std::panic::catch_unwind(|| {
            guest.wait_vm_boot(None).unwrap();

            if let Some(tap_name) = tap {
                let tap_count = std::process::Command::new("bash")
                    .arg("-c")
                    .arg(format!("ip link | grep -c {}", tap_name))
                    .output()
                    .expect("Expected checking of tap count to succeed");
                assert_eq!(String::from_utf8_lossy(&tap_count.stdout).trim(), "1");
            }

            if let Some(host_mac) = tap {
                let mac_count = std::process::Command::new("bash")
                    .arg("-c")
                    .arg(format!("ip link | grep -c {}", host_mac))
                    .output()
                    .expect("Expected checking of host mac to succeed");
                assert_eq!(String::from_utf8_lossy(&mac_count.stdout).trim(), "1");
            }

            // 1 network interface + default localhost ==> 2 interfaces
            // It's important to note that this test is fully exercising the
            // vhost-user-net implementation and the associated backend since
            // it does not define any --net network interface. That means all
            // the ssh communication in that test happens through the network
            // interface backed by vhost-user-net.
            assert_eq!(
                guest
                    .ssh_command("ip -o link | wc -l")
                    .unwrap()
                    .trim()
                    .parse::<u32>()
                    .unwrap_or_default(),
                2
            );

            // The following pci devices will appear on guest with PCI-MSI
            // interrupt vectors assigned.
            // 1 virtio-console with 3 vectors: config, Rx, Tx
            // 1 virtio-blk     with 2 vectors: config, Request
            // 1 virtio-blk     with 2 vectors: config, Request
            // 1 virtio-rng     with 2 vectors: config, Request
            // Since virtio-net has 2 queue pairs, its vectors is as follows:
            // 1 virtio-net     with 5 vectors: config, Rx (2), Tx (2)
            // Based on the above, the total vectors should 14.
            #[cfg(target_arch = "x86_64")]
            let grep_cmd = "grep -c PCI-MSI /proc/interrupts";
            #[cfg(target_arch = "aarch64")]
            let grep_cmd = "grep -c ITS-MSI /proc/interrupts";
            assert_eq!(
                guest
                    .ssh_command(grep_cmd)
                    .unwrap()
                    .trim()
                    .parse::<u32>()
                    .unwrap_or_default(),
                10 + (num_queues as u32)
            );

            // ACPI feature is needed.
            #[cfg(feature = "acpi")]
            {
                guest
                    .ssh_command(
                        "echo online | sudo tee /sys/devices/system/memory/auto_online_blocks",
                    )
                    .unwrap();

                // Add RAM to the VM
                let desired_ram = 1024 << 20;
                resize_command(&api_socket, None, Some(desired_ram), None);

                thread::sleep(std::time::Duration::new(10, 0));

                // Here by simply checking the size (through ssh), we validate
                // the connection is still working, which means vhost-user-net
                // keeps working after the resize.
                assert!(guest.get_total_memory().unwrap_or_default() > 960_000);
            }
        });

        let _ = child.kill();
        let output = child.wait_with_output().unwrap();

        if let Some(mut daemon_child) = daemon_child {
            thread::sleep(std::time::Duration::new(5, 0));
            let _ = daemon_child.kill();
            let _ = daemon_child.wait();
        }

        handle_child_output(r, &output);
    }

    type PrepareBlkDaemon =
        dyn Fn(&TempDir, &str, usize, bool, bool) -> (std::process::Child, String);

    fn test_vhost_user_blk(
        num_queues: usize,
        readonly: bool,
        direct: bool,
        prepare_vhost_user_blk_daemon: Option<&PrepareBlkDaemon>,
    ) {
        let mut focal = UbuntuDiskConfig::new(FOCAL_IMAGE_NAME.to_string());
        let guest = Guest::new(&mut focal);
        let api_socket = temp_api_path(&guest.tmp_dir);

        let mut workload_path = dirs::home_dir().unwrap();
        workload_path.push("workloads");

        let kernel_path = direct_kernel_boot_path();

        let (blk_params, daemon_child) = {
            let prepare_daemon = prepare_vhost_user_blk_daemon.unwrap();
            // Start the daemon
            let (daemon_child, vubd_socket_path) =
                prepare_daemon(&guest.tmp_dir, "blk.img", num_queues, readonly, direct);

            (
                format!(
                    "vhost_user=true,socket={},num_queues={},queue_size=128",
                    vubd_socket_path, num_queues,
                ),
                Some(daemon_child),
            )
        };

        let mut child = GuestCommand::new(&guest)
            .args(&["--cpus", format!("boot={}", num_queues).as_str()])
            .args(&["--memory", "size=512M,hotplug_size=2048M,shared=on"])
            .args(&["--kernel", kernel_path.to_str().unwrap()])
            .args(&["--cmdline", DIRECT_KERNEL_BOOT_CMDLINE])
            .args(&["--seccomp", ENABLE_SECCOMP])
            .args(&[
                "--disk",
                format!(
                    "path={}",
                    guest.disk_config.disk(DiskType::OperatingSystem).unwrap()
                )
                .as_str(),
                format!(
                    "path={}",
                    guest.disk_config.disk(DiskType::CloudInit).unwrap()
                )
                .as_str(),
                blk_params.as_str(),
            ])
            .default_net()
            .args(&["--api-socket", &api_socket])
            .capture_output()
            .spawn()
            .unwrap();

        let r = std::panic::catch_unwind(|| {
            guest.wait_vm_boot(None).unwrap();

            // Check both if /dev/vdc exists and if the block size is 16M.
            assert_eq!(
                guest
                    .ssh_command("lsblk | grep vdc | grep -c 16M")
                    .unwrap()
                    .trim()
                    .parse::<u32>()
                    .unwrap_or_default(),
                1
            );

            // Check if this block is RO or RW.
            assert_eq!(
                guest
                    .ssh_command("lsblk | grep vdc | awk '{print $5}'")
                    .unwrap()
                    .trim()
                    .parse::<u32>()
                    .unwrap_or_default(),
                readonly as u32
            );

            // Check if the number of queues in /sys/block/vdc/mq matches the
            // expected num_queues.
            assert_eq!(
                guest
                    .ssh_command("ls -ll /sys/block/vdc/mq | grep ^d | wc -l")
                    .unwrap()
                    .trim()
                    .parse::<u32>()
                    .unwrap_or_default(),
                num_queues as u32
            );

            // Mount the device
            let mount_ro_rw_flag = if readonly { "ro,noload" } else { "rw" };
            guest.ssh_command("mkdir mount_image").unwrap();
            guest
                .ssh_command(
                    format!(
                        "sudo mount -o {} -t ext4 /dev/vdc mount_image/",
                        mount_ro_rw_flag
                    )
                    .as_str(),
                )
                .unwrap();

            // Check the content of the block device. The file "foo" should
            // contain "bar".
            assert_eq!(
                guest.ssh_command("cat mount_image/foo").unwrap().trim(),
                "bar"
            );

            // ACPI feature is needed.
            #[cfg(feature = "acpi")]
            {
                guest
                    .ssh_command(
                        "echo online | sudo tee /sys/devices/system/memory/auto_online_blocks",
                    )
                    .unwrap();

                // Add RAM to the VM
                let desired_ram = 1024 << 20;
                resize_command(&api_socket, None, Some(desired_ram), None);

                thread::sleep(std::time::Duration::new(10, 0));

                assert!(guest.get_total_memory().unwrap_or_default() > 960_000);

                // Check again the content of the block device after the resize
                // has been performed.
                assert_eq!(
                    guest.ssh_command("cat mount_image/foo").unwrap().trim(),
                    "bar"
                );
            }

            // Unmount the device
            guest.ssh_command("sudo umount /dev/vdc").unwrap();
            guest.ssh_command("rm -r mount_image").unwrap();
        });

        let _ = child.kill();
        let output = child.wait_with_output().unwrap();

        if let Some(mut daemon_child) = daemon_child {
            thread::sleep(std::time::Duration::new(5, 0));
            let _ = daemon_child.kill();
            let _ = daemon_child.wait();
        }

        handle_child_output(r, &output);
    }

    fn test_boot_from_vhost_user_blk(
        num_queues: usize,
        readonly: bool,
        direct: bool,
        prepare_vhost_user_blk_daemon: Option<&PrepareBlkDaemon>,
    ) {
        let mut focal = UbuntuDiskConfig::new(FOCAL_IMAGE_NAME.to_string());
        let guest = Guest::new(&mut focal);

        let mut workload_path = dirs::home_dir().unwrap();
        workload_path.push("workloads");

        let kernel_path = direct_kernel_boot_path();

        let disk_path = guest.disk_config.disk(DiskType::OperatingSystem).unwrap();

        let (blk_boot_params, daemon_child) = {
            let prepare_daemon = prepare_vhost_user_blk_daemon.unwrap();
            // Start the daemon
            let (daemon_child, vubd_socket_path) = prepare_daemon(
                &guest.tmp_dir,
                disk_path.as_str(),
                num_queues,
                readonly,
                direct,
            );

            (
                format!(
                    "vhost_user=true,socket={},num_queues={},queue_size=128",
                    vubd_socket_path, num_queues,
                ),
                Some(daemon_child),
            )
        };

        let mut child = GuestCommand::new(&guest)
            .args(&["--cpus", format!("boot={}", num_queues).as_str()])
            .args(&["--memory", "size=512M,shared=on"])
            .args(&["--kernel", kernel_path.to_str().unwrap()])
            .args(&["--cmdline", DIRECT_KERNEL_BOOT_CMDLINE])
            .args(&["--seccomp", ENABLE_SECCOMP])
            .args(&[
                "--disk",
                blk_boot_params.as_str(),
                format!(
                    "path={}",
                    guest.disk_config.disk(DiskType::CloudInit).unwrap()
                )
                .as_str(),
            ])
            .default_net()
            .capture_output()
            .spawn()
            .unwrap();

        let r = std::panic::catch_unwind(|| {
            guest.wait_vm_boot(None).unwrap();

            // Just check the VM booted correctly.
            assert_eq!(guest.get_cpu_count().unwrap_or_default(), num_queues as u32);
            assert!(guest.get_total_memory().unwrap_or_default() > 480_000);
        });
        let _ = child.kill();
        let output = child.wait_with_output().unwrap();

        if let Some(mut daemon_child) = daemon_child {
            thread::sleep(std::time::Duration::new(5, 0));
            let _ = daemon_child.kill();
            let _ = daemon_child.wait();
        }

        handle_child_output(r, &output);
    }

    fn test_virtio_fs(
        dax: bool,
        cache_size: Option<u64>,
        virtiofsd_cache: &str,
        prepare_daemon: &dyn Fn(&TempDir, &str, &str) -> (std::process::Child, String),
        hotplug: bool,
    ) {
        let mut focal = UbuntuDiskConfig::new(FOCAL_IMAGE_NAME.to_string());
        let guest = Guest::new(&mut focal);
        let api_socket = temp_api_path(&guest.tmp_dir);

        let mut workload_path = dirs::home_dir().unwrap();
        workload_path.push("workloads");

        let mut shared_dir = workload_path;
        shared_dir.push("shared_dir");

        let kernel_path = direct_kernel_boot_path();

        let (dax_vmm_param, dax_mount_param) = if dax { ("on", "-o dax") } else { ("off", "") };
        let cache_size_vmm_param = if let Some(cache) = cache_size {
            format!(",cache_size={}", cache)
        } else {
            "".to_string()
        };

        let (mut daemon_child, virtiofsd_socket_path) = prepare_daemon(
            &guest.tmp_dir,
            shared_dir.to_str().unwrap(),
            virtiofsd_cache,
        );

        let mut guest_command = GuestCommand::new(&guest);
        guest_command
            .args(&["--cpus", "boot=1"])
            .args(&["--memory", "size=512M,hotplug_size=2048M,shared=on"])
            .args(&["--kernel", kernel_path.to_str().unwrap()])
            .args(&["--cmdline", DIRECT_KERNEL_BOOT_CMDLINE])
            .args(&["--seccomp", ENABLE_SECCOMP])
            .default_disks()
            .default_net()
            .args(&["--api-socket", &api_socket]);

        let fs_params = format!(
            "id=myfs0,tag=myfs,socket={},num_queues=1,queue_size=1024,dax={}{}",
            virtiofsd_socket_path, dax_vmm_param, cache_size_vmm_param
        );

        if !hotplug {
            guest_command.args(&["--fs", fs_params.as_str()]);
        }

        let mut child = guest_command.capture_output().spawn().unwrap();

        let r = std::panic::catch_unwind(|| {
            guest.wait_vm_boot(None).unwrap();

            if hotplug {
                // Add fs to the VM
                let (cmd_success, cmd_output) =
                    remote_command_w_output(&api_socket, "add-fs", Some(&fs_params));
                assert!(cmd_success);
                assert!(String::from_utf8_lossy(&cmd_output)
                    .contains("{\"id\":\"myfs0\",\"bdf\":\"0000:00:06.0\"}"));

                thread::sleep(std::time::Duration::new(10, 0));
            }

            // Mount shared directory through virtio_fs filesystem
            let mount_cmd = format!(
                "mkdir -p mount_dir && \
                 sudo mount -t virtiofs {} myfs mount_dir/ && \
                 echo ok",
                dax_mount_param
            );
            assert_eq!(guest.ssh_command(&mount_cmd).unwrap().trim(), "ok");

            assert_eq!(
                guest
                    .valid_virtio_fs_cache_size(dax, cache_size)
                    .unwrap_or_default(),
                true
            );
            // Check file1 exists and its content is "foo"
            assert_eq!(
                guest.ssh_command("cat mount_dir/file1").unwrap().trim(),
                "foo"
            );
            // Check file2 does not exist
            assert_ne!(
                guest.ssh_command("ls mount_dir/file2").unwrap().trim(),
                "mount_dir/file2"
            );
            // Check file3 exists and its content is "bar"
            assert_eq!(
                guest.ssh_command("cat mount_dir/file3").unwrap().trim(),
                "bar"
            );

            // ACPI feature is needed.
            #[cfg(feature = "acpi")]
            {
                guest
                    .ssh_command(
                        "echo online | sudo tee /sys/devices/system/memory/auto_online_blocks",
                    )
                    .unwrap();

                // Add RAM to the VM
                let desired_ram = 1024 << 20;
                resize_command(&api_socket, None, Some(desired_ram), None);

                thread::sleep(std::time::Duration::new(30, 0));
                assert!(guest.get_total_memory().unwrap_or_default() > 960_000);

                // After the resize, check again that file1 exists and its
                // content is "foo".
                assert_eq!(
                    guest.ssh_command("cat mount_dir/file1").unwrap().trim(),
                    "foo"
                );
            }

            if hotplug {
                // Remove from VM
                assert_eq!(
                    guest
                        .ssh_command("sudo umount mount_dir && echo ok")
                        .unwrap()
                        .trim(),
                    "ok"
                );
                assert!(remote_command(&api_socket, "remove-device", Some("myfs0")));
            }
        });

        let (r, hotplug_daemon_child) = if r.is_ok() && hotplug {
            thread::sleep(std::time::Duration::new(10, 0));
            let (daemon_child, virtiofsd_socket_path) = prepare_daemon(
                &guest.tmp_dir,
                shared_dir.to_str().unwrap(),
                virtiofsd_cache,
            );

            let r = std::panic::catch_unwind(|| {
                thread::sleep(std::time::Duration::new(10, 0));
                let fs_params = format!(
                    "id=myfs0,tag=myfs,socket={},num_queues=1,queue_size=1024,dax={}{}",
                    virtiofsd_socket_path, dax_vmm_param, cache_size_vmm_param
                );

                // Add back and check it works
                let (cmd_success, cmd_output) =
                    remote_command_w_output(&api_socket, "add-fs", Some(&fs_params));
                assert!(cmd_success);
                assert!(String::from_utf8_lossy(&cmd_output)
                    .contains("{\"id\":\"myfs0\",\"bdf\":\"0000:00:06.0\"}"));
                thread::sleep(std::time::Duration::new(10, 0));
                // Mount shared directory through virtio_fs filesystem
                let mount_cmd = format!(
                    "mkdir -p mount_dir && \
                     sudo mount -t virtiofs {} myfs mount_dir/ && \
                     echo ok",
                    dax_mount_param
                );
                assert_eq!(guest.ssh_command(&mount_cmd).unwrap().trim(), "ok");
                // Check file1 exists and its content is "foo"
                assert_eq!(
                    guest.ssh_command("cat mount_dir/file1").unwrap().trim(),
                    "foo"
                );
            });

            (r, Some(daemon_child))
        } else {
            (r, None)
        };

        let _ = child.kill();
        let output = child.wait_with_output().unwrap();

        let _ = daemon_child.kill();
        let _ = daemon_child.wait();

        if let Some(mut daemon_child) = hotplug_daemon_child {
            let _ = daemon_child.kill();
            let _ = daemon_child.wait();
        }

        handle_child_output(r, &output);
    }

    fn test_virtio_pmem(discard_writes: bool, specify_size: bool) {
        let mut focal = UbuntuDiskConfig::new(FOCAL_IMAGE_NAME.to_string());
        let guest = Guest::new(&mut focal);

        let mut workload_path = dirs::home_dir().unwrap();
        workload_path.push("workloads");

        let kernel_path = direct_kernel_boot_path();

        let pmem_temp_file = TempFile::new().unwrap();
        pmem_temp_file.as_file().set_len(128 << 20).unwrap();

        std::process::Command::new("mkfs.ext4")
            .arg(pmem_temp_file.as_path())
            .output()
            .expect("Expect creating disk image to succeed");

        let mut child = GuestCommand::new(&guest)
            .args(&["--cpus", "boot=1"])
            .args(&["--memory", "size=512M"])
            .args(&["--kernel", kernel_path.to_str().unwrap()])
            .args(&["--cmdline", DIRECT_KERNEL_BOOT_CMDLINE])
            .args(&["--seccomp", ENABLE_SECCOMP])
            .default_disks()
            .default_net()
            .args(&[
                "--pmem",
                format!(
                    "file={}{}{}",
                    pmem_temp_file.as_path().to_str().unwrap(),
                    if specify_size { ",size=128M" } else { "" },
                    if discard_writes {
                        ",discard_writes=on"
                    } else {
                        ""
                    }
                )
                .as_str(),
            ])
            .capture_output()
            .spawn()
            .unwrap();

        let r = std::panic::catch_unwind(|| {
            guest.wait_vm_boot(None).unwrap();

            // Check for the presence of /dev/pmem0
            assert_eq!(
                guest.ssh_command("ls /dev/pmem0").unwrap().trim(),
                "/dev/pmem0"
            );

            // Check changes persist after reboot
            assert_eq!(guest.ssh_command("sudo mount /dev/pmem0 /mnt").unwrap(), "");
            assert_eq!(guest.ssh_command("ls /mnt").unwrap(), "lost+found\n");
            guest
                .ssh_command("echo test123 | sudo tee /mnt/test")
                .unwrap();
            assert_eq!(guest.ssh_command("sudo umount /mnt").unwrap(), "");
            assert_eq!(guest.ssh_command("ls /mnt").unwrap(), "");

            guest.ssh_command("sudo reboot").unwrap();
            guest.wait_vm_boot(None).unwrap();
            let reboot_count = guest
                .ssh_command("sudo journalctl | grep -c -- \"-- Reboot --\"")
                .unwrap()
                .trim()
                .parse::<u32>()
                .unwrap_or_default();
            assert_eq!(reboot_count, 1);
            assert_eq!(guest.ssh_command("sudo mount /dev/pmem0 /mnt").unwrap(), "");
            assert_eq!(
                guest.ssh_command("sudo cat /mnt/test").unwrap().trim(),
                if discard_writes { "" } else { "test123" }
            );
        });

        let _ = child.kill();
        let output = child.wait_with_output().unwrap();

        handle_child_output(r, &output);
    }

    fn get_fd_count(pid: u32) -> usize {
        fs::read_dir(format!("/proc/{}/fd", pid)).unwrap().count()
    }

    fn _test_virtio_vsock(hotplug: bool) {
        let mut focal = UbuntuDiskConfig::new(FOCAL_IMAGE_NAME.to_string());
        let guest = Guest::new(&mut focal);

        let mut workload_path = dirs::home_dir().unwrap();
        workload_path.push("workloads");

        let kernel_path = direct_kernel_boot_path();

        let socket = temp_vsock_path(&guest.tmp_dir);
        let api_socket = temp_api_path(&guest.tmp_dir);

        let mut cmd = GuestCommand::new(&guest);
        cmd.args(&["--api-socket", &api_socket]);
        cmd.args(&["--cpus", "boot=1"]);
        cmd.args(&["--memory", "size=512M"]);
        cmd.args(&["--kernel", kernel_path.to_str().unwrap()]);
        cmd.args(&["--cmdline", DIRECT_KERNEL_BOOT_CMDLINE]);
        cmd.args(&["--seccomp", ENABLE_SECCOMP]);
        cmd.default_disks();
        cmd.default_net();

        if !hotplug {
            cmd.args(&["--vsock", format!("cid=3,socket={}", socket).as_str()]);
        }

        let mut child = cmd.capture_output().spawn().unwrap();

        let r = std::panic::catch_unwind(|| {
            guest.wait_vm_boot(None).unwrap();

            if hotplug {
                let (cmd_success, cmd_output) = remote_command_w_output(
                    &api_socket,
                    "add-vsock",
                    Some(format!("cid=3,socket={},id=test0", socket).as_str()),
                );
                assert!(cmd_success);
                assert!(String::from_utf8_lossy(&cmd_output)
                    .contains("{\"id\":\"test0\",\"bdf\":\"0000:00:06.0\"}"));
                thread::sleep(std::time::Duration::new(10, 0));
                // Check adding a second one fails
                assert!(!remote_command(
                    &api_socket,
                    "add-vsock",
                    Some("cid=1234,socket=/tmp/fail")
                ));
            }

            // Validate vsock works as expected.
            guest.check_vsock(socket.as_str());

            // AArch64 currently does not support reboot, and therefore we
            // skip the reboot test here.
            #[cfg(target_arch = "x86_64")]
            {
                let reboot_count = guest
                    .ssh_command("sudo journalctl | grep -c -- \"-- Reboot --\"")
                    .unwrap()
                    .trim()
                    .parse::<u32>()
                    .unwrap_or(1);

                assert_eq!(reboot_count, 0);
                guest.ssh_command("sudo reboot").unwrap();

                guest.wait_vm_boot(None).unwrap();
                let reboot_count = guest
                    .ssh_command("sudo journalctl | grep -c -- \"-- Reboot --\"")
                    .unwrap()
                    .trim()
                    .parse::<u32>()
                    .unwrap_or_default();
                assert_eq!(reboot_count, 1);

                // Validate vsock still works after a reboot.
                guest.check_vsock(socket.as_str());
            }
            if hotplug {
                assert!(remote_command(&api_socket, "remove-device", Some("test0")));
            }
        });

        let _ = child.kill();
        let output = child.wait_with_output().unwrap();

        handle_child_output(r, &output);
    }

    fn get_pss(pid: u32) -> u32 {
        let smaps = fs::File::open(format!("/proc/{}/smaps", pid)).unwrap();
        let reader = io::BufReader::new(smaps);

        let mut total = 0;
        for line in reader.lines() {
            let l = line.unwrap();
            // Lines look like this:
            // Pss:                 176 kB
            if l.contains("Pss") {
                let values: Vec<&str> = l.rsplit(' ').collect();
                total += values[1].trim().parse::<u32>().unwrap()
            }
        }
        total
    }

    fn test_memory_mergeable(mergeable: bool) {
        let memory_param = if mergeable {
            "mergeable=on"
        } else {
            "mergeable=off"
        };

        let mut focal1 = UbuntuDiskConfig::new(FOCAL_IMAGE_NAME.to_string());
        let mut focal2 = UbuntuDiskConfig::new(FOCAL_IMAGE_NAME.to_string());

        let guest1 = Guest::new(&mut focal1 as &mut dyn DiskConfig);

        let mut child1 = GuestCommand::new(&guest1)
            .args(&["--cpus", "boot=1"])
            .args(&["--memory", format!("size=512M,{}", memory_param).as_str()])
            .args(&["--kernel", guest1.fw_path.as_str()])
            .default_disks()
            .args(&["--net", guest1.default_net_string().as_str()])
            .args(&["--serial", "tty", "--console", "off"])
            .capture_output()
            .spawn()
            .unwrap();

        // Let enough time for the first VM to be spawned, and to make
        // sure the PSS measurement is accurate.
        thread::sleep(std::time::Duration::new(120, 0));

        // Get initial PSS
        let old_pss = get_pss(child1.id());

        let guest2 = Guest::new(&mut focal2 as &mut dyn DiskConfig);

        let mut child2 = GuestCommand::new(&guest2)
            .args(&["--cpus", "boot=1"])
            .args(&["--memory", format!("size=512M,{}", memory_param).as_str()])
            .args(&["--kernel", guest2.fw_path.as_str()])
            .default_disks()
            .args(&["--net", guest2.default_net_string().as_str()])
            .args(&["--serial", "tty", "--console", "off"])
            .capture_output()
            .spawn()
            .unwrap();

        // Let enough time for the second VM to be spawned, and to make
        // sure KSM has enough time to merge identical pages between the
        // 2 VMs.
        thread::sleep(std::time::Duration::new(60, 0));
        let r = std::panic::catch_unwind(|| {
            // Get new PSS
            let new_pss = get_pss(child1.id());

            // Convert PSS from u32 into float.
            let old_pss = old_pss as f32;
            let new_pss = new_pss as f32;

            println!("old PSS {}, new PSS {}", old_pss, new_pss);

            if mergeable {
                assert!(new_pss < (old_pss * 0.95));
            } else {
                assert!((old_pss * 0.95) < new_pss && new_pss < (old_pss * 1.05));
            }
        });

        let _ = child1.kill();
        let _ = child2.kill();

        let output = child1.wait_with_output().unwrap();
        child2.wait().unwrap();

        handle_child_output(r, &output);
    }

    fn _get_vmm_overhead(pid: u32, guest_memory_size: u32) -> HashMap<String, u32> {
        let smaps = fs::File::open(format!("/proc/{}/smaps", pid)).unwrap();
        let reader = io::BufReader::new(smaps);

        let mut skip_map: bool = false;
        let mut region_name: String = "".to_string();
        let mut region_maps = HashMap::new();
        for line in reader.lines() {
            let l = line.unwrap();

            if l.contains('-') {
                let values: Vec<&str> = l.split_whitespace().collect();
                region_name = values.last().unwrap().trim().to_string();
                if region_name == "0" {
                    region_name = "anonymous".to_string()
                }
            }

            // Each section begins with something that looks like:
            // Size:               2184 kB
            if l.starts_with("Size:") {
                let values: Vec<&str> = l.split_whitespace().collect();
                let map_size = values[1].parse::<u32>().unwrap();
                // We skip the assigned guest RAM map, its RSS is only
                // dependent on the guest actual memory usage.
                // Everything else can be added to the VMM overhead.
                skip_map = map_size >= guest_memory_size;
                continue;
            }

            // If this is a map we're taking into account, then we only
            // count the RSS. The sum of all counted RSS is the VMM overhead.
            if !skip_map && l.starts_with("Rss:") {
                let values: Vec<&str> = l.split_whitespace().collect();
                let value = values[1].trim().parse::<u32>().unwrap();
                *region_maps.entry(region_name.clone()).or_insert(0) += value;
            }
        }

        region_maps
    }

    fn get_vmm_overhead(pid: u32, guest_memory_size: u32) -> u32 {
        let mut total = 0;

        for (region_name, value) in &_get_vmm_overhead(pid, guest_memory_size) {
            eprintln!("{}: {}", region_name, value);
            total += value;
        }

        total
    }

    // 10MB is our maximum accepted overhead.
    const MAXIMUM_VMM_OVERHEAD_KB: u32 = 10 * 1024;

    #[derive(PartialEq, PartialOrd)]
    struct Counters {
        rx_bytes: u64,
        rx_frames: u64,
        tx_bytes: u64,
        tx_frames: u64,
        read_bytes: u64,
        write_bytes: u64,
        read_ops: u64,
        write_ops: u64,
    }

    fn get_counters(api_socket: &str) -> Counters {
        // Get counters
        let (cmd_success, cmd_output) = remote_command_w_output(&api_socket, "counters", None);
        assert!(cmd_success);

        let counters: HashMap<&str, HashMap<&str, u64>> =
            serde_json::from_slice(&cmd_output).unwrap_or_default();

        let rx_bytes = *counters.get("_net2").unwrap().get("rx_bytes").unwrap();
        let rx_frames = *counters.get("_net2").unwrap().get("rx_frames").unwrap();
        let tx_bytes = *counters.get("_net2").unwrap().get("tx_bytes").unwrap();
        let tx_frames = *counters.get("_net2").unwrap().get("tx_frames").unwrap();

        let read_bytes = *counters.get("_disk0").unwrap().get("read_bytes").unwrap();
        let write_bytes = *counters.get("_disk0").unwrap().get("write_bytes").unwrap();
        let read_ops = *counters.get("_disk0").unwrap().get("read_ops").unwrap();
        let write_ops = *counters.get("_disk0").unwrap().get("write_ops").unwrap();

        Counters {
            rx_bytes,
            rx_frames,
            tx_bytes,
            tx_frames,
            read_bytes,
            read_ops,
            write_bytes,
            write_ops,
        }
    }

    fn pty_read(mut pty: std::fs::File) -> Receiver<String> {
        let (tx, rx) = mpsc::channel::<String>();
        thread::spawn(move || loop {
            thread::sleep(std::time::Duration::new(1, 0));
            let mut buf = [0; 512];
            match pty.read(&mut buf) {
                Ok(_) => {
                    let output = std::str::from_utf8(&buf).unwrap().to_string();
                    match tx.send(output) {
                        Ok(_) => (),
                        Err(_) => break,
                    }
                }
                Err(_) => break,
            }
        });
        rx
    }

    fn get_pty_path(api_socket: &str, pty_type: &str) -> PathBuf {
        let (cmd_success, cmd_output) = remote_command_w_output(&api_socket, "info", None);
        assert!(cmd_success);
        let info: serde_json::Value = serde_json::from_slice(&cmd_output).unwrap_or_default();
        assert_eq!("Pty", info["config"][pty_type]["mode"]);
        PathBuf::from(
            info["config"][pty_type]["file"]
                .as_str()
                .expect("Missing pty path"),
        )
    }

    // VFIO test network setup.
    // We reserve a different IP class for it: 172.18.0.0/24.
    fn setup_vfio_network_interfaces() {
        // 'vfio-br0'
        Command::new("bash")
            .arg("-c")
            .arg("sudo ip link add name vfio-br0 type bridge")
            .output()
            .expect("Failed to create 'vfio-br0'");
        Command::new("bash")
            .arg("-c")
            .arg("sudo ip link set vfio-br0 up")
            .output()
            .expect("Failed to create 'vfio-br0'");
        Command::new("bash")
            .arg("-c")
            .arg("sudo ip addr add 172.18.0.1/24 dev vfio-br0")
            .output()
            .expect("Failed to create 'vfio-br0'");
        // 'vfio-tap0'
        Command::new("bash")
            .arg("-c")
            .arg("sudo ip tuntap add vfio-tap0 mode tap")
            .output()
            .expect("Failed to create 'vfio-tap0'");
        Command::new("bash")
            .arg("-c")
            .arg("sudo ip link set vfio-tap0 master vfio-br0")
            .output()
            .expect("Failed to create 'vfio-tap0'");
        Command::new("bash")
            .arg("-c")
            .arg("sudo ip link set vfio-tap0 up")
            .output()
            .expect("Failed to create 'vfio-tap0'");
        // 'vfio-tap1'
        Command::new("bash")
            .arg("-c")
            .arg("sudo ip tuntap add vfio-tap1 mode tap")
            .output()
            .expect("Failed to create 'vfio-tap1'");
        Command::new("bash")
            .arg("-c")
            .arg("sudo ip link set vfio-tap1 master vfio-br0")
            .output()
            .expect("Failed to create 'vfio-tap1'");
        Command::new("bash")
            .arg("-c")
            .arg("sudo ip link set vfio-tap1 up")
            .output()
            .expect("Failed to create 'vfio-tap1'");
        // 'vfio-tap2'
        Command::new("bash")
            .arg("-c")
            .arg("sudo ip tuntap add vfio-tap2 mode tap")
            .output()
            .expect("Failed to create 'vfio-tap2'");
        Command::new("bash")
            .arg("-c")
            .arg("sudo ip link set vfio-tap2 master vfio-br0")
            .output()
            .expect("Failed to create 'vfio-tap2'");
        Command::new("bash")
            .arg("-c")
            .arg("sudo ip link set vfio-tap2 up")
            .output()
            .expect("Failed to create 'vfio-tap2'");
        // 'vfio-tap3'
        Command::new("bash")
            .arg("-c")
            .arg("sudo ip tuntap add vfio-tap3 mode tap")
            .output()
            .expect("Failed to create 'vfio-tap3'");
        Command::new("bash")
            .arg("-c")
            .arg("sudo ip link set vfio-tap3 master vfio-br0")
            .output()
            .expect("Failed to create 'vfio-tap3'");
        Command::new("bash")
            .arg("-c")
            .arg("sudo ip link set vfio-tap3 up")
            .output()
            .expect("Failed to create 'vfio-tap3'");
    }

    // Tear VFIO test network down
    fn cleanup_vfio_network_interfaces() {
        Command::new("bash")
            .arg("-c")
            .arg("sudo ip link del vfio-br0")
            .output()
            .expect("Failed to delete 'vfio-br0'");
        Command::new("bash")
            .arg("-c")
            .arg("sudo ip link del vfio-tap0")
            .output()
            .expect("Failed to delete ''");
        Command::new("bash")
            .arg("-c")
            .arg("sudo ip link del vfio-tap1")
            .output()
            .expect("Failed to delete ''");
        Command::new("bash")
            .arg("-c")
            .arg("sudo ip link del vfio-tap2")
            .output()
            .expect("Failed to delete ''");
        Command::new("bash")
            .arg("-c")
            .arg("sudo ip link del vfio-tap3")
            .output()
            .expect("Failed to delete ''");
    }

    mod parallel {
        use crate::tests::*;

        #[test]
        #[cfg(target_arch = "x86_64")]
        #[cfg(not(feature = "mshv"))]
        fn test_simple_launch() {
            let mut bionic = UbuntuDiskConfig::new(BIONIC_IMAGE_NAME.to_string());
            let mut focal = UbuntuDiskConfig::new(FOCAL_IMAGE_NAME.to_string());

            vec![
                &mut bionic as &mut dyn DiskConfig,
                &mut focal as &mut dyn DiskConfig,
            ]
            .iter_mut()
            .for_each(|disk_config| {
                let guest = Guest::new(*disk_config);

                let mut child = GuestCommand::new(&guest)
                    .args(&["--cpus", "boot=1"])
                    .args(&["--memory", "size=512M"])
                    .args(&["--kernel", guest.fw_path.as_str()])
                    .default_disks()
                    .default_net()
                    .args(&["--serial", "tty", "--console", "off"])
                    .args(&["--seccomp", ENABLE_SECCOMP])
                    .capture_output()
                    .spawn()
                    .unwrap();

                let r = std::panic::catch_unwind(|| {
                    guest.wait_vm_boot(Some(120)).unwrap();

                    assert_eq!(guest.get_cpu_count().unwrap_or_default(), 1);
                    assert_eq!(guest.get_initial_apicid().unwrap_or(1), 0);
                    assert!(guest.get_total_memory().unwrap_or_default() > 480_000);
                    assert!(guest.get_entropy().unwrap_or_default() >= 900);
                    assert_eq!(guest.get_pci_bridge_class().unwrap_or_default(), "0x060000");
                });

                let _ = child.kill();
                let output = child.wait_with_output().unwrap();

                handle_child_output(r, &output);
            });
        }

        #[test]
        #[cfg(not(feature = "mshv"))]
        fn test_multi_cpu() {
            let mut bionic = UbuntuDiskConfig::new(BIONIC_IMAGE_NAME.to_string());
            let guest = Guest::new(&mut bionic);
            let mut cmd = GuestCommand::new(&guest);
            cmd.args(&["--cpus", "boot=2,max=4"])
                .args(&["--memory", "size=512M"])
                .args(&["--kernel", direct_kernel_boot_path().to_str().unwrap()])
                .args(&["--cmdline", DIRECT_KERNEL_BOOT_CMDLINE])
                .args(&["--seccomp", ENABLE_SECCOMP])
                .capture_output()
                .default_disks()
                .default_net();

            let mut child = cmd.spawn().unwrap();

            let r = std::panic::catch_unwind(|| {
                guest.wait_vm_boot(Some(120)).unwrap();

                assert_eq!(guest.get_cpu_count().unwrap_or_default(), 2);

                #[cfg(target_arch = "x86_64")]
                assert_eq!(
                    guest
                        .ssh_command(
                            r#"dmesg | grep "smpboot: Allowing" | sed "s/\[\ *[0-9.]*\] //""#
                        )
                        .unwrap()
                        .trim(),
                    "smpboot: Allowing 4 CPUs, 2 hotplug CPUs"
                );
                #[cfg(target_arch = "aarch64")]
                assert_eq!(
                    guest
                        .ssh_command(
                            r#"dmesg | grep "smp: Brought up" | sed "s/\[\ *[0-9.]*\] //""#
                        )
                        .unwrap()
                        .trim(),
                    "smp: Brought up 1 node, 2 CPUs"
                );
            });

            let _ = child.kill();
            let output = child.wait_with_output().unwrap();

            handle_child_output(r, &output);
        }

        #[test]
        #[cfg(target_arch = "x86_64")]
        #[cfg(not(feature = "mshv"))]
        fn test_cpu_topology_421() {
            test_cpu_topology(4, 2, 1);
        }

        #[test]
        #[cfg(target_arch = "x86_64")]
        #[cfg(not(feature = "mshv"))]
        fn test_cpu_topology_142() {
            test_cpu_topology(1, 4, 2);
        }

        #[test]
        #[cfg(target_arch = "x86_64")]
        #[cfg(not(feature = "mshv"))]
        fn test_cpu_topology_262() {
            test_cpu_topology(2, 6, 2);
        }

        #[test]
        #[cfg(target_arch = "x86_64")]
        #[cfg(not(feature = "mshv"))]
        fn test_cpu_physical_bits() {
            let mut focal = UbuntuDiskConfig::new(FOCAL_IMAGE_NAME.to_string());
            let guest = Guest::new(&mut focal);
            let max_phys_bits: u8 = 36;
            let mut child = GuestCommand::new(&guest)
                .args(&["--cpus", &format!("max_phys_bits={}", max_phys_bits)])
                .args(&["--memory", "size=512M"])
                .args(&["--kernel", direct_kernel_boot_path().to_str().unwrap()])
                .args(&["--cmdline", DIRECT_KERNEL_BOOT_CMDLINE])
                .args(&["--seccomp", ENABLE_SECCOMP])
                .default_disks()
                .default_net()
                .capture_output()
                .spawn()
                .unwrap();

            let r = std::panic::catch_unwind(|| {
                guest.wait_vm_boot(None).unwrap();

                assert!(
                    guest
                        .ssh_command("lscpu | grep \"Address sizes:\" | cut -f 2 -d \":\" | sed \"s# *##\" | cut -f 1 -d \" \"")
                        .unwrap()
                        .trim()
                        .parse::<u8>()
                        .unwrap_or(max_phys_bits + 1) <= max_phys_bits,
                );
            });

            let _ = child.kill();
            let output = child.wait_with_output().unwrap();

            handle_child_output(r, &output);
        }

        #[test]
        #[cfg(not(feature = "mshv"))]
        fn test_large_vm() {
            let mut focal = UbuntuDiskConfig::new(FOCAL_IMAGE_NAME.to_string());
            let guest = Guest::new(&mut focal);
            let mut cmd = GuestCommand::new(&guest);
            cmd.args(&["--cpus", "boot=48"])
                .args(&["--memory", "size=5120M"])
                .args(&["--kernel", direct_kernel_boot_path().to_str().unwrap()])
                .args(&["--cmdline", DIRECT_KERNEL_BOOT_CMDLINE])
                .args(&["--serial", "tty"])
                .args(&["--console", "off"])
                .args(&["--seccomp", ENABLE_SECCOMP])
                .capture_output()
                .default_disks()
                .default_net();

            let mut child = cmd.spawn().unwrap();

            guest.wait_vm_boot(None).unwrap();

            let r = std::panic::catch_unwind(|| {
                assert!(guest.get_total_memory().unwrap_or_default() > 5_000_000);
            });

            let _ = child.kill();
            let output = child.wait_with_output().unwrap();

            handle_child_output(r, &output);
        }

        #[test]
        #[cfg(not(feature = "mshv"))]
        fn test_huge_memory() {
            let mut focal = UbuntuDiskConfig::new(FOCAL_IMAGE_NAME.to_string());
            let guest = Guest::new(&mut focal);
            let mut cmd = GuestCommand::new(&guest);
            cmd.args(&["--cpus", "boot=1"])
                .args(&["--memory", "size=128G"])
                .args(&["--kernel", direct_kernel_boot_path().to_str().unwrap()])
                .args(&["--cmdline", DIRECT_KERNEL_BOOT_CMDLINE])
                .args(&["--seccomp", ENABLE_SECCOMP])
                .capture_output()
                .default_disks()
                .default_net();

            let mut child = cmd.spawn().unwrap();

            guest.wait_vm_boot(Some(120)).unwrap();

            let r = std::panic::catch_unwind(|| {
                assert!(guest.get_total_memory().unwrap_or_default() > 128_000_000);
            });

            let _ = child.kill();
            let output = child.wait_with_output().unwrap();

            handle_child_output(r, &output);
        }

        #[test]
<<<<<<< HEAD
        #[cfg(target_arch = "x86_64")]
        #[cfg(not(feature = "mshv"))]
=======
>>>>>>> 1e11e678
        fn test_power_button() {
            let mut focal = UbuntuDiskConfig::new(FOCAL_IMAGE_NAME.to_string());
            let guest = Guest::new(&mut focal);
            let mut cmd = GuestCommand::new(&guest);
            let api_socket = temp_api_path(&guest.tmp_dir);

            cmd.args(&["--cpus", "boot=1"])
                .args(&["--memory", "size=512M"])
                .args(&["--kernel", direct_kernel_boot_path().to_str().unwrap()])
                .args(&["--cmdline", DIRECT_KERNEL_BOOT_CMDLINE])
                .capture_output()
                .default_disks()
                .default_net()
                .args(&["--api-socket", &api_socket]);

            let child = cmd.spawn().unwrap();

            let r = std::panic::catch_unwind(|| {
                guest.wait_vm_boot(None).unwrap();
                assert!(remote_command(&api_socket, "power-button", None));
            });

            let output = child.wait_with_output().unwrap();
            assert!(output.status.success());
            handle_child_output(r, &output);
        }

        #[test]
        #[cfg(target_arch = "x86_64")]
        #[cfg(not(feature = "mshv"))]
        fn test_user_defined_memory_regions() {
            let mut focal = UbuntuDiskConfig::new(FOCAL_IMAGE_NAME.to_string());
            let guest = Guest::new(&mut focal);
            let api_socket = temp_api_path(&guest.tmp_dir);

            let mut workload_path = dirs::home_dir().unwrap();
            workload_path.push("workloads");

            let mut kernel_path = workload_path;
            kernel_path.push("bzImage");

            let mut child = GuestCommand::new(&guest)
                .args(&["--cpus", "boot=1"])
                .args(&["--memory", "size=0,hotplug_method=virtio-mem"])
                .args(&[
                    "--memory-zone",
                    "id=mem0,size=1G,hotplug_size=2G",
                    "id=mem1,size=1G,file=/dev/shm",
                    "id=mem2,size=1G,host_numa_node=0,hotplug_size=2G",
                ])
                .args(&["--kernel", kernel_path.to_str().unwrap()])
                .args(&["--cmdline", DIRECT_KERNEL_BOOT_CMDLINE])
                .args(&["--seccomp", ENABLE_SECCOMP])
                .args(&["--api-socket", &api_socket])
                .capture_output()
                .default_disks()
                .default_net()
                .spawn()
                .unwrap();

            let r = std::panic::catch_unwind(|| {
                guest.wait_vm_boot(None).unwrap();

                assert!(guest.get_total_memory().unwrap_or_default() > 2_880_000);

                guest
                    .ssh_command(
                        "echo online | sudo tee /sys/devices/system/memory/auto_online_blocks",
                    )
                    .unwrap();

                resize_zone_command(&api_socket, "mem0", "3G");
                thread::sleep(std::time::Duration::new(5, 0));
                assert!(guest.get_total_memory().unwrap_or_default() > 4_800_000);
                resize_zone_command(&api_socket, "mem2", "3G");
                thread::sleep(std::time::Duration::new(5, 0));
                assert!(guest.get_total_memory().unwrap_or_default() > 6_720_000);
                resize_zone_command(&api_socket, "mem0", "2G");
                thread::sleep(std::time::Duration::new(5, 0));
                assert!(guest.get_total_memory().unwrap_or_default() > 5_760_000);
                resize_zone_command(&api_socket, "mem2", "2G");
                thread::sleep(std::time::Duration::new(5, 0));
                assert!(guest.get_total_memory().unwrap_or_default() > 4_800_000);

                guest.ssh_command("sudo reboot").unwrap();
                guest.wait_vm_boot(None).unwrap();
                let reboot_count = guest
                    .ssh_command("sudo journalctl | grep -c -- \"-- Reboot --\"")
                    .unwrap()
                    .trim()
                    .parse::<u32>()
                    .unwrap_or_default();
                assert_eq!(reboot_count, 1);

                // Check the amount of RAM after reboot
                assert!(guest.get_total_memory().unwrap_or_default() > 4_800_000);
                assert!(guest.get_total_memory().unwrap_or_default() < 5_760_000);

                // Check if we can still resize down to the initial 'boot'size
                resize_zone_command(&api_socket, "mem0", "1G");
                thread::sleep(std::time::Duration::new(5, 0));
                assert!(guest.get_total_memory().unwrap_or_default() < 4_800_000);
                resize_zone_command(&api_socket, "mem2", "1G");
                thread::sleep(std::time::Duration::new(5, 0));
                assert!(guest.get_total_memory().unwrap_or_default() < 3_840_000);
            });

            let _ = child.kill();
            let output = child.wait_with_output().unwrap();

            handle_child_output(r, &output);
        }

        #[test]
        #[cfg(target_arch = "x86_64")]
        #[cfg(not(feature = "mshv"))]
        fn test_guest_numa_nodes() {
            let mut focal = UbuntuDiskConfig::new(FOCAL_IMAGE_NAME.to_string());
            let guest = Guest::new(&mut focal);
            let api_socket = temp_api_path(&guest.tmp_dir);

            let mut workload_path = dirs::home_dir().unwrap();
            workload_path.push("workloads");

            let mut kernel_path = workload_path;
            kernel_path.push("bzImage");

            let mut child = GuestCommand::new(&guest)
                .args(&["--cpus", "boot=6"])
                .args(&["--memory", "size=0,hotplug_method=virtio-mem"])
                .args(&[
                    "--memory-zone",
                    "id=mem0,size=1G,hotplug_size=3G",
                    "id=mem1,size=2G,hotplug_size=3G",
                    "id=mem2,size=3G,hotplug_size=3G",
                ])
                .args(&[
                    "--numa",
                    "guest_numa_id=0,cpus=0-2,distances=1@15:2@20,memory_zones=mem0",
                    "guest_numa_id=1,cpus=3-4,distances=0@20:2@25,memory_zones=mem1",
                    "guest_numa_id=2,cpus=5,distances=0@25:1@30,memory_zones=mem2",
                ])
                .args(&["--kernel", kernel_path.to_str().unwrap()])
                .args(&["--cmdline", DIRECT_KERNEL_BOOT_CMDLINE])
                .args(&["--seccomp", ENABLE_SECCOMP])
                .args(&["--api-socket", &api_socket])
                .capture_output()
                .default_disks()
                .default_net()
                .spawn()
                .unwrap();

            let r = std::panic::catch_unwind(|| {
                guest.wait_vm_boot(None).unwrap();

                // Check each NUMA node has been assigned the right amount of
                // memory.
                assert!(guest.get_numa_node_memory(0).unwrap_or_default() > 960_000);
                assert!(guest.get_numa_node_memory(1).unwrap_or_default() > 1_920_000);
                assert!(guest.get_numa_node_memory(2).unwrap_or_default() > 2_880_000);

                // Check each NUMA node has been assigned the right CPUs set.
                assert!(guest.check_numa_node_cpus(0, vec![0, 1, 2]).unwrap());
                assert!(guest.check_numa_node_cpus(1, vec![3, 4]).unwrap());
                assert!(guest.check_numa_node_cpus(2, vec![5]).unwrap());

                // Check each NUMA node has been assigned the right distances.
                assert!(guest.check_numa_node_distances(0, "10 15 20").unwrap());
                assert!(guest.check_numa_node_distances(1, "20 10 25").unwrap());
                assert!(guest.check_numa_node_distances(2, "25 30 10").unwrap());

                guest
                    .ssh_command(
                        "echo online | sudo tee /sys/devices/system/memory/auto_online_blocks",
                    )
                    .unwrap();

                // Resize every memory zone and check each associated NUMA node
                // has been assigned the right amount of memory.
                resize_zone_command(&api_socket, "mem0", "4G");
                thread::sleep(std::time::Duration::new(5, 0));
                assert!(guest.get_numa_node_memory(0).unwrap_or_default() > 3_840_000);
                resize_zone_command(&api_socket, "mem1", "4G");
                thread::sleep(std::time::Duration::new(5, 0));
                assert!(guest.get_numa_node_memory(1).unwrap_or_default() > 3_840_000);
                resize_zone_command(&api_socket, "mem2", "4G");
                thread::sleep(std::time::Duration::new(5, 0));
                assert!(guest.get_numa_node_memory(2).unwrap_or_default() > 3_840_000);
            });

            let _ = child.kill();
            let output = child.wait_with_output().unwrap();

            handle_child_output(r, &output);
        }

        #[test]
        #[cfg(not(feature = "mshv"))]
        fn test_pci_msi() {
            let mut focal = UbuntuDiskConfig::new(FOCAL_IMAGE_NAME.to_string());
            let guest = Guest::new(&mut focal);
            let mut cmd = GuestCommand::new(&guest);
            cmd.args(&["--cpus", "boot=1"])
                .args(&["--memory", "size=512M"])
                .args(&["--kernel", direct_kernel_boot_path().to_str().unwrap()])
                .args(&["--cmdline", DIRECT_KERNEL_BOOT_CMDLINE])
                .args(&["--seccomp", ENABLE_SECCOMP])
                .capture_output()
                .default_disks()
                .default_net();

            let mut child = cmd.spawn().unwrap();

            guest.wait_vm_boot(None).unwrap();

            #[cfg(target_arch = "x86_64")]
            let grep_cmd = "grep -c PCI-MSI /proc/interrupts";
            #[cfg(target_arch = "aarch64")]
            let grep_cmd = "grep -c ITS-MSI /proc/interrupts";

            let r = std::panic::catch_unwind(|| {
                assert_eq!(
                    guest
                        .ssh_command(grep_cmd)
                        .unwrap()
                        .trim()
                        .parse::<u32>()
                        .unwrap_or_default(),
                    12
                );
            });

            let _ = child.kill();
            let output = child.wait_with_output().unwrap();

            handle_child_output(r, &output);
        }

        #[test]
        #[cfg(target_arch = "x86_64")]
        fn test_vmlinux_boot() {
            let mut focal = UbuntuDiskConfig::new(FOCAL_IMAGE_NAME.to_string());
            let guest = Guest::new(&mut focal);
            let mut workload_path = dirs::home_dir().unwrap();
            workload_path.push("workloads");

            let kernel_path = direct_kernel_boot_path();

            let mut child = GuestCommand::new(&guest)
                .args(&["--cpus", "boot=1"])
                .args(&["--memory", "size=512M"])
                .args(&["--kernel", kernel_path.to_str().unwrap()])
                .args(&["--cmdline", DIRECT_KERNEL_BOOT_CMDLINE])
                .args(&["--seccomp", ENABLE_SECCOMP])
                .default_disks()
                .default_net()
                .capture_output()
                .spawn()
                .unwrap();

            let r = std::panic::catch_unwind(|| {
                guest.wait_vm_boot(None).unwrap();

                assert_eq!(guest.get_cpu_count().unwrap_or_default(), 1);
                assert!(guest.get_total_memory().unwrap_or_default() > 480_000);
                assert!(guest.get_entropy().unwrap_or_default() >= 900);

                assert_eq!(
                    guest
                        .ssh_command("grep -c PCI-MSI /proc/interrupts")
                        .unwrap()
                        .trim()
                        .parse::<u32>()
                        .unwrap_or_default(),
                    12
                );
            });

            let _ = child.kill();
            let output = child.wait_with_output().unwrap();

            handle_child_output(r, &output);
        }

        #[test]
        #[cfg(target_arch = "aarch64")]
        fn test_aarch64_pe_boot() {
            let mut bionic = UbuntuDiskConfig::new(BIONIC_IMAGE_NAME.to_string());
            let mut focal = UbuntuDiskConfig::new(FOCAL_IMAGE_NAME.to_string());

            vec![
                &mut bionic as &mut dyn DiskConfig,
                &mut focal as &mut dyn DiskConfig,
            ]
            .iter_mut()
            .for_each(|disk_config| {
                let guest = Guest::new(*disk_config);

                let mut workload_path = dirs::home_dir().unwrap();
                workload_path.push("workloads");

                let kernel_path = direct_kernel_boot_path();

                let mut child = GuestCommand::new(&guest)
                    .args(&["--cpus", "boot=1"])
                    .args(&["--memory", "size=512M"])
                    .args(&["--kernel", kernel_path.to_str().unwrap()])
                    .args(&["--cmdline", DIRECT_KERNEL_BOOT_CMDLINE])
                    .args(&["--seccomp", "false"])
                    .default_disks()
                    .default_net()
                    .capture_output()
                    .spawn()
                    .unwrap();

                let r = std::panic::catch_unwind(|| {
                    guest.wait_vm_boot(Some(120)).unwrap();

                    assert_eq!(guest.get_cpu_count().unwrap_or_default(), 1);
                    assert!(guest.get_total_memory().unwrap_or_default() > 480_000);
                    assert!(guest.get_entropy().unwrap_or_default() >= 900);
                });

                let _ = child.kill();
                let output = child.wait_with_output().unwrap();

                handle_child_output(r, &output);
            });
        }

        #[test]
        #[cfg(target_arch = "x86_64")]
        fn test_pvh_boot() {
            let mut focal = UbuntuDiskConfig::new(FOCAL_IMAGE_NAME.to_string());
            let guest = Guest::new(&mut focal);
            let mut workload_path = dirs::home_dir().unwrap();
            workload_path.push("workloads");

            let mut kernel_path = workload_path;
            kernel_path.push("vmlinux.pvh");

            let mut child = GuestCommand::new(&guest)
                .args(&["--cpus", "boot=1"])
                .args(&["--memory", "size=512M"])
                .args(&["--kernel", kernel_path.to_str().unwrap()])
                .args(&["--cmdline", DIRECT_KERNEL_BOOT_CMDLINE])
                .args(&["--seccomp", "false"])
                .default_disks()
                .default_net()
                .capture_output()
                .spawn()
                .unwrap();

            let r = std::panic::catch_unwind(|| {
                guest.wait_vm_boot(None).unwrap();

                assert_eq!(guest.get_cpu_count().unwrap_or_default(), 1);
                assert!(guest.get_total_memory().unwrap_or_default() > 480_000);
                assert!(guest.get_entropy().unwrap_or_default() >= 900);

                assert_eq!(
                    guest
                        .ssh_command("grep -c PCI-MSI /proc/interrupts")
                        .unwrap()
                        .trim()
                        .parse::<u32>()
                        .unwrap_or_default(),
                    12
                );
            });

            let _ = child.kill();
            let output = child.wait_with_output().unwrap();

            handle_child_output(r, &output);
        }

        #[test]
        #[cfg(target_arch = "x86_64")]
        fn test_bzimage_boot() {
            let mut focal = UbuntuDiskConfig::new(FOCAL_IMAGE_NAME.to_string());
            let guest = Guest::new(&mut focal);
            let mut workload_path = dirs::home_dir().unwrap();
            workload_path.push("workloads");

            let mut kernel_path = workload_path;
            kernel_path.push("bzImage");

            let mut child = GuestCommand::new(&guest)
                .args(&["--cpus", "boot=1"])
                .args(&["--memory", "size=512M"])
                .args(&["--kernel", kernel_path.to_str().unwrap()])
                .args(&["--cmdline", DIRECT_KERNEL_BOOT_CMDLINE])
                .args(&["--seccomp", "false"])
                .default_disks()
                .default_net()
                .capture_output()
                .spawn()
                .unwrap();

            let r = std::panic::catch_unwind(|| {
                guest.wait_vm_boot(None).unwrap();

                assert_eq!(guest.get_cpu_count().unwrap_or_default(), 1);
                assert!(guest.get_total_memory().unwrap_or_default() > 480_000);
                assert!(guest.get_entropy().unwrap_or_default() >= 900);

                assert_eq!(
                    guest
                        .ssh_command("grep -c PCI-MSI /proc/interrupts")
                        .unwrap()
                        .trim()
                        .parse::<u32>()
                        .unwrap_or_default(),
                    12
                );
            });

            let _ = child.kill();
            let output = child.wait_with_output().unwrap();

            handle_child_output(r, &output);
        }

        fn _test_virtio_block(image_name: &str, disable_io_uring: bool) {
            let mut focal = UbuntuDiskConfig::new(image_name.to_string());
            let guest = Guest::new(&mut focal);

            let mut workload_path = dirs::home_dir().unwrap();
            workload_path.push("workloads");

            let mut blk_file_path = workload_path;
            blk_file_path.push("blk.img");

            let kernel_path = direct_kernel_boot_path();

            let mut cloud_child = GuestCommand::new(&guest)
                .args(&["--cpus", "boot=4"])
                .args(&["--memory", "size=512M,shared=on"])
                .args(&["--kernel", kernel_path.to_str().unwrap()])
                .args(&["--cmdline", DIRECT_KERNEL_BOOT_CMDLINE])
                .args(&["--seccomp", ENABLE_SECCOMP])
                .args(&[
                    "--disk",
                    format!(
                        "path={}",
                        guest.disk_config.disk(DiskType::OperatingSystem).unwrap()
                    )
                    .as_str(),
                    format!(
                        "path={}",
                        guest.disk_config.disk(DiskType::CloudInit).unwrap()
                    )
                    .as_str(),
                    format!(
                        "path={},readonly=on,direct=on,num_queues=4,_disable_io_uring={}",
                        blk_file_path.to_str().unwrap(),
                        disable_io_uring
                    )
                    .as_str(),
                ])
                .default_net()
                .capture_output()
                .spawn()
                .unwrap();

            let r = std::panic::catch_unwind(|| {
                guest.wait_vm_boot(None).unwrap();

                // Check both if /dev/vdc exists and if the block size is 16M.
                assert_eq!(
                    guest
                        .ssh_command("lsblk | grep vdc | grep -c 16M")
                        .unwrap()
                        .trim()
                        .parse::<u32>()
                        .unwrap_or_default(),
                    1
                );

                // Check both if /dev/vdc exists and if this block is RO.
                assert_eq!(
                    guest
                        .ssh_command("lsblk | grep vdc | awk '{print $5}'")
                        .unwrap()
                        .trim()
                        .parse::<u32>()
                        .unwrap_or_default(),
                    1
                );

                // Check if the number of queues is 4.
                assert_eq!(
                    guest
                        .ssh_command("ls -ll /sys/block/vdc/mq | grep ^d | wc -l")
                        .unwrap()
                        .trim()
                        .parse::<u32>()
                        .unwrap_or_default(),
                    4
                );
            });

            let _ = cloud_child.kill();
            let output = cloud_child.wait_with_output().unwrap();

            handle_child_output(r, &output);
        }

        #[test]
        fn test_virtio_block() {
            _test_virtio_block(FOCAL_IMAGE_NAME, false)
        }

        #[test]
        fn test_virtio_block_disable_io_uring() {
            _test_virtio_block(FOCAL_IMAGE_NAME, true)
        }

        #[test]
        fn test_virtio_block_qcow2() {
            _test_virtio_block(FOCAL_IMAGE_NAME_QCOW2, false)
        }

        #[test]
        fn test_virtio_block_vhd() {
            let mut workload_path = dirs::home_dir().unwrap();
            workload_path.push("workloads");

            let mut raw_file_path = workload_path.clone();
            let mut vhd_file_path = workload_path;
            raw_file_path.push(FOCAL_IMAGE_NAME);
            vhd_file_path.push(FOCAL_IMAGE_NAME_VHD);

            // Generate VHD file from RAW file
            std::process::Command::new("qemu-img")
                .arg("convert")
                .arg("-p")
                .args(&["-f", "raw"])
                .args(&["-O", "vpc"])
                .args(&["-o", "subformat=fixed"])
                .arg(raw_file_path.to_str().unwrap())
                .arg(vhd_file_path.to_str().unwrap())
                .output()
                .expect("Expect generating VHD image from RAW image");

            _test_virtio_block(FOCAL_IMAGE_NAME_VHD, false)
        }

        #[test]
        fn test_vhost_user_net_default() {
            test_vhost_user_net(None, 2, Some(&prepare_vhost_user_net_daemon), false)
        }

        #[test]
        #[cfg(not(feature = "mshv"))]
        fn test_vhost_user_net_named_tap() {
            test_vhost_user_net(
                Some("mytap0"),
                2,
                Some(&prepare_vhost_user_net_daemon),
                false,
            )
        }

        #[test]
        fn test_vhost_user_net_existing_tap() {
            test_vhost_user_net(
                Some("vunet-tap0"),
                2,
                Some(&prepare_vhost_user_net_daemon),
                false,
            )
        }

        #[test]
        #[cfg(not(feature = "mshv"))]
        fn test_vhost_user_net_multiple_queues() {
            test_vhost_user_net(None, 4, Some(&prepare_vhost_user_net_daemon), false)
        }

        #[test]
        #[cfg(not(feature = "mshv"))]
        fn test_vhost_user_net_tap_multiple_queues() {
            test_vhost_user_net(
                Some("vunet-tap1"),
                4,
                Some(&prepare_vhost_user_net_daemon),
                false,
            )
        }

        #[test]
        #[cfg(target_arch = "x86_64")]
        fn test_vhost_user_net_host_mac() {
            test_vhost_user_net(None, 2, Some(&prepare_vhost_user_net_daemon), true)
        }

        #[test]
        #[cfg(target_arch = "x86_64")]
        fn test_vhost_user_blk_default() {
            test_vhost_user_blk(2, false, false, Some(&prepare_vubd))
        }

        #[test]
        #[cfg(target_arch = "x86_64")]
        fn test_vhost_user_blk_readonly() {
            test_vhost_user_blk(1, true, false, Some(&prepare_vubd))
        }

        #[test]
        #[cfg(target_arch = "x86_64")]
        fn test_vhost_user_blk_direct() {
            test_vhost_user_blk(1, false, true, Some(&prepare_vubd))
        }

        #[test]
        #[cfg(target_arch = "x86_64")]
        fn test_boot_from_vhost_user_blk_default() {
            test_boot_from_vhost_user_blk(1, false, false, Some(&prepare_vubd))
        }

        #[test]
        #[cfg(target_arch = "x86_64")]
        #[cfg(not(feature = "mshv"))]
        fn test_split_irqchip() {
            let mut focal = UbuntuDiskConfig::new(FOCAL_IMAGE_NAME.to_string());
            let guest = Guest::new(&mut focal);

            let mut child = GuestCommand::new(&guest)
                .args(&["--cpus", "boot=1"])
                .args(&["--memory", "size=512M"])
                .args(&["--kernel", direct_kernel_boot_path().to_str().unwrap()])
                .args(&["--cmdline", DIRECT_KERNEL_BOOT_CMDLINE])
                .args(&["--seccomp", "false"])
                .default_disks()
                .default_net()
                .capture_output()
                .spawn()
                .unwrap();

            let r = std::panic::catch_unwind(|| {
                guest.wait_vm_boot(None).unwrap();

                assert_eq!(
                    guest
                        .ssh_command("cat /proc/interrupts | grep 'IO-APIC' | grep -c 'timer'")
                        .unwrap()
                        .trim()
                        .parse::<u32>()
                        .unwrap_or(1),
                    0
                );
                assert_eq!(
                    guest
                        .ssh_command("cat /proc/interrupts | grep 'IO-APIC' | grep -c 'cascade'")
                        .unwrap()
                        .trim()
                        .parse::<u32>()
                        .unwrap_or(1),
                    0
                );
            });

            let _ = child.kill();
            let output = child.wait_with_output().unwrap();

            handle_child_output(r, &output);
        }

        #[test]
        #[cfg(not(feature = "mshv"))]
        fn test_virtio_fs_dax_on_default_cache_size() {
            test_virtio_fs(true, None, "none", &prepare_virtiofsd, false)
        }

        #[test]
        #[cfg(not(feature = "mshv"))]
        fn test_virtio_fs_dax_on_cache_size_1_gib() {
            test_virtio_fs(true, Some(0x4000_0000), "none", &prepare_virtiofsd, false)
        }

        #[test]
        fn test_virtio_fs_dax_off() {
            test_virtio_fs(false, None, "none", &prepare_virtiofsd, false)
        }

        #[test]
        #[cfg(not(feature = "mshv"))]
        fn test_virtio_fs_dax_on_default_cache_size_w_virtiofsd_rs_daemon() {
            test_virtio_fs(true, None, "none", &prepare_virtofsd_rs_daemon, false)
        }

        #[test]
        #[cfg(not(feature = "mshv"))]
        fn test_virtio_fs_dax_on_cache_size_1_gib_w_virtiofsd_rs_daemon() {
            test_virtio_fs(
                true,
                Some(0x4000_0000),
                "none",
                &prepare_virtofsd_rs_daemon,
                false,
            )
        }

        #[test]
        fn test_virtio_fs_dax_off_w_virtiofsd_rs_daemon() {
            test_virtio_fs(false, None, "none", &prepare_virtofsd_rs_daemon, false)
        }

        #[test]
        #[cfg(target_arch = "x86_64")]
        #[cfg(not(feature = "mshv"))]
        fn test_virtio_fs_hotplug_dax_on() {
            test_virtio_fs(true, None, "none", &prepare_virtiofsd, true)
        }

        #[test]
        #[cfg(target_arch = "x86_64")]
        fn test_virtio_fs_hotplug_dax_off() {
            test_virtio_fs(false, None, "none", &prepare_virtiofsd, true)
        }

        #[test]
        #[cfg(target_arch = "x86_64")]
        #[cfg(not(feature = "mshv"))]
        fn test_virtio_fs_hotplug_dax_on_w_virtiofsd_rs_daemon() {
            test_virtio_fs(true, None, "none", &prepare_virtofsd_rs_daemon, true)
        }

        #[test]
        #[cfg(target_arch = "x86_64")]
        fn test_virtio_fs_hotplug_dax_off_w_virtiofsd_rs_daemon() {
            test_virtio_fs(false, None, "none", &prepare_virtofsd_rs_daemon, true)
        }

        #[test]
        #[cfg(target_arch = "x86_64")]
        fn test_virtio_pmem_persist_writes() {
            test_virtio_pmem(false, false)
        }

        #[test]
        #[cfg(target_arch = "x86_64")]
        #[cfg(not(feature = "mshv"))]
        fn test_virtio_pmem_discard_writes() {
            test_virtio_pmem(true, false)
        }

        #[test]
        #[cfg(target_arch = "x86_64")]
        fn test_virtio_pmem_with_size() {
            test_virtio_pmem(true, true)
        }

        #[test]
        fn test_boot_from_virtio_pmem() {
            let mut focal = UbuntuDiskConfig::new(FOCAL_IMAGE_NAME.to_string());
            let guest = Guest::new(&mut focal);
            let mut workload_path = dirs::home_dir().unwrap();
            workload_path.push("workloads");

            let kernel_path = direct_kernel_boot_path();

            let mut child = GuestCommand::new(&guest)
                .args(&["--cpus", "boot=1"])
                .args(&["--memory", "size=512M"])
                .args(&["--kernel", kernel_path.to_str().unwrap()])
                .args(&[
                    "--disk",
                    format!(
                        "path={}",
                        guest.disk_config.disk(DiskType::CloudInit).unwrap()
                    )
                    .as_str(),
                ])
                .default_net()
                .args(&[
                    "--pmem",
                    format!(
                        "file={},size={}",
                        guest.disk_config.disk(DiskType::OperatingSystem).unwrap(),
                        fs::metadata(&guest.disk_config.disk(DiskType::OperatingSystem).unwrap())
                            .unwrap()
                            .len()
                    )
                    .as_str(),
                ])
                .args(&[
                    "--cmdline",
                    DIRECT_KERNEL_BOOT_CMDLINE
                        .replace("vda1", "pmem0p1")
                        .as_str(),
                ])
                .args(&["--seccomp", ENABLE_SECCOMP])
                .capture_output()
                .spawn()
                .unwrap();

            let r = std::panic::catch_unwind(|| {
                guest.wait_vm_boot(None).unwrap();

                // Simple checks to validate the VM booted properly
                assert_eq!(guest.get_cpu_count().unwrap_or_default(), 1);
                assert!(guest.get_total_memory().unwrap_or_default() > 480_000);
            });

            let _ = child.kill();
            let output = child.wait_with_output().unwrap();

            handle_child_output(r, &output);
        }

        #[test]
        fn test_multiple_network_interfaces() {
            let mut focal = UbuntuDiskConfig::new(FOCAL_IMAGE_NAME.to_string());
            let guest = Guest::new(&mut focal);

            let mut workload_path = dirs::home_dir().unwrap();
            workload_path.push("workloads");

            let kernel_path = direct_kernel_boot_path();

            let mut child = GuestCommand::new(&guest)
                .args(&["--cpus", "boot=1"])
                .args(&["--memory", "size=512M"])
                .args(&["--kernel", kernel_path.to_str().unwrap()])
                .args(&["--cmdline", DIRECT_KERNEL_BOOT_CMDLINE])
                .args(&["--seccomp", ENABLE_SECCOMP])
                .default_disks()
                .args(&[
                    "--net",
                    guest.default_net_string().as_str(),
                    "tap=,mac=8a:6b:6f:5a:de:ac,ip=192.168.3.1,mask=255.255.255.0",
                    "tap=mytap1,mac=fe:1f:9e:e1:60:f2,ip=192.168.4.1,mask=255.255.255.0",
                ])
                .capture_output()
                .spawn()
                .unwrap();

            let r = std::panic::catch_unwind(|| {
                guest.wait_vm_boot(None).unwrap();

                let tap_count = std::process::Command::new("bash")
                    .arg("-c")
                    .arg("ip link | grep -c mytap1")
                    .output()
                    .expect("Expected checking of tap count to succeed");
                assert_eq!(String::from_utf8_lossy(&tap_count.stdout).trim(), "1");

                // 3 network interfaces + default localhost ==> 4 interfaces
                assert_eq!(
                    guest
                        .ssh_command("ip -o link | wc -l")
                        .unwrap()
                        .trim()
                        .parse::<u32>()
                        .unwrap_or_default(),
                    4
                );
            });

            let _ = child.kill();
            let output = child.wait_with_output().unwrap();

            handle_child_output(r, &output);
        }

        #[test]
<<<<<<< HEAD
        #[cfg(target_arch = "x86_64")]
        #[cfg(not(feature = "mshv"))]
=======
>>>>>>> 1e11e678
        fn test_serial_off() {
            let mut focal = UbuntuDiskConfig::new(FOCAL_IMAGE_NAME.to_string());
            let guest = Guest::new(&mut focal);
            let mut child = GuestCommand::new(&guest)
                .args(&["--cpus", "boot=1"])
                .args(&["--memory", "size=512M"])
                .args(&["--kernel", direct_kernel_boot_path().to_str().unwrap()])
                .args(&["--cmdline", DIRECT_KERNEL_BOOT_CMDLINE])
                .args(&["--seccomp", "false"])
                .default_disks()
                .default_net()
                .args(&["--serial", "off"])
                .capture_output()
                .spawn()
                .unwrap();

            let r = std::panic::catch_unwind(|| {
                guest.wait_vm_boot(None).unwrap();

                // Test that there is no ttyS0
                assert_eq!(
                    guest
                        .ssh_command(GREP_SERIAL_IRQ_CMD)
                        .unwrap()
                        .trim()
                        .parse::<u32>()
                        .unwrap_or(1),
                    0
                );
            });

            let _ = child.kill();
            let output = child.wait_with_output().unwrap();

            handle_child_output(r, &output);
        }

        #[test]
        #[cfg(not(feature = "mshv"))]
        fn test_serial_null() {
            let mut focal = UbuntuDiskConfig::new(FOCAL_IMAGE_NAME.to_string());
            let guest = Guest::new(&mut focal);
            let mut cmd = GuestCommand::new(&guest);
            #[cfg(target_arch = "x86_64")]
            let console_str: &str = "console=ttyS0";
            #[cfg(target_arch = "aarch64")]
            let console_str: &str = "console=ttyAMA0";

            cmd.args(&["--cpus", "boot=1"])
                .args(&["--memory", "size=512M"])
                .args(&["--kernel", direct_kernel_boot_path().to_str().unwrap()])
                .args(&[
                    "--cmdline",
                    DIRECT_KERNEL_BOOT_CMDLINE
                        .replace("console=hvc0 ", console_str)
                        .as_str(),
                ])
                .default_disks()
                .default_net()
                .args(&["--serial", "null"])
                .args(&["--console", "off"])
                .args(&["--seccomp", ENABLE_SECCOMP])
                .capture_output();

            let mut child = cmd.spawn().unwrap();

            let r = std::panic::catch_unwind(|| {
                guest.wait_vm_boot(None).unwrap();

                // Test that there is a ttyS0
                assert_eq!(
                    guest
                        .ssh_command(GREP_SERIAL_IRQ_CMD)
                        .unwrap()
                        .trim()
                        .parse::<u32>()
                        .unwrap_or_default(),
                    1
                );
            });

            let _ = child.kill();
            let output = child.wait_with_output().unwrap();
            handle_child_output(r, &output);

            let r = std::panic::catch_unwind(|| {
                assert!(!String::from_utf8_lossy(&output.stdout).contains("cloud login:"));
            });

            handle_child_output(r, &output);
        }

        #[test]
        fn test_serial_tty() {
            let mut focal = UbuntuDiskConfig::new(FOCAL_IMAGE_NAME.to_string());
            let guest = Guest::new(&mut focal);

            let mut workload_path = dirs::home_dir().unwrap();
            workload_path.push("workloads");

            let kernel_path = direct_kernel_boot_path();

            #[cfg(target_arch = "x86_64")]
            let console_str: &str = "console=ttyS0";
            #[cfg(target_arch = "aarch64")]
            let console_str: &str = "console=ttyAMA0";

            let mut child = GuestCommand::new(&guest)
                .args(&["--cpus", "boot=1"])
                .args(&["--memory", "size=512M"])
                .args(&["--kernel", kernel_path.to_str().unwrap()])
                .args(&[
                    "--cmdline",
                    DIRECT_KERNEL_BOOT_CMDLINE
                        .replace("console=hvc0 ", console_str)
                        .as_str(),
                ])
                .default_disks()
                .default_net()
                .args(&["--serial", "tty"])
                .args(&["--console", "off"])
                .args(&["--seccomp", ENABLE_SECCOMP])
                .capture_output()
                .spawn()
                .unwrap();

            let r = std::panic::catch_unwind(|| {
                guest.wait_vm_boot(None).unwrap();

                // Test that there is a ttyS0
                assert_eq!(
                    guest
                        .ssh_command(GREP_SERIAL_IRQ_CMD)
                        .unwrap()
                        .trim()
                        .parse::<u32>()
                        .unwrap_or_default(),
                    1
                );
            });

            // This sleep is needed to wait for the login prompt
            thread::sleep(std::time::Duration::new(2, 0));

            let _ = child.kill();
            let output = child.wait_with_output().unwrap();
            handle_child_output(r, &output);

            let r = std::panic::catch_unwind(|| {
                assert!(String::from_utf8_lossy(&output.stdout).contains("cloud login:"));
            });

            handle_child_output(r, &output);
        }

        #[test]
<<<<<<< HEAD
        #[cfg(target_arch = "x86_64")]
        #[cfg(not(feature = "mshv"))]
=======
>>>>>>> 1e11e678
        fn test_serial_file() {
            let mut focal = UbuntuDiskConfig::new(FOCAL_IMAGE_NAME.to_string());
            let guest = Guest::new(&mut focal);

            let serial_path = guest.tmp_dir.as_path().join("/tmp/serial-output");
            #[cfg(target_arch = "x86_64")]
            let console_str: &str = "console=ttyS0";
            #[cfg(target_arch = "aarch64")]
            let console_str: &str = "console=ttyAMA0";

            let mut child = GuestCommand::new(&guest)
                .args(&["--cpus", "boot=1"])
                .args(&["--memory", "size=512M"])
                .args(&["--kernel", direct_kernel_boot_path().to_str().unwrap()])
                .args(&[
                    "--cmdline",
                    DIRECT_KERNEL_BOOT_CMDLINE
                        .replace("console=hvc0 ", console_str)
                        .as_str(),
                ])
                .args(&["--seccomp", "false"])
                .default_disks()
                .default_net()
                .args(&[
                    "--serial",
                    format!("file={}", serial_path.to_str().unwrap()).as_str(),
                ])
                .capture_output()
                .spawn()
                .unwrap();

            let r = std::panic::catch_unwind(|| {
                guest.wait_vm_boot(None).unwrap();

                // Test that there is a ttyS0
                assert_eq!(
                    guest
                        .ssh_command(GREP_SERIAL_IRQ_CMD)
                        .unwrap()
                        .trim()
                        .parse::<u32>()
                        .unwrap_or_default(),
                    1
                );

                guest.ssh_command("sudo shutdown -h now").unwrap();
            });

            let _ = child.wait_timeout(std::time::Duration::from_secs(20));
            let _ = child.kill();
            let output = child.wait_with_output().unwrap();
            handle_child_output(r, &output);

            let r = std::panic::catch_unwind(|| {
                // Check that the cloud-hypervisor binary actually terminated
                assert_eq!(output.status.success(), true);

                // Do this check after shutdown of the VM as an easy way to ensure
                // all writes are flushed to disk
                let mut f = std::fs::File::open(serial_path).unwrap();
                let mut buf = String::new();
                f.read_to_string(&mut buf).unwrap();
                assert!(buf.contains("cloud login:"));
            });

            handle_child_output(r, &output);
        }

        #[test]
        #[cfg(target_arch = "x86_64")]
        #[cfg(not(feature = "mshv"))]
        fn test_pty_interaction() {
            let mut focal = UbuntuDiskConfig::new(FOCAL_IMAGE_NAME.to_string());
            let guest = Guest::new(&mut focal);
            let api_socket = temp_api_path(&guest.tmp_dir);
            let cmdline = DIRECT_KERNEL_BOOT_CMDLINE.to_owned() + " console=ttyS0";

            let mut child = GuestCommand::new(&guest)
                .args(&["--cpus", "boot=1"])
                .args(&["--memory", "size=512M"])
                .args(&["--kernel", direct_kernel_boot_path().to_str().unwrap()])
                .args(&["--cmdline", &cmdline])
                .default_disks()
                .default_net()
                .args(&["--serial", "null"])
                .args(&["--console", "pty"])
                .args(&["--api-socket", &api_socket])
                .spawn()
                .unwrap();

            let r = std::panic::catch_unwind(|| {
                guest.wait_vm_boot(None).unwrap();
                // Get pty fd for console
                let console_path = get_pty_path(&api_socket, "console");
                // TODO: Get serial pty test working
                let mut cf = std::fs::OpenOptions::new()
                    .write(true)
                    .read(true)
                    .open(console_path)
                    .unwrap();

                // Some dumb sleeps but we don't want to write
                // before the console is up and we don't want
                // to try and write the next line before the
                // login process is ready.
                thread::sleep(std::time::Duration::new(5, 0));
                assert_eq!(cf.write(b"cloud\n").unwrap(), 6);
                thread::sleep(std::time::Duration::new(2, 0));
                assert_eq!(cf.write(b"cloud123\n").unwrap(), 9);
                thread::sleep(std::time::Duration::new(2, 0));
                assert_eq!(cf.write(b"echo test_pty_console\n").unwrap(), 22);
                thread::sleep(std::time::Duration::new(2, 0));

                // read pty and ensure they have a login shell
                // some fairly hacky workarounds to avoid looping
                // forever in case the channel is blocked getting output
                let ptyc = pty_read(cf);
                let mut empty = 0;
                let mut prev = String::new();
                loop {
                    thread::sleep(std::time::Duration::new(2, 0));
                    match ptyc.try_recv() {
                        Ok(line) => {
                            empty = 0;
                            prev = prev + &line;
                            if prev.contains("test_pty_console") {
                                break;
                            }
                        }
                        Err(mpsc::TryRecvError::Empty) => {
                            empty += 1;
                            if empty > 5 {
                                panic!("No login on pty");
                            }
                        }
                        _ => panic!("No login on pty"),
                    }
                }

                guest.ssh_command("sudo shutdown -h now").unwrap();
            });

            let _ = child.wait_timeout(std::time::Duration::from_secs(20));
            let _ = child.kill();
            let output = child.wait_with_output().unwrap();
            handle_child_output(r, &output);

            let r = std::panic::catch_unwind(|| {
                // Check that the cloud-hypervisor binary actually terminated
                assert_eq!(output.status.success(), true);
            });
            handle_child_output(r, &output);
        }

        #[test]
        fn test_virtio_console() {
            let mut focal = UbuntuDiskConfig::new(FOCAL_IMAGE_NAME.to_string());
            let guest = Guest::new(&mut focal);

            let mut workload_path = dirs::home_dir().unwrap();
            workload_path.push("workloads");

            let kernel_path = direct_kernel_boot_path();

            let mut child = GuestCommand::new(&guest)
                .args(&["--cpus", "boot=1"])
                .args(&["--memory", "size=512M"])
                .args(&["--kernel", kernel_path.to_str().unwrap()])
                .args(&["--cmdline", DIRECT_KERNEL_BOOT_CMDLINE])
                .default_disks()
                .default_net()
                .args(&["--console", "tty"])
                .args(&["--serial", "null"])
                .args(&["--seccomp", ENABLE_SECCOMP])
                .capture_output()
                .spawn()
                .unwrap();

            let text = String::from("On a branch floating down river a cricket, singing.");
            let cmd = format!("echo {} | sudo tee /dev/hvc0", text);

            let r = std::panic::catch_unwind(|| {
                guest.wait_vm_boot(None).unwrap();

                #[cfg(feature = "acpi")]
                assert!(guest
                    .does_device_vendor_pair_match("0x1043", "0x1af4")
                    .unwrap_or_default());

                guest.ssh_command(&cmd).unwrap();
            });

            let _ = child.kill();
            let output = child.wait_with_output().unwrap();
            handle_child_output(r, &output);

            let r = std::panic::catch_unwind(|| {
                assert!(String::from_utf8_lossy(&output.stdout).contains(&text));
            });

            handle_child_output(r, &output);
        }

        #[test]
        #[cfg(target_arch = "x86_64")]
        #[cfg(not(feature = "mshv"))]
        fn test_console_file() {
            let mut focal = UbuntuDiskConfig::new(FOCAL_IMAGE_NAME.to_string());
            let guest = Guest::new(&mut focal);

            let console_path = guest.tmp_dir.as_path().join("/tmp/console-output");
            let mut child = GuestCommand::new(&guest)
                .args(&["--cpus", "boot=1"])
                .args(&["--memory", "size=512M"])
                .args(&["--kernel", direct_kernel_boot_path().to_str().unwrap()])
                .args(&["--cmdline", DIRECT_KERNEL_BOOT_CMDLINE])
                .args(&["--seccomp", "false"])
                .default_disks()
                .default_net()
                .args(&[
                    "--console",
                    format!("file={}", console_path.to_str().unwrap()).as_str(),
                ])
                .capture_output()
                .spawn()
                .unwrap();

            guest.wait_vm_boot(None).unwrap();

            guest.ssh_command("sudo shutdown -h now").unwrap();

            let _ = child.wait_timeout(std::time::Duration::from_secs(20));
            let _ = child.kill();
            let output = child.wait_with_output().unwrap();

            let r = std::panic::catch_unwind(|| {
                // Check that the cloud-hypervisor binary actually terminated
                assert_eq!(output.status.success(), true);

                // Do this check after shutdown of the VM as an easy way to ensure
                // all writes are flushed to disk
                let mut f = std::fs::File::open(console_path).unwrap();
                let mut buf = String::new();
                f.read_to_string(&mut buf).unwrap();
                assert!(buf.contains("cloud login:"));
            });

            handle_child_output(r, &output);
        }

        #[test]
        #[cfg(target_arch = "x86_64")]
        #[cfg(not(feature = "mshv"))]
        // The VFIO integration test starts cloud-hypervisor guest with 3 TAP
        // backed networking interfaces, bound through a simple bridge on the host.
        // So if the nested cloud-hypervisor succeeds in getting a directly
        // assigned interface from its cloud-hypervisor host, we should be able to
        // ssh into it, and verify that it's running with the right kernel command
        // line (We tag the command line from cloud-hypervisor for that purpose).
        // The third device is added to validate that hotplug works correctly since
        // it is being added to the L2 VM through hotplugging mechanism.
        fn test_vfio() {
            setup_vfio_network_interfaces();

            let mut focal = UbuntuDiskConfig::new(FOCAL_IMAGE_NAME.to_string());
            let guest = Guest::new_from_ip_range(&mut focal, "172.18", 0);

            let mut workload_path = dirs::home_dir().unwrap();
            workload_path.push("workloads");

            let mut kernel_path = workload_path.clone();
            kernel_path.push("bzImage");

            let mut vfio_path = workload_path.clone();
            vfio_path.push("vfio");

            let mut cloud_init_vfio_base_path = vfio_path.clone();
            cloud_init_vfio_base_path.push("cloudinit.img");

            // We copy our cloudinit into the vfio mount point, for the nested
            // cloud-hypervisor guest to use.
            rate_limited_copy(
                &guest.disk_config.disk(DiskType::CloudInit).unwrap(),
                &cloud_init_vfio_base_path,
            )
            .expect("copying of cloud-init disk failed");

            let mut vfio_disk_path = workload_path;
            vfio_disk_path.push("vfio.img");

            // Create the vfio disk image
            let output = Command::new("mkfs.ext4")
                .arg("-d")
                .arg(vfio_path.to_str().unwrap())
                .arg(vfio_disk_path.to_str().unwrap())
                .arg("2g")
                .output()
                .unwrap();
            if !output.status.success() {
                eprintln!("{}", String::from_utf8_lossy(&output.stderr));
                panic!("mkfs.ext4 command generated an error");
            }

            let vfio_tap0 = "vfio-tap0";
            let vfio_tap1 = "vfio-tap1";
            let vfio_tap2 = "vfio-tap2";
            let vfio_tap3 = "vfio-tap3";

            let mut child = GuestCommand::new(&guest)
                .args(&["--cpus", "boot=4"])
                .args(&["--memory", "size=2G,hugepages=on,shared=on"])
                .args(&["--kernel", kernel_path.to_str().unwrap()])
                .args(&["--seccomp", ENABLE_SECCOMP])
                .args(&[
                    "--disk",
                    format!(
                        "path={}",
                        guest.disk_config.disk(DiskType::OperatingSystem).unwrap()
                    )
                    .as_str(),
                    format!(
                        "path={}",
                        guest.disk_config.disk(DiskType::CloudInit).unwrap()
                    )
                    .as_str(),
                    format!("path={}", vfio_disk_path.to_str().unwrap()).as_str(),
                ])
                .args(&[
                    "--cmdline",
                    format!(
                        "{} kvm-intel.nested=1 vfio_iommu_type1.allow_unsafe_interrupts",
                        DIRECT_KERNEL_BOOT_CMDLINE
                    )
                    .as_str(),
                ])
                .args(&[
                    "--net",
                    format!("tap={},mac={}", vfio_tap0, guest.network.guest_mac).as_str(),
                    format!(
                        "tap={},mac={},iommu=on",
                        vfio_tap1, guest.network.l2_guest_mac1
                    )
                    .as_str(),
                    format!(
                        "tap={},mac={},iommu=on",
                        vfio_tap2, guest.network.l2_guest_mac2
                    )
                    .as_str(),
                    format!(
                        "tap={},mac={},iommu=on",
                        vfio_tap3, guest.network.l2_guest_mac3
                    )
                    .as_str(),
                ])
                .capture_output()
                .spawn()
                .unwrap();

            thread::sleep(std::time::Duration::new(30, 0));

            let r = std::panic::catch_unwind(|| {
                guest.ssh_command_l1("sudo systemctl start vfio").unwrap();
                thread::sleep(std::time::Duration::new(120, 0));

                // We booted our cloud hypervisor L2 guest with a "VFIOTAG" tag
                // added to its kernel command line.
                // Let's ssh into it and verify that it's there. If it is it means
                // we're in the right guest (The L2 one) because the QEMU L1 guest
                // does not have this command line tag.
                assert_eq!(
                    guest
                        .ssh_command_l2_1("grep -c VFIOTAG /proc/cmdline")
                        .unwrap()
                        .trim()
                        .parse::<u32>()
                        .unwrap_or_default(),
                    1
                );

                // Let's also verify from the second virtio-net device passed to
                // the L2 VM.
                assert_eq!(
                    guest
                        .ssh_command_l2_2("grep -c VFIOTAG /proc/cmdline")
                        .unwrap()
                        .trim()
                        .parse::<u32>()
                        .unwrap_or_default(),
                    1
                );

                // Check the amount of PCI devices appearing in L2 VM.
                assert_eq!(
                    guest
                        .ssh_command_l2_1("ls /sys/bus/pci/devices | wc -l")
                        .unwrap()
                        .trim()
                        .parse::<u32>()
                        .unwrap_or_default(),
                    7,
                );

                // Hotplug an extra virtio-net device through L2 VM.
                guest.ssh_command_l1(
                    "echo 0000:00:08.0 | sudo tee /sys/bus/pci/devices/0000:00:08.0/driver/unbind",
                ).unwrap();
                guest
                    .ssh_command_l1(
                        "echo 1af4 1041 | sudo tee /sys/bus/pci/drivers/vfio-pci/new_id",
                    )
                    .unwrap();
                let vfio_hotplug_output = guest
                    .ssh_command_l1(
                        "sudo /mnt/ch-remote \
                 --api-socket=/tmp/ch_api.sock \
                 add-device path=/sys/bus/pci/devices/0000:00:08.0,id=vfio123",
                    )
                    .unwrap();
                assert!(
                    vfio_hotplug_output.contains("{\"id\":\"vfio123\",\"bdf\":\"0000:00:07.0\"}")
                );

                thread::sleep(std::time::Duration::new(10, 0));

                // Let's also verify from the third virtio-net device passed to
                // the L2 VM. This third device has been hotplugged through the L2
                // VM, so this is our way to validate hotplug works for VFIO PCI.
                assert_eq!(
                    guest
                        .ssh_command_l2_3("grep -c VFIOTAG /proc/cmdline")
                        .unwrap()
                        .trim()
                        .parse::<u32>()
                        .unwrap_or_default(),
                    1
                );

                // Check the amount of PCI devices appearing in L2 VM.
                // There should be one more device than before, raising the count
                // up to 8 PCI devices.
                assert_eq!(
                    guest
                        .ssh_command_l2_1("ls /sys/bus/pci/devices | wc -l")
                        .unwrap()
                        .trim()
                        .parse::<u32>()
                        .unwrap_or_default(),
                    8,
                );

                // Let's now verify that we can correctly remove the virtio-net
                // device through the "remove-device" command responsible for
                // unplugging VFIO devices.
                guest
                    .ssh_command_l1(
                        "sudo /mnt/ch-remote \
                 --api-socket=/tmp/ch_api.sock \
                 remove-device vfio123",
                    )
                    .unwrap();
                thread::sleep(std::time::Duration::new(10, 0));

                // Check the amount of PCI devices appearing in L2 VM is back down
                // to 7 devices.
                assert_eq!(
                    guest
                        .ssh_command_l2_1("ls /sys/bus/pci/devices | wc -l")
                        .unwrap()
                        .trim()
                        .parse::<u32>()
                        .unwrap_or_default(),
                    7,
                );

                // Perform memory hotplug in L2 and validate the memory is showing
                // up as expected. In order to check, we will use the virtio-net
                // device already passed through L2 as a VFIO device, this will
                // verify that VFIO devices are functional with memory hotplug.
                assert!(guest.get_total_memory_l2().unwrap_or_default() > 480_000);
                guest.ssh_command_l2_1(
                    "sudo bash -c 'echo online > /sys/devices/system/memory/auto_online_blocks'",
                ).unwrap();
                guest
                    .ssh_command_l1(
                        "sudo /mnt/ch-remote \
                 --api-socket=/tmp/ch_api.sock \
                 resize --memory=1073741824",
                    )
                    .unwrap();
                assert!(guest.get_total_memory_l2().unwrap_or_default() > 960_000);
            });

            let _ = child.kill();
            let output = child.wait_with_output().unwrap();

            cleanup_vfio_network_interfaces();

            handle_child_output(r, &output);
        }

        #[test]
        #[cfg(target_arch = "x86_64")]
        fn test_vmlinux_boot_noacpi() {
            let mut focal = UbuntuDiskConfig::new(FOCAL_IMAGE_NAME.to_string());
            let guest = Guest::new(&mut focal);
            let mut workload_path = dirs::home_dir().unwrap();
            workload_path.push("workloads");

            let kernel_path = direct_kernel_boot_path();

            let mut child = GuestCommand::new(&guest)
                .args(&["--cpus", "boot=1"])
                .args(&["--memory", "size=512M"])
                .args(&["--kernel", kernel_path.to_str().unwrap()])
                .args(&[
                    "--cmdline",
                    format!("{} acpi=off", DIRECT_KERNEL_BOOT_CMDLINE).as_str(),
                ])
                .args(&["--seccomp", "false"])
                .default_disks()
                .default_net()
                .capture_output()
                .spawn()
                .unwrap();

            let r = std::panic::catch_unwind(|| {
                guest.wait_vm_boot(None).unwrap();

                assert_eq!(guest.get_cpu_count().unwrap_or_default(), 1);
                assert!(guest.get_total_memory().unwrap_or_default() > 480_000);
                assert!(guest.get_entropy().unwrap_or_default() >= 900);
            });

            let _ = child.kill();
            let output = child.wait_with_output().unwrap();

            handle_child_output(r, &output);
        }

        #[test]
        #[cfg(not(feature = "mshv"))]
        fn test_reboot() {
            let mut bionic = UbuntuDiskConfig::new(BIONIC_IMAGE_NAME.to_string());
            let mut focal = UbuntuDiskConfig::new(FOCAL_IMAGE_NAME.to_string());

            vec![
                &mut bionic as &mut dyn DiskConfig,
                &mut focal as &mut dyn DiskConfig,
            ]
            .iter_mut()
            .for_each(|disk_config| {
                let guest = Guest::new(*disk_config);

                let mut cmd = GuestCommand::new(&guest);
                cmd.args(&["--cpus", "boot=1"])
                    .args(&["--memory", "size=512M"])
                    .args(&["--kernel", direct_kernel_boot_path().to_str().unwrap()])
                    .args(&["--cmdline", DIRECT_KERNEL_BOOT_CMDLINE])
                    .args(&["--seccomp", "false"])
                    .default_disks()
                    .default_net()
                    .capture_output();

                let mut child = cmd.spawn().unwrap();

                let r = std::panic::catch_unwind(|| {
                    guest.wait_vm_boot(Some(120)).unwrap();

                    let reboot_count = guest
                        .ssh_command("sudo journalctl | grep -c -- \"-- Reboot --\"")
                        .unwrap()
                        .trim()
                        .parse::<u32>()
                        .unwrap_or(1);
                    let fd_count_1 = get_fd_count(child.id());

                    assert_eq!(reboot_count, 0);
                    guest.ssh_command("sudo reboot").unwrap();

                    guest.wait_vm_boot(Some(120)).unwrap();

                    let reboot_count = guest
                        .ssh_command("sudo journalctl | grep -c -- \"-- Reboot --\"")
                        .unwrap()
                        .trim()
                        .parse::<u32>()
                        .unwrap_or_default();
                    let fd_count_2 = get_fd_count(child.id());
                    assert_eq!(reboot_count, 1);
                    assert_eq!(fd_count_1, fd_count_2);

                    guest.ssh_command("sudo shutdown -h now").unwrap();
                });

                let _ = child.wait_timeout(std::time::Duration::from_secs(40));
                let _ = child.kill();
                let output = child.wait_with_output().unwrap();
                handle_child_output(r, &output);

                let r = std::panic::catch_unwind(|| {
                    // Check that the cloud-hypervisor binary actually terminated
                    assert_eq!(output.status.success(), true);
                });

                handle_child_output(r, &output);
            });
        }

        #[test]
        #[cfg(target_arch = "x86_64")]
        #[cfg(not(feature = "mshv"))]
        fn test_bzimage_reboot() {
            let mut focal = UbuntuDiskConfig::new(FOCAL_IMAGE_NAME.to_string());
            let guest = Guest::new(&mut focal);
            let mut workload_path = dirs::home_dir().unwrap();
            workload_path.push("workloads");

            let mut kernel_path = workload_path;
            kernel_path.push("bzImage");

            let mut child = GuestCommand::new(&guest)
                .args(&["--cpus", "boot=1"])
                .args(&["--memory", "size=512M"])
                .args(&["--kernel", kernel_path.to_str().unwrap()])
                .args(&["--cmdline", DIRECT_KERNEL_BOOT_CMDLINE])
                .args(&["--seccomp", "false"])
                .default_disks()
                .default_net()
                .capture_output()
                .spawn()
                .unwrap();

            let r = std::panic::catch_unwind(|| {
                guest.wait_vm_boot(None).unwrap();

                let reboot_count = guest
                    .ssh_command("journalctl | grep -c -- \"-- Reboot --\"")
                    .unwrap()
                    .trim()
                    .parse::<u32>()
                    .unwrap_or(1);
                let fd_count_1 = get_fd_count(child.id());

                assert_eq!(reboot_count, 0);
                guest.ssh_command("sudo reboot").unwrap();

                guest.wait_vm_boot(None).unwrap();

                let reboot_count = guest
                    .ssh_command("sudo journalctl | grep -c -- \"-- Reboot --\"")
                    .unwrap()
                    .trim()
                    .parse::<u32>()
                    .unwrap_or_default();
                let fd_count_2 = get_fd_count(child.id());
                assert_eq!(reboot_count, 1);
                assert_eq!(fd_count_1, fd_count_2);

                guest.ssh_command("sudo shutdown -h now").unwrap();
            });

            let _ = child.wait_timeout(std::time::Duration::from_secs(20));
            let _ = child.kill();
            let output = child.wait_with_output().unwrap();
            handle_child_output(r, &output);

            let r = std::panic::catch_unwind(|| {
                // Check that the cloud-hypervisor binary actually terminated
                assert_eq!(output.status.success(), true);
            });

            handle_child_output(r, &output);
        }

        #[test]
        fn test_virtio_vsock() {
            _test_virtio_vsock(false)
        }

        #[test]
        #[cfg(target_arch = "x86_64")]
        fn test_virtio_vsock_hotplug() {
            _test_virtio_vsock(true);
        }

        #[test]
        #[cfg(not(feature = "mshv"))]
        // Start cloud-hypervisor with no VM parameters, only the API server running.
        // From the API: Create a VM, boot it and check that it looks as expected.
        fn test_api_create_boot() {
            let mut focal = UbuntuDiskConfig::new(FOCAL_IMAGE_NAME.to_string());
            let guest = Guest::new(&mut focal);
            let mut workload_path = dirs::home_dir().unwrap();
            workload_path.push("workloads");

            let api_socket = temp_api_path(&guest.tmp_dir);

            let mut child = GuestCommand::new(&guest)
                .args(&["--api-socket", &api_socket])
                .capture_output()
                .spawn()
                .unwrap();

            thread::sleep(std::time::Duration::new(1, 0));

            // Verify API server is running
            curl_command(&api_socket, "GET", "http://localhost/api/v1/vmm.ping", None);

            // Create the VM first
            let cpu_count: u8 = 4;
            let http_body = guest.api_create_body(cpu_count);
            curl_command(
                &api_socket,
                "PUT",
                "http://localhost/api/v1/vm.create",
                Some(&http_body),
            );

            // Then boot it
            curl_command(&api_socket, "PUT", "http://localhost/api/v1/vm.boot", None);
            thread::sleep(std::time::Duration::new(20, 0));

            let r = std::panic::catch_unwind(|| {
                // Check that the VM booted as expected
                assert_eq!(guest.get_cpu_count().unwrap_or_default() as u8, cpu_count);
                assert!(guest.get_total_memory().unwrap_or_default() > 480_000);
                assert!(guest.get_entropy().unwrap_or_default() >= 900);
            });

            let _ = child.kill();
            let output = child.wait_with_output().unwrap();

            handle_child_output(r, &output);
        }

        #[test]
        #[cfg(target_arch = "x86_64")]
        #[cfg(not(feature = "mshv"))]
        // Start cloud-hypervisor with no VM parameters, only the API server running.
        // From the API: Create a VM, boot it and check that it looks as expected.
        // Then we pause the VM, check that it's no longer available.
        // Finally we resume the VM and check that it's available.
        fn test_api_pause_resume() {
            let mut focal = UbuntuDiskConfig::new(FOCAL_IMAGE_NAME.to_string());
            let guest = Guest::new(&mut focal);
            let mut workload_path = dirs::home_dir().unwrap();
            workload_path.push("workloads");

            let api_socket = temp_api_path(&guest.tmp_dir);

            let mut child = GuestCommand::new(&guest)
                .args(&["--api-socket", &api_socket])
                .capture_output()
                .spawn()
                .unwrap();

            thread::sleep(std::time::Duration::new(1, 0));

            // Verify API server is running
            curl_command(&api_socket, "GET", "http://localhost/api/v1/vmm.ping", None);

            // Create the VM first
            let cpu_count: u8 = 4;
            let http_body = guest.api_create_body(cpu_count);
            curl_command(
                &api_socket,
                "PUT",
                "http://localhost/api/v1/vm.create",
                Some(&http_body),
            );

            // Then boot it
            curl_command(&api_socket, "PUT", "http://localhost/api/v1/vm.boot", None);
            thread::sleep(std::time::Duration::new(20, 0));

            let r = std::panic::catch_unwind(|| {
                // Check that the VM booted as expected
                assert_eq!(guest.get_cpu_count().unwrap_or_default() as u8, cpu_count);
                assert!(guest.get_total_memory().unwrap_or_default() > 480_000);
                assert!(guest.get_entropy().unwrap_or_default() >= 900);

                // We now pause the VM
                assert!(remote_command(&api_socket, "pause", None));

                // Check pausing again fails
                assert!(!remote_command(&api_socket, "pause", None));

                thread::sleep(std::time::Duration::new(2, 0));

                // SSH into the VM should fail
                assert!(ssh_command_ip(
                    "grep -c processor /proc/cpuinfo",
                    &guest.network.guest_ip,
                    2,
                    5
                )
                .is_err());

                // Resume the VM
                assert!(remote_command(&api_socket, "resume", None));

                // Check resuming again fails
                assert!(!remote_command(&api_socket, "resume", None));

                thread::sleep(std::time::Duration::new(2, 0));

                // Now we should be able to SSH back in and get the right number of CPUs
                assert_eq!(guest.get_cpu_count().unwrap_or_default() as u8, cpu_count);
            });

            let _ = child.kill();
            let output = child.wait_with_output().unwrap();

            handle_child_output(r, &output);
        }

        #[test]
        #[cfg(target_arch = "x86_64")]
        #[cfg(not(feature = "mshv"))]
        // This test validates that it can find the virtio-iommu device at first.
        // It also verifies that both disks and the network card are attached to
        // the virtual IOMMU by looking at /sys/kernel/iommu_groups directory.
        // The last interesting part of this test is that it exercises the network
        // interface attached to the virtual IOMMU since this is the one used to
        // send all commands through SSH.
        fn test_virtio_iommu() {
            let mut focal = UbuntuDiskConfig::new(FOCAL_IMAGE_NAME.to_string());
            let guest = Guest::new(&mut focal);
            let mut workload_path = dirs::home_dir().unwrap();
            workload_path.push("workloads");

            let mut kernel_path = workload_path;
            kernel_path.push("bzImage");

            let mut child = GuestCommand::new(&guest)
                .args(&["--cpus", "boot=1"])
                .args(&["--memory", "size=512M"])
                .args(&["--kernel", kernel_path.to_str().unwrap()])
                .args(&["--cmdline", DIRECT_KERNEL_BOOT_CMDLINE])
                .args(&[
                    "--disk",
                    format!(
                        "path={},iommu=on",
                        guest.disk_config.disk(DiskType::OperatingSystem).unwrap()
                    )
                    .as_str(),
                    format!(
                        "path={},iommu=on",
                        guest.disk_config.disk(DiskType::CloudInit).unwrap()
                    )
                    .as_str(),
                ])
                .args(&["--seccomp", "false"])
                .args(&["--net", guest.default_net_string_w_iommu().as_str()])
                .capture_output()
                .spawn()
                .unwrap();

            let r = std::panic::catch_unwind(|| {
                guest.wait_vm_boot(None).unwrap();

                // Verify the virtio-iommu device is present.
                assert!(guest
                    .does_device_vendor_pair_match("0x1057", "0x1af4")
                    .unwrap_or_default());

                // Verify the first disk is located under IOMMU group 0.
                assert_eq!(
                    guest
                        .ssh_command("ls /sys/kernel/iommu_groups/0/devices")
                        .unwrap()
                        .trim(),
                    "0000:00:02.0"
                );

                // Verify the second disk is located under IOMMU group 1.
                assert_eq!(
                    guest
                        .ssh_command("ls /sys/kernel/iommu_groups/1/devices")
                        .unwrap()
                        .trim(),
                    "0000:00:03.0"
                );

                // Verify the network card is located under IOMMU group 2.
                assert_eq!(
                    guest
                        .ssh_command("ls /sys/kernel/iommu_groups/2/devices")
                        .unwrap()
                        .trim(),
                    "0000:00:04.0"
                );
            });

            let _ = child.kill();
            let output = child.wait_with_output().unwrap();

            handle_child_output(r, &output);
        }

        #[test]
        #[cfg(target_arch = "x86_64")]
        #[cfg(not(feature = "mshv"))]
        // We cannot force the software running in the guest to reprogram the BAR
        // with some different addresses, but we have a reliable way of testing it
        // with a standard Linux kernel.
        // By removing a device from the PCI tree, and then rescanning the tree,
        // Linux consistently chooses to reorganize the PCI device BARs to other
        // locations in the guest address space.
        // This test creates a dedicated PCI network device to be checked as being
        // properly probed first, then removing it, and adding it again by doing a
        // rescan.
        fn test_pci_bar_reprogramming() {
            let mut focal = UbuntuDiskConfig::new(FOCAL_IMAGE_NAME.to_string());
            let guest = Guest::new(&mut focal);
            let mut child = GuestCommand::new(&guest)
                .args(&["--cpus", "boot=1"])
                .args(&["--memory", "size=512M"])
                .args(&["--kernel", direct_kernel_boot_path().to_str().unwrap()])
                .args(&["--cmdline", DIRECT_KERNEL_BOOT_CMDLINE])
                .args(&["--seccomp", "false"])
                .default_disks()
                .args(&[
                    "--net",
                    guest.default_net_string().as_str(),
                    "tap=,mac=8a:6b:6f:5a:de:ac,ip=192.168.3.1,mask=255.255.255.0",
                ])
                .capture_output()
                .spawn()
                .unwrap();

            let r =
                std::panic::catch_unwind(|| {
                    guest.wait_vm_boot(None).unwrap();

                    // 2 network interfaces + default localhost ==> 3 interfaces
                    assert_eq!(
                        guest
                            .ssh_command("ip -o link | wc -l")
                            .unwrap()
                            .trim()
                            .parse::<u32>()
                            .unwrap_or_default(),
                        3
                    );

                    let init_bar_addr = guest.ssh_command(
                    "sudo awk '{print $1; exit}' /sys/bus/pci/devices/0000:00:05.0/resource",
                ).unwrap();

                    // Remove the PCI device
                    guest
                        .ssh_command("echo 1 | sudo tee /sys/bus/pci/devices/0000:00:05.0/remove")
                        .unwrap();

                    // Only 1 network interface left + default localhost ==> 2 interfaces
                    assert_eq!(
                        guest
                            .ssh_command("ip -o link | wc -l")
                            .unwrap()
                            .trim()
                            .parse::<u32>()
                            .unwrap_or_default(),
                        2
                    );

                    // Remove the PCI device
                    guest
                        .ssh_command("echo 1 | sudo tee /sys/bus/pci/rescan")
                        .unwrap();

                    // Back to 2 network interface + default localhost ==> 3 interfaces
                    assert_eq!(
                        guest
                            .ssh_command("ip -o link | wc -l")
                            .unwrap()
                            .trim()
                            .parse::<u32>()
                            .unwrap_or_default(),
                        3
                    );

                    let new_bar_addr = guest.ssh_command(
                    "sudo awk '{print $1; exit}' /sys/bus/pci/devices/0000:00:05.0/resource",
                ).unwrap();

                    // Let's compare the BAR addresses for our virtio-net device.
                    // They should be different as we expect the BAR reprogramming
                    // to have happened.
                    assert_ne!(init_bar_addr, new_bar_addr);
                });

            let _ = child.kill();
            let output = child.wait_with_output().unwrap();

            handle_child_output(r, &output);
        }

        #[test]
        #[cfg(not(feature = "mshv"))]
        fn test_memory_mergeable_off() {
            test_memory_mergeable(false)
        }

        #[test]
        #[cfg(target_arch = "x86_64")]
        #[cfg(not(feature = "mshv"))]
        fn test_cpu_hotplug() {
            let mut focal = UbuntuDiskConfig::new(FOCAL_IMAGE_NAME.to_string());
            let guest = Guest::new(&mut focal);
            let api_socket = temp_api_path(&guest.tmp_dir);
            let mut workload_path = dirs::home_dir().unwrap();
            workload_path.push("workloads");

            let kernel_path = direct_kernel_boot_path();

            let mut child = GuestCommand::new(&guest)
                .args(&["--cpus", "boot=2,max=4"])
                .args(&["--memory", "size=512M"])
                .args(&["--kernel", kernel_path.to_str().unwrap()])
                .args(&["--cmdline", DIRECT_KERNEL_BOOT_CMDLINE])
                .args(&["--seccomp", ENABLE_SECCOMP])
                .default_disks()
                .default_net()
                .args(&["--api-socket", &api_socket])
                .capture_output()
                .spawn()
                .unwrap();

            let r = std::panic::catch_unwind(|| {
                guest.wait_vm_boot(None).unwrap();

                assert_eq!(guest.get_cpu_count().unwrap_or_default(), 2);

                // Resize the VM
                let desired_vcpus = 4;
                resize_command(&api_socket, Some(desired_vcpus), None, None);

                guest
                    .ssh_command("echo 1 | sudo tee /sys/bus/cpu/devices/cpu2/online")
                    .unwrap();
                guest
                    .ssh_command("echo 1 | sudo tee /sys/bus/cpu/devices/cpu3/online")
                    .unwrap();
                thread::sleep(std::time::Duration::new(10, 0));
                assert_eq!(
                    guest.get_cpu_count().unwrap_or_default(),
                    u32::from(desired_vcpus)
                );

                let reboot_count = guest
                    .ssh_command("sudo journalctl | grep -c -- \"-- Reboot --\"")
                    .unwrap()
                    .trim()
                    .parse::<u32>()
                    .unwrap_or(1);

                assert_eq!(reboot_count, 0);
                guest.ssh_command("sudo reboot").unwrap();

                guest.wait_vm_boot(None).unwrap();
                let reboot_count = guest
                    .ssh_command("sudo journalctl | grep -c -- \"-- Reboot --\"")
                    .unwrap()
                    .trim()
                    .parse::<u32>()
                    .unwrap_or_default();
                assert_eq!(reboot_count, 1);

                assert_eq!(
                    guest.get_cpu_count().unwrap_or_default(),
                    u32::from(desired_vcpus)
                );

                // Resize the VM
                let desired_vcpus = 2;
                resize_command(&api_socket, Some(desired_vcpus), None, None);

                thread::sleep(std::time::Duration::new(10, 0));
                assert_eq!(
                    guest.get_cpu_count().unwrap_or_default(),
                    u32::from(desired_vcpus)
                );

                // Resize the VM back up to 4
                let desired_vcpus = 4;
                resize_command(&api_socket, Some(desired_vcpus), None, None);

                guest
                    .ssh_command("echo 1 | sudo tee /sys/bus/cpu/devices/cpu2/online")
                    .unwrap();
                guest
                    .ssh_command("echo 1 | sudo tee /sys/bus/cpu/devices/cpu3/online")
                    .unwrap();
                thread::sleep(std::time::Duration::new(10, 0));
                assert_eq!(
                    guest.get_cpu_count().unwrap_or_default(),
                    u32::from(desired_vcpus)
                );
            });

            let _ = child.kill();
            let output = child.wait_with_output().unwrap();

            handle_child_output(r, &output);
        }

        #[test]
        #[cfg(target_arch = "x86_64")]
        #[cfg(not(feature = "mshv"))]
        fn test_memory_hotplug() {
            let mut focal = UbuntuDiskConfig::new(FOCAL_IMAGE_NAME.to_string());
            let guest = Guest::new(&mut focal);
            let api_socket = temp_api_path(&guest.tmp_dir);
            let mut workload_path = dirs::home_dir().unwrap();
            workload_path.push("workloads");

            let kernel_path = direct_kernel_boot_path();

            let mut child = GuestCommand::new(&guest)
                .args(&["--cpus", "boot=2,max=4"])
                .args(&["--memory", "size=512M,hotplug_size=8192M"])
                .args(&["--kernel", kernel_path.to_str().unwrap()])
                .args(&["--cmdline", DIRECT_KERNEL_BOOT_CMDLINE])
                .args(&["--seccomp", ENABLE_SECCOMP])
                .default_disks()
                .default_net()
                .args(&["--balloon", "size=0"])
                .args(&["--api-socket", &api_socket])
                .capture_output()
                .spawn()
                .unwrap();

            let r = std::panic::catch_unwind(|| {
                guest.wait_vm_boot(None).unwrap();

                assert!(guest.get_total_memory().unwrap_or_default() > 480_000);

                guest
                    .ssh_command(
                        "echo online | sudo tee /sys/devices/system/memory/auto_online_blocks",
                    )
                    .unwrap();

                // Add RAM to the VM
                let desired_ram = 1024 << 20;
                resize_command(&api_socket, None, Some(desired_ram), None);

                thread::sleep(std::time::Duration::new(10, 0));
                assert!(guest.get_total_memory().unwrap_or_default() > 960_000);

                // Use balloon to remove RAM from the VM
                let desired_balloon = 512 << 20;
                resize_command(&api_socket, None, None, Some(desired_balloon));

                thread::sleep(std::time::Duration::new(10, 0));
                assert!(guest.get_total_memory().unwrap_or_default() > 480_000);
                assert!(guest.get_total_memory().unwrap_or_default() < 960_000);

                let reboot_count = guest
                    .ssh_command("sudo journalctl | grep -c -- \"-- Reboot --\"")
                    .unwrap()
                    .trim()
                    .parse::<u32>()
                    .unwrap_or(1);

                assert_eq!(reboot_count, 0);
                guest.ssh_command("sudo reboot").unwrap();

                guest.wait_vm_boot(None).unwrap();
                let reboot_count = guest
                    .ssh_command("sudo journalctl | grep -c -- \"-- Reboot --\"")
                    .unwrap()
                    .trim()
                    .parse::<u32>()
                    .unwrap_or_default();
                assert_eq!(reboot_count, 1);

                assert!(guest.get_total_memory().unwrap_or_default() < 960_000);

                // Use balloon add RAM to the VM
                let desired_balloon = 0;
                resize_command(&api_socket, None, None, Some(desired_balloon));

                thread::sleep(std::time::Duration::new(10, 0));

                assert!(guest.get_total_memory().unwrap_or_default() > 960_000);

                guest
                    .ssh_command(
                        "echo online | sudo tee /sys/devices/system/memory/auto_online_blocks",
                    )
                    .unwrap();

                // Add RAM to the VM
                let desired_ram = 2048 << 20;
                resize_command(&api_socket, None, Some(desired_ram), None);

                thread::sleep(std::time::Duration::new(10, 0));
                assert!(guest.get_total_memory().unwrap_or_default() > 1_920_000);

                // Remove RAM to the VM (only applies after reboot)
                let desired_ram = 1024 << 20;
                resize_command(&api_socket, None, Some(desired_ram), None);

                guest.ssh_command("sudo reboot").unwrap();

                guest.wait_vm_boot(None).unwrap();
                let reboot_count = guest
                    .ssh_command("sudo journalctl | grep -c -- \"-- Reboot --\"")
                    .unwrap()
                    .trim()
                    .parse::<u32>()
                    .unwrap_or_default();
                assert_eq!(reboot_count, 2);

                assert!(guest.get_total_memory().unwrap_or_default() > 960_000);
                assert!(guest.get_total_memory().unwrap_or_default() < 1_920_000);
            });

            let _ = child.kill();
            let output = child.wait_with_output().unwrap();

            handle_child_output(r, &output);
        }

        #[test]
        #[cfg(target_arch = "x86_64")]
        #[cfg(not(feature = "mshv"))]
        fn test_virtio_mem() {
            let mut focal = UbuntuDiskConfig::new(FOCAL_IMAGE_NAME.to_string());
            let guest = Guest::new(&mut focal);
            let api_socket = temp_api_path(&guest.tmp_dir);
            let mut workload_path = dirs::home_dir().unwrap();
            workload_path.push("workloads");

            let kernel_path = direct_kernel_boot_path();

            let mut child = GuestCommand::new(&guest)
                .args(&["--cpus", "boot=2,max=4"])
                .args(&[
                    "--memory",
                    "size=512M,hotplug_method=virtio-mem,hotplug_size=8192M",
                ])
                .args(&["--kernel", kernel_path.to_str().unwrap()])
                .args(&["--cmdline", DIRECT_KERNEL_BOOT_CMDLINE])
                .args(&["--seccomp", ENABLE_SECCOMP])
                .default_disks()
                .default_net()
                .args(&["--api-socket", &api_socket])
                .capture_output()
                .spawn()
                .unwrap();

            let r = std::panic::catch_unwind(|| {
                guest.wait_vm_boot(None).unwrap();

                assert!(guest.get_total_memory().unwrap_or_default() > 480_000);

                guest
                    .ssh_command(
                        "echo online | sudo tee /sys/devices/system/memory/auto_online_blocks",
                    )
                    .unwrap();

                // Add RAM to the VM
                let desired_ram = 1024 << 20;
                resize_command(&api_socket, None, Some(desired_ram), None);

                thread::sleep(std::time::Duration::new(10, 0));
                assert!(guest.get_total_memory().unwrap_or_default() > 960_000);

                // Add RAM to the VM
                let desired_ram = 2048 << 20;
                resize_command(&api_socket, None, Some(desired_ram), None);

                thread::sleep(std::time::Duration::new(10, 0));
                assert!(guest.get_total_memory().unwrap_or_default() > 1_920_000);

                // Remove RAM from the VM
                let desired_ram = 1024 << 20;
                resize_command(&api_socket, None, Some(desired_ram), None);

                thread::sleep(std::time::Duration::new(10, 0));
                assert!(guest.get_total_memory().unwrap_or_default() > 960_000);
                assert!(guest.get_total_memory().unwrap_or_default() < 1_920_000);

                guest.ssh_command("sudo reboot").unwrap();
                guest.wait_vm_boot(None).unwrap();
                let reboot_count = guest
                    .ssh_command("sudo journalctl | grep -c -- \"-- Reboot --\"")
                    .unwrap()
                    .trim()
                    .parse::<u32>()
                    .unwrap_or_default();
                assert_eq!(reboot_count, 1);

                // Check the amount of memory after reboot is 1GiB
                assert!(guest.get_total_memory().unwrap_or_default() > 960_000);
                assert!(guest.get_total_memory().unwrap_or_default() < 1_920_000);

                // Check we can still resize to 512MiB
                let desired_ram = 512 << 20;
                resize_command(&api_socket, None, Some(desired_ram), None);
                thread::sleep(std::time::Duration::new(10, 0));
                assert!(guest.get_total_memory().unwrap_or_default() > 480_000);
                assert!(guest.get_total_memory().unwrap_or_default() < 960_000);
            });

            let _ = child.kill();
            let output = child.wait_with_output().unwrap();

            handle_child_output(r, &output);
        }

        #[test]
        #[cfg(target_arch = "x86_64")]
        #[cfg(not(feature = "mshv"))]
        // Test both vCPU and memory resizing together
        fn test_resize() {
            let mut focal = UbuntuDiskConfig::new(FOCAL_IMAGE_NAME.to_string());
            let guest = Guest::new(&mut focal);
            let api_socket = temp_api_path(&guest.tmp_dir);
            let mut workload_path = dirs::home_dir().unwrap();
            workload_path.push("workloads");

            let kernel_path = direct_kernel_boot_path();

            let mut child = GuestCommand::new(&guest)
                .args(&["--cpus", "boot=2,max=4"])
                .args(&["--memory", "size=512M,hotplug_size=8192M"])
                .args(&["--kernel", kernel_path.to_str().unwrap()])
                .args(&["--cmdline", DIRECT_KERNEL_BOOT_CMDLINE])
                .args(&["--seccomp", ENABLE_SECCOMP])
                .default_disks()
                .default_net()
                .args(&["--api-socket", &api_socket])
                .capture_output()
                .spawn()
                .unwrap();

            let r = std::panic::catch_unwind(|| {
                guest.wait_vm_boot(None).unwrap();

                assert_eq!(guest.get_cpu_count().unwrap_or_default(), 2);
                assert!(guest.get_total_memory().unwrap_or_default() > 480_000);

                guest
                    .ssh_command(
                        "echo online | sudo tee /sys/devices/system/memory/auto_online_blocks",
                    )
                    .unwrap();

                // Resize the VM
                let desired_vcpus = 4;
                let desired_ram = 1024 << 20;
                resize_command(&api_socket, Some(desired_vcpus), Some(desired_ram), None);

                guest
                    .ssh_command("echo 1 | sudo tee /sys/bus/cpu/devices/cpu2/online")
                    .unwrap();
                guest
                    .ssh_command("echo 1 | sudo tee /sys/bus/cpu/devices/cpu3/online")
                    .unwrap();
                thread::sleep(std::time::Duration::new(10, 0));
                assert_eq!(
                    guest.get_cpu_count().unwrap_or_default(),
                    u32::from(desired_vcpus)
                );

                assert!(guest.get_total_memory().unwrap_or_default() > 960_000);
            });

            let _ = child.kill();
            let output = child.wait_with_output().unwrap();

            handle_child_output(r, &output);
        }

        #[test]
        fn test_memory_overhead() {
            let mut focal = UbuntuDiskConfig::new(FOCAL_IMAGE_NAME.to_string());
            let guest = Guest::new(&mut focal);
            let mut workload_path = dirs::home_dir().unwrap();
            workload_path.push("workloads");

            let kernel_path = direct_kernel_boot_path();

            let guest_memory_size_kb = 512 * 1024;

            let mut child = GuestCommand::new(&guest)
                .args(&["--cpus", "boot=1"])
                .args(&[
                    "--memory",
                    format!("size={}K", guest_memory_size_kb).as_str(),
                ])
                .args(&["--kernel", kernel_path.to_str().unwrap()])
                .args(&["--cmdline", DIRECT_KERNEL_BOOT_CMDLINE])
                .args(&["--seccomp", "false"])
                .default_disks()
                .capture_output()
                .spawn()
                .unwrap();

            thread::sleep(std::time::Duration::new(20, 0));

            let r = std::panic::catch_unwind(|| {
                let overhead = get_vmm_overhead(child.id(), guest_memory_size_kb);
                eprintln!(
                    "Guest memory overhead: {} vs {}",
                    overhead, MAXIMUM_VMM_OVERHEAD_KB
                );
                assert!(overhead <= MAXIMUM_VMM_OVERHEAD_KB);
            });

            let _ = child.kill();
            let output = child.wait_with_output().unwrap();

            handle_child_output(r, &output);
        }

        #[test]
        #[cfg(target_arch = "x86_64")]
        fn test_disk_hotplug() {
            let mut focal = UbuntuDiskConfig::new(FOCAL_IMAGE_NAME.to_string());
            let guest = Guest::new(&mut focal);

            let mut workload_path = dirs::home_dir().unwrap();
            workload_path.push("workloads");

            let kernel_path = direct_kernel_boot_path();

            let api_socket = temp_api_path(&guest.tmp_dir);

            let mut child = GuestCommand::new(&guest)
                .args(&["--api-socket", &api_socket])
                .args(&["--cpus", "boot=1"])
                .args(&["--memory", "size=512M"])
                .args(&["--kernel", kernel_path.to_str().unwrap()])
                .args(&["--cmdline", DIRECT_KERNEL_BOOT_CMDLINE])
                .args(&["--seccomp", ENABLE_SECCOMP])
                .default_disks()
                .default_net()
                .capture_output()
                .spawn()
                .unwrap();

            let r = std::panic::catch_unwind(|| {
                guest.wait_vm_boot(None).unwrap();

                // Check /dev/vdc is not there
                assert_eq!(
                    guest
                        .ssh_command("lsblk | grep vdc | grep -c 16M")
                        .unwrap()
                        .trim()
                        .parse::<u32>()
                        .unwrap_or(1),
                    0
                );

                // Now let's add the extra disk.
                let mut blk_file_path = dirs::home_dir().unwrap();
                blk_file_path.push("workloads");
                blk_file_path.push("blk.img");
                let (cmd_success, cmd_output) = remote_command_w_output(
                    &api_socket,
                    "add-disk",
                    Some(format!("path={},id=test0", blk_file_path.to_str().unwrap()).as_str()),
                );
                assert!(cmd_success);
                assert!(String::from_utf8_lossy(&cmd_output)
                    .contains("{\"id\":\"test0\",\"bdf\":\"0000:00:06.0\"}"));

                thread::sleep(std::time::Duration::new(10, 0));

                // Check that /dev/vdc exists and the block size is 16M.
                assert_eq!(
                    guest
                        .ssh_command("lsblk | grep vdc | grep -c 16M")
                        .unwrap()
                        .trim()
                        .parse::<u32>()
                        .unwrap_or_default(),
                    1
                );
                // And check the block device can be read.
                assert!(guest
                    .ssh_command("dd if=/dev/vdc of=/dev/null bs=1M iflag=direct count=16")
                    .is_ok());

                // Let's remove it the extra disk.
                assert!(remote_command(&api_socket, "remove-device", Some("test0")));
                thread::sleep(std::time::Duration::new(5, 0));
                // And check /dev/vdc is not there
                assert_eq!(
                    guest
                        .ssh_command("lsblk | grep vdc | grep -c 16M")
                        .unwrap()
                        .trim()
                        .parse::<u32>()
                        .unwrap_or(1),
                    0
                );

                // And add it back to validate unplug did work correctly.
                let (cmd_success, cmd_output) = remote_command_w_output(
                    &api_socket,
                    "add-disk",
                    Some(format!("path={},id=test0", blk_file_path.to_str().unwrap()).as_str()),
                );
                assert!(cmd_success);
                assert!(String::from_utf8_lossy(&cmd_output)
                    .contains("{\"id\":\"test0\",\"bdf\":\"0000:00:06.0\"}"));

                thread::sleep(std::time::Duration::new(10, 0));

                // Check that /dev/vdc exists and the block size is 16M.
                assert_eq!(
                    guest
                        .ssh_command("lsblk | grep vdc | grep -c 16M")
                        .unwrap()
                        .trim()
                        .parse::<u32>()
                        .unwrap_or_default(),
                    1
                );
                // And check the block device can be read.
                assert!(guest
                    .ssh_command("dd if=/dev/vdc of=/dev/null bs=1M iflag=direct count=16")
                    .is_ok());

                // Reboot the VM.
                guest.ssh_command("sudo reboot").unwrap();

                guest.wait_vm_boot(None).unwrap();

                let reboot_count = guest
                    .ssh_command("sudo journalctl | grep -c -- \"-- Reboot --\"")
                    .unwrap()
                    .trim()
                    .parse::<u32>()
                    .unwrap_or_default();
                assert_eq!(reboot_count, 1);

                // Check still there after reboot
                assert_eq!(
                    guest
                        .ssh_command("lsblk | grep vdc | grep -c 16M")
                        .unwrap()
                        .trim()
                        .parse::<u32>()
                        .unwrap_or_default(),
                    1
                );

                assert!(remote_command(&api_socket, "remove-device", Some("test0")));

                thread::sleep(std::time::Duration::new(20, 0));

                // Check device has gone away
                assert_eq!(
                    guest
                        .ssh_command("lsblk | grep vdc | grep -c 16M")
                        .unwrap()
                        .trim()
                        .parse::<u32>()
                        .unwrap_or(1),
                    0
                );

                guest.ssh_command("sudo reboot").unwrap();

                guest.wait_vm_boot(None).unwrap();

                let reboot_count = guest
                    .ssh_command("sudo journalctl | grep -c -- \"-- Reboot --\"")
                    .unwrap()
                    .trim()
                    .parse::<u32>()
                    .unwrap_or_default();
                assert_eq!(reboot_count, 2);

                // Check device still absent
                assert_eq!(
                    guest
                        .ssh_command("lsblk | grep vdc | grep -c 16M")
                        .unwrap()
                        .trim()
                        .parse::<u32>()
                        .unwrap_or(1),
                    0
                );
            });

            let _ = child.kill();
            let output = child.wait_with_output().unwrap();

            handle_child_output(r, &output);
        }

        #[test]
        #[cfg(target_arch = "x86_64")]
        fn test_pmem_hotplug() {
            let mut focal = UbuntuDiskConfig::new(FOCAL_IMAGE_NAME.to_string());
            let guest = Guest::new(&mut focal);

            let mut workload_path = dirs::home_dir().unwrap();
            workload_path.push("workloads");

            let kernel_path = direct_kernel_boot_path();

            let api_socket = temp_api_path(&guest.tmp_dir);

            let mut child = GuestCommand::new(&guest)
                .args(&["--api-socket", &api_socket])
                .args(&["--cpus", "boot=1"])
                .args(&["--memory", "size=512M"])
                .args(&["--kernel", kernel_path.to_str().unwrap()])
                .args(&["--cmdline", DIRECT_KERNEL_BOOT_CMDLINE])
                .args(&["--seccomp", ENABLE_SECCOMP])
                .default_disks()
                .default_net()
                .capture_output()
                .spawn()
                .unwrap();

            let r = std::panic::catch_unwind(|| {
                guest.wait_vm_boot(None).unwrap();

                // Check /dev/pmem0 is not there
                assert_eq!(
                    guest
                        .ssh_command("lsblk | grep -c pmem0")
                        .unwrap()
                        .trim()
                        .parse::<u32>()
                        .unwrap_or(1),
                    0
                );

                let pmem_temp_file = TempFile::new().unwrap();
                pmem_temp_file.as_file().set_len(128 << 20).unwrap();
                let (cmd_success, cmd_output) = remote_command_w_output(
                    &api_socket,
                    "add-pmem",
                    Some(&format!(
                        "file={},id=test0",
                        pmem_temp_file.as_path().to_str().unwrap()
                    )),
                );
                assert!(cmd_success);
                assert!(String::from_utf8_lossy(&cmd_output)
                    .contains("{\"id\":\"test0\",\"bdf\":\"0000:00:06.0\"}"));

                // Check that /dev/pmem0 exists and the block size is 128M
                assert_eq!(
                    guest
                        .ssh_command("lsblk | grep pmem0 | grep -c 128M")
                        .unwrap()
                        .trim()
                        .parse::<u32>()
                        .unwrap_or_default(),
                    1
                );

                guest.ssh_command("sudo reboot").unwrap();

                guest.wait_vm_boot(None).unwrap();

                let reboot_count = guest
                    .ssh_command("sudo journalctl | grep -c -- \"-- Reboot --\"")
                    .unwrap()
                    .trim()
                    .parse::<u32>()
                    .unwrap_or_default();
                assert_eq!(reboot_count, 1);

                // Check still there after reboot
                assert_eq!(
                    guest
                        .ssh_command("lsblk | grep pmem0 | grep -c 128M")
                        .unwrap()
                        .trim()
                        .parse::<u32>()
                        .unwrap_or_default(),
                    1
                );

                assert!(remote_command(&api_socket, "remove-device", Some("test0")));

                thread::sleep(std::time::Duration::new(20, 0));

                // Check device has gone away
                assert_eq!(
                    guest
                        .ssh_command("lsblk | grep pmem0 | grep -c 128M")
                        .unwrap()
                        .trim()
                        .parse::<u32>()
                        .unwrap_or(1),
                    0
                );

                guest.ssh_command("sudo reboot").unwrap();

                guest.wait_vm_boot(None).unwrap();

                let reboot_count = guest
                    .ssh_command("sudo journalctl | grep -c -- \"-- Reboot --\"")
                    .unwrap()
                    .trim()
                    .parse::<u32>()
                    .unwrap_or_default();
                assert_eq!(reboot_count, 2);

                // Check still absent after reboot
                assert_eq!(
                    guest
                        .ssh_command("lsblk | grep pmem0 | grep -c 128M")
                        .unwrap()
                        .trim()
                        .parse::<u32>()
                        .unwrap_or(1),
                    0
                );
            });

            let _ = child.kill();
            let output = child.wait_with_output().unwrap();

            handle_child_output(r, &output);
        }

        #[test]
        #[cfg(target_arch = "x86_64")]
        #[cfg(not(feature = "mshv"))]
        fn test_net_hotplug() {
            let mut focal = UbuntuDiskConfig::new(FOCAL_IMAGE_NAME.to_string());
            let guest = Guest::new(&mut focal);

            let mut workload_path = dirs::home_dir().unwrap();
            workload_path.push("workloads");

            let kernel_path = direct_kernel_boot_path();

            let api_socket = temp_api_path(&guest.tmp_dir);

            // Boot without network
            let mut child = GuestCommand::new(&guest)
                .args(&["--api-socket", &api_socket])
                .args(&["--cpus", "boot=1"])
                .args(&["--memory", "size=512M"])
                .args(&["--kernel", kernel_path.to_str().unwrap()])
                .args(&["--cmdline", DIRECT_KERNEL_BOOT_CMDLINE])
                .args(&["--seccomp", ENABLE_SECCOMP])
                .default_disks()
                .capture_output()
                .spawn()
                .unwrap();

            thread::sleep(std::time::Duration::new(20, 0));

            let r = std::panic::catch_unwind(|| {
                // Add network
                let (cmd_success, cmd_output) = remote_command_w_output(
                    &api_socket,
                    "add-net",
                    Some(guest.default_net_string().as_str()),
                );
                assert!(cmd_success);
                assert!(String::from_utf8_lossy(&cmd_output)
                    .contains("{\"id\":\"_net2\",\"bdf\":\"0000:00:05.0\"}"));

                thread::sleep(std::time::Duration::new(5, 0));

                // 1 network interfaces + default localhost ==> 2 interfaces
                assert_eq!(
                    guest
                        .ssh_command("ip -o link | wc -l")
                        .unwrap()
                        .trim()
                        .parse::<u32>()
                        .unwrap_or_default(),
                    2
                );

                // Remove network
                assert!(remote_command(&api_socket, "remove-device", Some("_net2")));
                thread::sleep(std::time::Duration::new(5, 0));

                // Add network again
                let (cmd_success, cmd_output) = remote_command_w_output(
                    &api_socket,
                    "add-net",
                    Some(guest.default_net_string().as_str()),
                );
                assert!(cmd_success);
                assert!(String::from_utf8_lossy(&cmd_output)
                    .contains("{\"id\":\"_net3\",\"bdf\":\"0000:00:05.0\"}"));

                thread::sleep(std::time::Duration::new(5, 0));

                // 1 network interfaces + default localhost ==> 2 interfaces
                assert_eq!(
                    guest
                        .ssh_command("ip -o link | wc -l")
                        .unwrap()
                        .trim()
                        .parse::<u32>()
                        .unwrap_or_default(),
                    2
                );

                guest.ssh_command("sudo reboot").unwrap();

                guest.wait_vm_boot(None).unwrap();

                let reboot_count = guest
                    .ssh_command("sudo journalctl | grep -c -- \"-- Reboot --\"")
                    .unwrap()
                    .trim()
                    .parse::<u32>()
                    .unwrap_or_default();
                assert_eq!(reboot_count, 1);

                // Check still there after reboot
                // 1 network interfaces + default localhost ==> 2 interfaces
                assert_eq!(
                    guest
                        .ssh_command("ip -o link | wc -l")
                        .unwrap()
                        .trim()
                        .parse::<u32>()
                        .unwrap_or_default(),
                    2
                );
            });

            let _ = child.kill();
            let output = child.wait_with_output().unwrap();

            handle_child_output(r, &output);
        }

        #[test]
        #[cfg(not(feature = "mshv"))]
        fn test_initramfs() {
            let mut focal = UbuntuDiskConfig::new(FOCAL_IMAGE_NAME.to_string());
            let guest = Guest::new(&mut focal);
            let mut workload_path = dirs::home_dir().unwrap();
            workload_path.push("workloads");

            let mut kernels = vec![];
            kernels.push(direct_kernel_boot_path());

            #[cfg(target_arch = "x86_64")]
            {
                let mut pvh_kernel_path = workload_path.clone();
                pvh_kernel_path.push("vmlinux.pvh");
                kernels.push(pvh_kernel_path);
            }

            let mut initramfs_path = workload_path;
            initramfs_path.push("alpine_initramfs.img");

            let test_string = String::from("axz34i9rylotd8n50wbv6kcj7f2qushme1pg");
            let cmdline = format!("console=hvc0 quiet TEST_STRING={}", test_string);

            kernels.iter().for_each(|k_path| {
                let mut child = GuestCommand::new(&guest)
                    .args(&["--kernel", k_path.to_str().unwrap()])
                    .args(&["--initramfs", initramfs_path.to_str().unwrap()])
                    .args(&["--cmdline", &cmdline])
                    .args(&["--seccomp", ENABLE_SECCOMP])
                    .capture_output()
                    .spawn()
                    .unwrap();

                thread::sleep(std::time::Duration::new(20, 0));

                let _ = child.kill();
                let output = child.wait_with_output().unwrap();

                let r = std::panic::catch_unwind(|| {
                    let s = String::from_utf8_lossy(&output.stdout);

                    assert_ne!(s.lines().position(|line| line == test_string), None);
                });

                handle_child_output(r, &output);
            });
        }

        // One thing to note about this test. The virtio-net device is heavily used
        // through each ssh command. There's no need to perform a dedicated test to
        // verify the migration went well for virtio-net.
        #[test]
        #[cfg(target_arch = "x86_64")]
        #[cfg(not(feature = "mshv"))]
        fn test_snapshot_restore() {
            let mut focal = UbuntuDiskConfig::new(FOCAL_IMAGE_NAME.to_string());
            let guest = Guest::new(&mut focal);
            let mut workload_path = dirs::home_dir().unwrap();
            workload_path.push("workloads");

            let mut kernel_path = workload_path;
            kernel_path.push("bzImage");

            let api_socket = temp_api_path(&guest.tmp_dir);

            let net_id = "net123";
            let net_params = format!(
                "id={},tap=,mac={},ip={},mask=255.255.255.0",
                net_id, guest.network.guest_mac, guest.network.host_ip
            );

            let cloudinit_params = format!(
                "path={},iommu=on",
                guest.disk_config.disk(DiskType::CloudInit).unwrap()
            );

            let socket = temp_vsock_path(&guest.tmp_dir);

            let mut child = GuestCommand::new(&guest)
                .args(&["--api-socket", &api_socket])
                .args(&["--cpus", "boot=4"])
                .args(&["--memory", "size=4G"])
                .args(&["--kernel", kernel_path.to_str().unwrap()])
                .args(&["--seccomp", ENABLE_SECCOMP])
                .args(&[
                    "--disk",
                    format!(
                        "path={}",
                        guest.disk_config.disk(DiskType::OperatingSystem).unwrap()
                    )
                    .as_str(),
                    cloudinit_params.as_str(),
                ])
                .args(&["--net", net_params.as_str()])
                .args(&["--vsock", format!("cid=3,socket={}", socket).as_str()])
                .args(&["--cmdline", DIRECT_KERNEL_BOOT_CMDLINE])
                .capture_output()
                .spawn()
                .unwrap();

            let console_text = String::from("On a branch floating down river a cricket, singing.");
            let console_cmd = format!("echo {} | sudo tee /dev/hvc0", console_text);
            // Create the snapshot directory
            let snapshot_dir = temp_snapshot_dir_path(&guest.tmp_dir);

            let r = std::panic::catch_unwind(|| {
                guest.wait_vm_boot(None).unwrap();

                // Check the number of vCPUs
                assert_eq!(guest.get_cpu_count().unwrap_or_default(), 4);
                // Check the guest RAM
                assert!(guest.get_total_memory().unwrap_or_default() > 3_840_000);
                // Check block devices are readable
                assert!(guest
                    .ssh_command("dd if=/dev/vda of=/dev/null bs=1M iflag=direct count=1024")
                    .is_ok());
                assert!(guest
                    .ssh_command("dd if=/dev/vdb of=/dev/null bs=1M iflag=direct count=8")
                    .is_ok());
                // Check if the rng device is readable
                assert!(guest
                    .ssh_command("head -c 1000 /dev/hwrng > /dev/null")
                    .is_ok());
                // Check vsock
                guest.check_vsock(socket.as_str());
                // Check if the console is usable

                assert!(guest.ssh_command(&console_cmd).is_ok());

                // We check that removing and adding back the virtio-net device
                // does not break the snapshot/restore support for virtio-pci.
                // This is an important thing to test as the hotplug will
                // trigger a PCI BAR reprogramming, which is a good way of
                // checking if the stored resources are correctly restored.
                // Unplug the virtio-net device
                assert!(remote_command(&api_socket, "remove-device", Some(net_id),));
                thread::sleep(std::time::Duration::new(10, 0));

                // Plug the virtio-net device again
                assert!(remote_command(
                    &api_socket,
                    "add-net",
                    Some(net_params.as_str()),
                ));
                thread::sleep(std::time::Duration::new(10, 0));

                // Pause the VM
                assert!(remote_command(&api_socket, "pause", None));

                // Take a snapshot from the VM
                assert!(remote_command(
                    &api_socket,
                    "snapshot",
                    Some(format!("file://{}", snapshot_dir).as_str()),
                ));

                // Wait to make sure the snapshot is completed
                thread::sleep(std::time::Duration::new(10, 0));
            });

            // Shutdown the source VM and check console output
            let _ = child.kill();
            let output = child.wait_with_output().unwrap();
            handle_child_output(r, &output);

            let r = std::panic::catch_unwind(|| {
                assert!(String::from_utf8_lossy(&output.stdout).contains(&console_text));
            });

            handle_child_output(r, &output);

            // Remove the vsock socket file.
            Command::new("rm")
                .arg("-f")
                .arg(socket.as_str())
                .output()
                .unwrap();

            // Restore the VM from the snapshot
            let mut child = GuestCommand::new(&guest)
                .args(&["--api-socket", &api_socket])
                .args(&[
                    "--restore",
                    format!("source_url=file://{}", snapshot_dir).as_str(),
                ])
                .capture_output()
                .spawn()
                .unwrap();

            // Wait for the VM to be restored
            thread::sleep(std::time::Duration::new(10, 0));

            let r = std::panic::catch_unwind(|| {
                // Resume the VM
                assert!(remote_command(&api_socket, "resume", None));

                // Perform same checks to validate VM has been properly restored
                assert_eq!(guest.get_cpu_count().unwrap_or_default(), 4);
                assert!(guest.get_total_memory().unwrap_or_default() > 3_840_000);
                assert!(guest
                    .ssh_command("dd if=/dev/vda of=/dev/null bs=1M iflag=direct count=1024")
                    .is_ok());
                assert!(guest
                    .ssh_command("dd if=/dev/vdb of=/dev/null bs=1M iflag=direct count=8")
                    .is_ok());
                assert!(guest
                    .ssh_command("head -c 1000 /dev/hwrng > /dev/null")
                    .is_ok());
                guest.check_vsock(socket.as_str());
                assert!(guest.ssh_command(&console_cmd).is_ok());
                // Shutdown the target VM and check console output
            });
            let _ = child.kill();
            let output = child.wait_with_output().unwrap();
            handle_child_output(r, &output);

            let r = std::panic::catch_unwind(|| {
                assert!(String::from_utf8_lossy(&output.stdout).contains(&console_text));
            });

            handle_child_output(r, &output);
        }

        #[test]
        #[cfg(not(feature = "mshv"))]
        fn test_counters() {
            let mut focal = UbuntuDiskConfig::new(FOCAL_IMAGE_NAME.to_string());
            let guest = Guest::new(&mut focal);
            let api_socket = temp_api_path(&guest.tmp_dir);

            let mut cmd = GuestCommand::new(&guest);
            cmd.args(&["--cpus", "boot=1"])
                .args(&["--memory", "size=512M"])
                .args(&["--kernel", direct_kernel_boot_path().to_str().unwrap()])
                .args(&["--cmdline", DIRECT_KERNEL_BOOT_CMDLINE])
                .default_disks()
                .args(&["--net", guest.default_net_string().as_str()])
                .args(&["--api-socket", &api_socket])
                .args(&["--seccomp", ENABLE_SECCOMP])
                .capture_output();

            let mut child = cmd.spawn().unwrap();

            let r = std::panic::catch_unwind(|| {
                guest.wait_vm_boot(None).unwrap();

                let orig_counters = get_counters(&api_socket);
                assert!(guest
                    .ssh_command("dd if=/dev/zero of=test count=8 bs=1M")
                    .is_ok());

                let new_counters = get_counters(&api_socket);

                // Check that all the counters have increased
                assert!(new_counters > orig_counters);
            });

            let _ = child.kill();
            let output = child.wait_with_output().unwrap();

            handle_child_output(r, &output);
        }

        #[test]
        #[cfg(not(feature = "mshv"))]
        fn test_watchdog() {
            let mut focal = UbuntuDiskConfig::new(FOCAL_IMAGE_NAME.to_string());
            let guest = Guest::new(&mut focal);
            let api_socket = temp_api_path(&guest.tmp_dir);

            let kernel_path = direct_kernel_boot_path();

            let mut cmd = GuestCommand::new(&guest);
            cmd.args(&["--cpus", "boot=1"])
                .args(&["--memory", "size=512M"])
                .args(&["--kernel", kernel_path.to_str().unwrap()])
                .args(&["--cmdline", DIRECT_KERNEL_BOOT_CMDLINE])
                .default_disks()
                .args(&["--net", guest.default_net_string().as_str()])
                .args(&["--watchdog"])
                .args(&["--api-socket", &api_socket])
                .args(&["--seccomp", ENABLE_SECCOMP])
                .capture_output();

            let mut child = cmd.spawn().unwrap();

            let r = std::panic::catch_unwind(|| {
                guest.wait_vm_boot(None).unwrap();

                // Check for PCI device
                assert!(guest
                    .does_device_vendor_pair_match("0x1063", "0x1af4")
                    .unwrap_or_default());

                // Enable systemd watchdog
                guest
                    .ssh_command(
                        "echo RuntimeWatchdogSec=15s | sudo tee -a /etc/systemd/system.conf",
                    )
                    .unwrap();

                guest.ssh_command("sudo reboot").unwrap();

                guest.wait_vm_boot(None).unwrap();

                // Check that systemd has activated the watchdog
                assert_eq!(
                    guest
                        .ssh_command("sudo journalctl | grep -c -- \"Watchdog started\"")
                        .unwrap()
                        .trim()
                        .parse::<u32>()
                        .unwrap_or_default(),
                    2
                );

                // Ensure that the current boot journal is written so reboot counts are valid
                guest.ssh_command("sudo journalctl --sync").unwrap();

                let boot_count = guest
                    .ssh_command("sudo journalctl --list-boots | wc -l")
                    .unwrap()
                    .trim()
                    .parse::<u32>()
                    .unwrap_or_default();
                assert_eq!(boot_count, 2);
                // Allow some normal time to elapse to check we don't get spurious reboots
                thread::sleep(std::time::Duration::new(40, 0));

                // Check no reboot
                let boot_count = guest
                    .ssh_command("sudo journalctl --list-boots | wc -l")
                    .unwrap()
                    .trim()
                    .parse::<u32>()
                    .unwrap_or_default();
                assert_eq!(boot_count, 2);

                // Ensure that the current boot journal is written so reboot counts are valid
                guest.ssh_command("sudo journalctl --sync").unwrap();

                // Trigger a panic (sync first). We need to do this inside a screen with a delay so the SSH command returns.
                guest.ssh_command("screen -dmS reboot sh -c \"sleep 5; echo s | tee /proc/sysrq-trigger; echo c | sudo tee /proc/sysrq-trigger\"").unwrap();

                // Allow some time for the watchdog to trigger (max 30s) and reboot to happen
                guest.wait_vm_boot(Some(50)).unwrap();

                // Check that watchdog triggered reboot
                let boot_count = guest
                    .ssh_command("sudo journalctl --list-boots | wc -l")
                    .unwrap()
                    .trim()
                    .parse::<u32>()
                    .unwrap_or_default();
                assert_eq!(boot_count, 3);

                #[cfg(target_arch = "x86_64")]
                {
                    // Now pause the VM and remain offline for 30s
                    assert!(remote_command(&api_socket, "pause", None));
                    thread::sleep(std::time::Duration::new(30, 0));
                    assert!(remote_command(&api_socket, "resume", None));

                    // Check no reboot
                    let boot_count = guest
                        .ssh_command("sudo journalctl --list-boots | wc -l")
                        .unwrap()
                        .trim()
                        .parse::<u32>()
                        .unwrap_or_default();
                    assert_eq!(boot_count, 3);
                }
            });

            let _ = child.kill();
            let output = child.wait_with_output().unwrap();

            handle_child_output(r, &output);
        }

        #[test]
        #[cfg(not(feature = "mshv"))]
        fn test_tap_from_fd() {
            let mut focal = UbuntuDiskConfig::new(FOCAL_IMAGE_NAME.to_string());
            let guest = Guest::new(&mut focal);
            let kernel_path = direct_kernel_boot_path();

            // Create a TAP interface with multi-queue enabled
            let num_queue_pairs: usize = 2;

            use std::str::FromStr;
            let taps = net_util::open_tap(
                Some("chtap0"),
                Some(std::net::Ipv4Addr::from_str(&guest.network.host_ip).unwrap()),
                None,
                &mut None,
                num_queue_pairs,
                Some(libc::O_RDWR | libc::O_NONBLOCK),
            )
            .unwrap();

            let mut child = GuestCommand::new(&guest)
                .args(&["--cpus", &format!("boot={}", num_queue_pairs)])
                .args(&["--memory", "size=512M"])
                .args(&["--kernel", kernel_path.to_str().unwrap()])
                .args(&["--cmdline", DIRECT_KERNEL_BOOT_CMDLINE])
                .default_disks()
                .args(&[
                    "--net",
                    &format!(
                        "fd={}:{},mac={},num_queues={}",
                        taps[0].as_raw_fd(),
                        taps[1].as_raw_fd(),
                        guest.network.guest_mac,
                        num_queue_pairs * 2
                    ),
                ])
                .capture_output()
                .spawn()
                .unwrap();

            let r = std::panic::catch_unwind(|| {
                guest.wait_vm_boot(None).unwrap();

                assert_eq!(
                    guest
                        .ssh_command("ip -o link | wc -l")
                        .unwrap()
                        .trim()
                        .parse::<u32>()
                        .unwrap_or_default(),
                    2
                );
            });

            let _ = child.kill();
            let output = child.wait_with_output().unwrap();

            handle_child_output(r, &output);
        }

        #[test]
        #[cfg(not(feature = "mshv"))]
        // By design, a guest VM won't be able to connect to the host
        // machine when using a macvtap network interface (while it can
        // communicate externally). As a workaround, this integration
        // test creates two macvtap interfaces in 'bridge' mode on the
        // same physical net interface, one for the guest and one for
        // the host. With additional setup on the IP address and the
        // routing table, it enables the communications between the
        // guest VM and the host machine.
        // Details: https://wiki.libvirt.org/page/TroubleshootMacvtapHostFail
        fn test_macvtap() {
            let mut focal = UbuntuDiskConfig::new(FOCAL_IMAGE_NAME.to_string());
            let guest = Guest::new(&mut focal);
            let kernel_path = direct_kernel_boot_path();
            let phy_net = "eth0";

            // Create a macvtap interface for the guest VM to use
            let guest_macvtap_name = "guestmacvtap0";
            std::process::Command::new("bash")
                .args(&[
                    "-c",
                    &format!(
                        "sudo ip link add link {} name {} type macvtap mod bridge",
                        phy_net, guest_macvtap_name
                    ),
                ])
                .status()
                .expect("Expected 'ip link add' to work");
            std::process::Command::new("bash")
                .args(&[
                    "-c",
                    &format!(
                        "sudo ip link set {} address {} up",
                        guest_macvtap_name, guest.network.guest_mac
                    ),
                ])
                .status()
                .expect("Expected 'ip link set' to work");
            std::process::Command::new("bash")
                .args(&["-c", &format!("sudo ip link show {}", guest_macvtap_name)])
                .status()
                .expect("Expected 'ip link show' to work");

            let tap_index =
                fs::read_to_string(&format!("/sys/class/net/{}/ifindex", guest_macvtap_name))
                    .unwrap();
            let tap_device = format!("/dev/tap{}", tap_index.trim());

            std::process::Command::new("bash")
                .args(&["-c", &format!("sudo chown $UID.$UID {}", tap_device)])
                .status()
                .expect("Expected 'chown' to work");

            let cstr_tap_device = std::ffi::CString::new(tap_device).unwrap();
            let tap_fd = unsafe { libc::open(cstr_tap_device.as_ptr(), libc::O_RDWR) };
            assert!(tap_fd > 0);

            // Create a macvtap on the same physical net interface for
            // the host machine to use
            let host_macvtap_name = "hostmacvtap0";
            std::process::Command::new("bash")
                .args(&[
                    "-c",
                    &format!(
                        "sudo ip link add link {} name {} type macvtap mod bridge",
                        phy_net, host_macvtap_name
                    ),
                ])
                .status()
                .expect("Expected 'ip link add' to work");
            // Use default mask "255.255.255.0"
            std::process::Command::new("bash")
                .args(&[
                    "-c",
                    &format!(
                        "sudo ip address add {}/24 dev {}",
                        guest.network.host_ip, host_macvtap_name
                    ),
                ])
                .status()
                .expect("Expected 'ip address add' to work");
            std::process::Command::new("bash")
                .args(&[
                    "-c",
                    &format!("sudo ip link set dev {} up", host_macvtap_name),
                ])
                .status()
                .expect("Expected 'ip link set dev up' to work");

            let mut child = GuestCommand::new(&guest)
                .args(&["--cpus", "boot=1"])
                .args(&["--memory", "size=512M"])
                .args(&["--kernel", kernel_path.to_str().unwrap()])
                .args(&["--cmdline", DIRECT_KERNEL_BOOT_CMDLINE])
                .default_disks()
                .args(&[
                    "--net",
                    &format!("fd={},mac={}", tap_fd, guest.network.guest_mac),
                ])
                .capture_output()
                .spawn()
                .unwrap();

            let r = std::panic::catch_unwind(|| {
                guest.wait_vm_boot(None).unwrap();

                assert_eq!(
                    guest
                        .ssh_command("ip -o link | wc -l")
                        .unwrap()
                        .trim()
                        .parse::<u32>()
                        .unwrap_or_default(),
                    2
                );
            });

            let _ = child.kill();

            std::process::Command::new("bash")
                .args(&["-c", &format!("sudo ip link del {}", guest_macvtap_name)])
                .status()
                .expect("Expected 'ip link del' to work");
            std::process::Command::new("bash")
                .args(&["-c", &format!("sudo ip link del {}", host_macvtap_name)])
                .status()
                .expect("Expected 'ip link del' to work");

            let output = child.wait_with_output().unwrap();

            handle_child_output(r, &output);
        }
    }
    #[cfg(not(feature = "mshv"))]
    mod sequential {
        use crate::tests::*;

        #[test]
        fn test_memory_mergeable_on() {
            test_memory_mergeable(true)
        }
    }

    #[cfg(target_arch = "x86_64")]
    mod windows {
        use crate::tests::*;

        fn windows_auth() -> PasswordAuth {
            PasswordAuth {
                username: String::from("administrator"),
                password: String::from("Admin123"),
            }
        }

        #[test]
        fn test_windows_guest() {
            let mut windows = WindowsDiskConfig::new(WINDOWS_IMAGE_NAME.to_string());
            let guest = Guest::new(&mut windows);

            let mut workload_path = dirs::home_dir().unwrap();
            workload_path.push("workloads");

            let mut ovmf_path = workload_path.clone();
            ovmf_path.push(OVMF_NAME);

            let mut osdisk_path = workload_path;
            osdisk_path.push(WINDOWS_IMAGE_NAME.to_string());

            let mut child = GuestCommand::new(&guest)
                .args(&["--cpus", "boot=2,kvm_hyperv=on"])
                .args(&["--memory", "size=4G"])
                .args(&["--kernel", ovmf_path.to_str().unwrap()])
                .default_disks()
                .args(&["--serial", "tty"])
                .args(&["--console", "off"])
                .args(&["--net", "tap="])
                .args(&["--seccomp", ENABLE_SECCOMP])
                .capture_output()
                .spawn()
                .unwrap();

            let fd = child.stdout.as_ref().unwrap().as_raw_fd();
            let pipesize = unsafe { libc::fcntl(fd, libc::F_SETPIPE_SZ, PIPE_SIZE) };
            let fd = child.stderr.as_ref().unwrap().as_raw_fd();
            let pipesize1 = unsafe { libc::fcntl(fd, libc::F_SETPIPE_SZ, PIPE_SIZE) };

            assert!(pipesize >= PIPE_SIZE && pipesize1 >= PIPE_SIZE);

            thread::sleep(std::time::Duration::new(60, 0));
            let auth = windows_auth();
            let r = std::panic::catch_unwind(|| {
                ssh_command_ip_with_auth(
                    "shutdown /s",
                    &auth,
                    "192.168.249.2",
                    DEFAULT_SSH_RETRIES,
                    DEFAULT_SSH_TIMEOUT,
                )
                .unwrap();
            });

            let _ = child.wait_timeout(std::time::Duration::from_secs(60));
            let _ = child.kill();
            let output = child.wait_with_output().unwrap();

            handle_child_output(r, &output);
        }

        #[test]
        #[ignore]
        fn test_windows_guest_snapshot_restore() {
            let mut windows = WindowsDiskConfig::new(WINDOWS_IMAGE_NAME.to_string());
            let guest = Guest::new(&mut windows);

            let tmp_dir = TempDir::new_with_prefix("/tmp/ch").unwrap();
            let mut workload_path = dirs::home_dir().unwrap();
            workload_path.push("workloads");

            let mut ovmf_path = workload_path.clone();
            ovmf_path.push(OVMF_NAME);

            let mut osdisk_path = workload_path;
            osdisk_path.push(WINDOWS_IMAGE_NAME.to_string());

            let api_socket = temp_api_path(&tmp_dir);

            let mut child = GuestCommand::new(&guest)
                .args(&["--api-socket", &api_socket])
                .args(&["--cpus", "boot=2,kvm_hyperv=on"])
                .args(&["--memory", "size=4G"])
                .args(&["--kernel", ovmf_path.to_str().unwrap()])
                .default_disks()
                .args(&["--serial", "tty"])
                .args(&["--console", "off"])
                .args(&["--net", "tap="])
                .args(&["--seccomp", ENABLE_SECCOMP])
                .capture_output()
                .spawn()
                .unwrap();

            let fd = child.stdout.as_ref().unwrap().as_raw_fd();
            let pipesize = unsafe { libc::fcntl(fd, libc::F_SETPIPE_SZ, PIPE_SIZE) };
            let fd = child.stderr.as_ref().unwrap().as_raw_fd();
            let pipesize1 = unsafe { libc::fcntl(fd, libc::F_SETPIPE_SZ, PIPE_SIZE) };

            assert!(pipesize >= PIPE_SIZE && pipesize1 >= PIPE_SIZE);

            // Wait to make sure Windows boots up
            thread::sleep(std::time::Duration::new(60, 0));

            let snapshot_dir = temp_snapshot_dir_path(&tmp_dir);

            // Pause the VM
            assert!(remote_command(&api_socket, "pause", None));

            // Take a snapshot from the VM
            assert!(remote_command(
                &api_socket,
                "snapshot",
                Some(format!("file://{}", snapshot_dir).as_str()),
            ));

            // Wait to make sure the snapshot is completed
            thread::sleep(std::time::Duration::new(30, 0));

            let _ = child.kill();
            child.wait().unwrap();

            // Restore the VM from the snapshot
            let mut child = GuestCommand::new(&guest)
                .args(&["--api-socket", &api_socket])
                .args(&[
                    "--restore",
                    format!("source_url=file://{}", snapshot_dir).as_str(),
                ])
                .capture_output()
                .spawn()
                .unwrap();

            // Wait for the VM to be restored
            thread::sleep(std::time::Duration::new(20, 0));

            let r = std::panic::catch_unwind(|| {
                // Resume the VM
                assert!(remote_command(&api_socket, "resume", None));

                let auth = windows_auth();

                ssh_command_ip_with_auth(
                    "shutdown /s",
                    &auth,
                    "192.168.249.2",
                    DEFAULT_SSH_RETRIES,
                    DEFAULT_SSH_TIMEOUT,
                )
                .unwrap();
            });

            let _ = child.wait_timeout(std::time::Duration::from_secs(60));
            let _ = child.kill();
            let output = child.wait_with_output().unwrap();

            handle_child_output(r, &output);
        }
    }

    #[cfg(target_arch = "x86_64")]
    mod sgx {
        use crate::tests::*;

        #[test]
        fn test_sgx() {
            let mut focal = UbuntuDiskConfig::new(FOCAL_SGX_IMAGE_NAME.to_string());
            let guest = Guest::new(&mut focal);
            let mut workload_path = dirs::home_dir().unwrap();
            workload_path.push("workloads");

            let mut kernel_path = workload_path;
            kernel_path.push("bzImage_w_sgx");

            let mut child = GuestCommand::new(&guest)
                .args(&["--cpus", "boot=1"])
                .args(&["--memory", "size=512M"])
                .args(&["--kernel", kernel_path.to_str().unwrap()])
                .args(&["--cmdline", DIRECT_KERNEL_BOOT_CMDLINE])
                .default_disks()
                .default_net()
                .args(&["--sgx-epc", "size=64M"])
                .args(&["--seccomp", ENABLE_SECCOMP])
                .capture_output()
                .spawn()
                .unwrap();

            let r = std::panic::catch_unwind(|| {
                guest.wait_vm_boot(None).unwrap();

                // Check if SGX is correctly detected in the guest.
                assert!(guest.check_sgx_support().unwrap());

                // Validate the SGX EPC section is 64MiB.
                assert_eq!(
                    guest
                        .ssh_command("cpuid -l 0x12 -s 2 | grep 'section size' | cut -d '=' -f 2")
                        .unwrap()
                        .trim(),
                    "0x0000000004000000"
                );

                // Run a test relying on SGX enclaves and check if it runs
                // successfully.
                assert!(guest
                    .ssh_command("cd /linux-sgx/SampleCode/LocalAttestation/bin/ && sudo ./app")
                    .unwrap()
                    .trim()
                    .contains(
                        "succeed to load enclaves.\nsucceed to \
                        establish secure channel.\nSucceed to exchange \
                        secure message...\nSucceed to close Session..."
                    ));
            });

            let _ = child.kill();
            let output = child.wait_with_output().unwrap();

            handle_child_output(r, &output);
        }
    }

    #[cfg(target_arch = "x86_64")]
    mod vfio {
        use crate::tests::*;

        #[test]
        fn test_nvidia_card() {
            let mut focal = UbuntuDiskConfig::new(FOCAL_NVIDIA_IMAGE_NAME.to_string());
            let guest = Guest::new(&mut focal);

            let mut child = GuestCommand::new(&guest)
                .args(&["--cpus", "boot=4"])
                .args(&["--memory", "size=4G"])
                .args(&["--kernel", guest.fw_path.as_str()])
                .args(&["--device", "path=/sys/bus/pci/devices/0000:31:00.0/"])
                .default_disks()
                .default_net()
                .capture_output()
                .spawn()
                .unwrap();

            let r = std::panic::catch_unwind(|| {
                guest.wait_vm_boot(None).unwrap();

                // Run CUDA sample to validate it can find the device
                let device_query_result = guest
                    .ssh_command(
                        "sudo /root/NVIDIA_CUDA-11.2_Samples/bin/x86_64/linux/release/deviceQuery",
                    )
                    .unwrap();
                assert!(device_query_result.contains("Detected 1 CUDA Capable device"));
                assert!(device_query_result.contains("Device 0: \"Tesla T4\""));
                assert!(device_query_result.contains("Result = PASS"));

                // Run NVIDIA DCGM Diagnostics to validate the device is functional
                assert_eq!(
                    guest
                        .ssh_command("sudo nv-hostengine && echo ok")
                        .unwrap()
                        .trim(),
                    "ok"
                );
                assert!(guest
                    .ssh_command("sudo dcgmi discovery -l")
                    .unwrap()
                    .contains("Name: Tesla T4"));
                assert_eq!(
                    guest
                        .ssh_command("sudo dcgmi diag -r 'diagnostic' | grep Pass | wc -l")
                        .unwrap()
                        .trim(),
                    "10"
                );
            });

            let _ = child.kill();
            let output = child.wait_with_output().unwrap();

            handle_child_output(r, &output);
        }
    }
}<|MERGE_RESOLUTION|>--- conflicted
+++ resolved
@@ -2205,11 +2205,7 @@
         }
 
         #[test]
-<<<<<<< HEAD
-        #[cfg(target_arch = "x86_64")]
         #[cfg(not(feature = "mshv"))]
-=======
->>>>>>> 1e11e678
         fn test_power_button() {
             let mut focal = UbuntuDiskConfig::new(FOCAL_IMAGE_NAME.to_string());
             let guest = Guest::new(&mut focal);
@@ -3079,11 +3075,7 @@
         }
 
         #[test]
-<<<<<<< HEAD
-        #[cfg(target_arch = "x86_64")]
         #[cfg(not(feature = "mshv"))]
-=======
->>>>>>> 1e11e678
         fn test_serial_off() {
             let mut focal = UbuntuDiskConfig::new(FOCAL_IMAGE_NAME.to_string());
             let guest = Guest::new(&mut focal);
@@ -3240,11 +3232,7 @@
         }
 
         #[test]
-<<<<<<< HEAD
-        #[cfg(target_arch = "x86_64")]
         #[cfg(not(feature = "mshv"))]
-=======
->>>>>>> 1e11e678
         fn test_serial_file() {
             let mut focal = UbuntuDiskConfig::new(FOCAL_IMAGE_NAME.to_string());
             let guest = Guest::new(&mut focal);
