#!/bin/bash
set -x

source $HOME/.cargo/env
source $(dirname "$0")/test-util.sh

export TEST_ARCH=$(uname -m)

WORKLOADS_DIR="$HOME/workloads"
mkdir -p "$WORKLOADS_DIR"

build_fio() {
    FIO_DIR="$WORKLOADS_DIR/fio_build"
    FIO_REPO="https://github.com/axboe/fio.git"

    checkout_repo "$FIO_DIR" "$FIO_REPO" master "1953e1adb5a28ed21370e85991d7f5c3cdc699f3"
    if [ ! -f "$FIO_DIR/.built" ]; then
        pushd $FIO_DIR
        ./configure
        make -j `nproc`
        cp fio "$WORKLOADS_DIR/fio"
        touch .built
        popd
    fi
}

process_common_args "$@"

cp scripts/sha1sums-${TEST_ARCH} $WORKLOADS_DIR

if [ ${TEST_ARCH} == "aarch64" ]; then
     FOCAL_OS_IMAGE_NAME="focal-server-cloudimg-arm64-custom-20210929-0.qcow2"
else
     FOCAL_OS_IMAGE_NAME="focal-server-cloudimg-amd64-custom-20210609-0.qcow2"
fi

FOCAL_OS_IMAGE_URL="https://cloud-hypervisor.azureedge.net/$FOCAL_OS_IMAGE_NAME"
FOCAL_OS_IMAGE="$WORKLOADS_DIR/$FOCAL_OS_IMAGE_NAME"
if [ ! -f "$FOCAL_OS_IMAGE" ]; then
    pushd $WORKLOADS_DIR
    time wget --quiet $FOCAL_OS_IMAGE_URL || exit 1
    popd
fi

if [ ${TEST_ARCH} == "aarch64" ]; then
    FOCAL_OS_RAW_IMAGE_NAME="focal-server-cloudimg-arm64-custom-20210929-0.raw"
else
    FOCAL_OS_RAW_IMAGE_NAME="focal-server-cloudimg-amd64-custom-20210609-0.raw"
fi

FOCAL_OS_RAW_IMAGE="$WORKLOADS_DIR/$FOCAL_OS_RAW_IMAGE_NAME"
if [ ! -f "$FOCAL_OS_RAW_IMAGE" ]; then
    pushd $WORKLOADS_DIR
    time qemu-img convert -p -f qcow2 -O raw $FOCAL_OS_IMAGE_NAME $FOCAL_OS_RAW_IMAGE_NAME || exit 1
    popd
fi

pushd $WORKLOADS_DIR
grep focal sha1sums-${TEST_ARCH} | sha1sum --check
if [ $? -ne 0 ]; then
    echo "sha1sum validation of images failed, remove invalid images to fix the issue."
    exit 1
fi
popd

if [ ${TEST_ARCH} == "aarch64" ]; then
    build_fio

    # Update the fio in the cloud image to use io_uring on AArch64
    FOCAL_OS_RAW_IMAGE_UPDATE_TOOL_NAME="focal-server-cloudimg-arm64-custom-20210929-0-update-tool.raw"
    cp "$FOCAL_OS_RAW_IMAGE" "$WORKLOADS_DIR/$FOCAL_OS_RAW_IMAGE_UPDATE_TOOL_NAME"
    FOCAL_OS_RAW_IMAGE_UPDATE_TOOL_ROOT_DIR="$WORKLOADS_DIR/focal-server-cloudimg-root"
    if [ ! -d "$FOCAL_OS_RAW_IMAGE_UPDATE_TOOL_ROOT_DIR" ]; then
        mkdir -p "$FOCAL_OS_RAW_IMAGE_UPDATE_TOOL_ROOT_DIR"
    fi
    # Mount the 'raw' image, replace the fio and umount the working folder
    guestmount -a "$WORKLOADS_DIR/$FOCAL_OS_RAW_IMAGE_UPDATE_TOOL_NAME" -m /dev/sda1 "$FOCAL_OS_RAW_IMAGE_UPDATE_TOOL_ROOT_DIR" || exit 1
    cp "$WORKLOADS_DIR"/fio "$FOCAL_OS_RAW_IMAGE_UPDATE_TOOL_ROOT_DIR"/usr/bin/fio
    guestunmount "$FOCAL_OS_RAW_IMAGE_UPDATE_TOOL_ROOT_DIR"
fi

# Build custom kernel based on virtio-pmem and virtio-fs upstream patches
VMLINUX_IMAGE="$WORKLOADS_DIR/vmlinux"
if [ ! -f "$VMLINUX_IMAGE" ]; then
    build_custom_linux
fi

CFLAGS=""
if [[ "${BUILD_TARGET}" == "${TEST_ARCH}-unknown-linux-musl" ]]; then
    CFLAGS="-I /usr/include/${TEST_ARCH}-linux-musl/ -idirafter /usr/include/"
fi

<<<<<<< HEAD
cargo build --no-default-features --features "kvm,mshv,igvm,snp" --all --release --target $BUILD_TARGET
=======
cargo build --features mshv --all --release --target $BUILD_TARGET
>>>>>>> 5e702dcd

# setup hugepages
HUGEPAGESIZE=`grep Hugepagesize /proc/meminfo | awk '{print $2}'`
PAGE_NUM=`echo $((12288 * 1024 / $HUGEPAGESIZE))`
echo $PAGE_NUM | sudo tee /proc/sys/vm/nr_hugepages
sudo chmod a+rwX /dev/hugepages

if [ -n "$test_filter" ]; then
    test_binary_args+=("--test-filter $test_filter")
fi

# Ensure that git commands can be run in this directory (for metrics report)
git config --global --add safe.directory $PWD

RUST_BACKTRACE_VALUE=`echo $RUST_BACKTRACE`
if [ -z $RUST_BACKTRACE_VALUE ];then
	export RUST_BACKTRACE=1
else
	echo "RUST_BACKTRACE is set to: $RUST_BACKTRACE_VALUE"
fi
time target/$BUILD_TARGET/release/performance-metrics ${test_binary_args[*]}
RES=$?

exit $RES<|MERGE_RESOLUTION|>--- conflicted
+++ resolved
@@ -80,21 +80,14 @@
 fi
 
 # Build custom kernel based on virtio-pmem and virtio-fs upstream patches
-VMLINUX_IMAGE="$WORKLOADS_DIR/vmlinux"
-if [ ! -f "$VMLINUX_IMAGE" ]; then
-    build_custom_linux
-fi
+build_custom_linux
 
 CFLAGS=""
 if [[ "${BUILD_TARGET}" == "${TEST_ARCH}-unknown-linux-musl" ]]; then
     CFLAGS="-I /usr/include/${TEST_ARCH}-linux-musl/ -idirafter /usr/include/"
 fi
 
-<<<<<<< HEAD
 cargo build --no-default-features --features "kvm,mshv,igvm,snp" --all --release --target $BUILD_TARGET
-=======
-cargo build --features mshv --all --release --target $BUILD_TARGET
->>>>>>> 5e702dcd
 
 # setup hugepages
 HUGEPAGESIZE=`grep Hugepagesize /proc/meminfo | awk '{print $2}'`
