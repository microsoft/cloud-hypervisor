#!/bin/bash
set -x

source $HOME/.cargo/env
source $(dirname "$0")/test-util.sh

export TEST_ARCH=$(uname -m)

WORKLOADS_DIR="$HOME/workloads"
mkdir -p "$WORKLOADS_DIR"

build_fio() {
    FIO_DIR="$WORKLOADS_DIR/fio_build"
    FIO_REPO="https://github.com/axboe/fio.git"

    checkout_repo "$FIO_DIR" "$FIO_REPO" master "1953e1adb5a28ed21370e85991d7f5c3cdc699f3"
    if [ ! -f "$FIO_DIR/.built" ]; then
        pushd $FIO_DIR
        ./configure
        make -j `nproc`
        cp fio "$WORKLOADS_DIR/fio"
        touch .built
        popd
    fi
}

process_common_args "$@"

cp scripts/sha1sums-${TEST_ARCH} $WORKLOADS_DIR

if [ ${TEST_ARCH} == "aarch64" ]; then
     FOCAL_OS_IMAGE_NAME="focal-server-cloudimg-arm64-custom-20210929-0.qcow2"
else
     FOCAL_OS_IMAGE_NAME="focal-server-cloudimg-amd64-custom-20210609-0.qcow2"
fi

FOCAL_OS_IMAGE_URL="https://cloud-hypervisor.azureedge.net/$FOCAL_OS_IMAGE_NAME"
FOCAL_OS_IMAGE="$WORKLOADS_DIR/$FOCAL_OS_IMAGE_NAME"
if [ ! -f "$FOCAL_OS_IMAGE" ]; then
    pushd $WORKLOADS_DIR
    time wget --quiet $FOCAL_OS_IMAGE_URL || exit 1
    popd
fi

if [ ${TEST_ARCH} == "aarch64" ]; then
    FOCAL_OS_RAW_IMAGE_NAME="focal-server-cloudimg-arm64-custom-20210929-0.raw"
else
    FOCAL_OS_RAW_IMAGE_NAME="focal-server-cloudimg-amd64-custom-20210609-0.raw"
fi

FOCAL_OS_RAW_IMAGE="$WORKLOADS_DIR/$FOCAL_OS_RAW_IMAGE_NAME"
if [ ! -f "$FOCAL_OS_RAW_IMAGE" ]; then
    pushd $WORKLOADS_DIR
    time qemu-img convert -p -f qcow2 -O raw $FOCAL_OS_IMAGE_NAME $FOCAL_OS_RAW_IMAGE_NAME || exit 1
    popd
fi

pushd $WORKLOADS_DIR
grep focal sha1sums-${TEST_ARCH} | sha1sum --check
if [ $? -ne 0 ]; then
    echo "sha1sum validation of images failed, remove invalid images to fix the issue."
    exit 1
fi
popd

if [ ${TEST_ARCH} == "aarch64" ]; then
    build_fio

    # Update the fio in the cloud image to use io_uring on AArch64
    FOCAL_OS_RAW_IMAGE_UPDATE_TOOL_NAME="focal-server-cloudimg-arm64-custom-20210929-0-update-tool.raw"
    cp "$FOCAL_OS_RAW_IMAGE" "$WORKLOADS_DIR/$FOCAL_OS_RAW_IMAGE_UPDATE_TOOL_NAME"
    FOCAL_OS_RAW_IMAGE_UPDATE_TOOL_ROOT_DIR="$WORKLOADS_DIR/focal-server-cloudimg-root"
    if [ ! -d "$FOCAL_OS_RAW_IMAGE_UPDATE_TOOL_ROOT_DIR" ]; then
        mkdir -p "$FOCAL_OS_RAW_IMAGE_UPDATE_TOOL_ROOT_DIR"
    fi
    # Mount the 'raw' image, replace the fio and umount the working folder
    guestmount -a "$WORKLOADS_DIR/$FOCAL_OS_RAW_IMAGE_UPDATE_TOOL_NAME" -m /dev/sda1 "$FOCAL_OS_RAW_IMAGE_UPDATE_TOOL_ROOT_DIR" || exit 1
    cp "$WORKLOADS_DIR"/fio "$FOCAL_OS_RAW_IMAGE_UPDATE_TOOL_ROOT_DIR"/usr/bin/fio
    guestunmount "$FOCAL_OS_RAW_IMAGE_UPDATE_TOOL_ROOT_DIR"
fi

# Build custom kernel based on virtio-pmem and virtio-fs upstream patches
VMLINUX_IMAGE="$WORKLOADS_DIR/vmlinux"
if [ ! -f "$VMLINUX_IMAGE" ]; then
    build_custom_linux
fi

CFLAGS=""
if [[ "${BUILD_TARGET}" == "${TEST_ARCH}-unknown-linux-musl" ]]; then
    CFLAGS="-I /usr/include/${TEST_ARCH}-linux-musl/ -idirafter /usr/include/"
fi

<<<<<<< HEAD
cargo build --no-default-features --features "kvm,mshv,igvm,snp" --all --release --target $BUILD_TARGET

# Get the total memory in gb
TOTAL_MEM_GB=$(free -g | grep Mem | awk '{print $2}')
=======
cargo build --features mshv --all --release --target $BUILD_TARGET
>>>>>>> 5e702dcd

# setup hugepages
HUGEPAGESIZE=`grep Hugepagesize /proc/meminfo | awk '{print $2}'`
if [ "$TOTAL_MEM_GB" -lt 256 ]; then
    PAGE_NUM=`echo $((12288 * 1024 / $HUGEPAGESIZE))`
else
    PAGE_NUM=`echo $((128 * 1024 * 1024 / $HUGEPAGESIZE))`
fi
echo $PAGE_NUM | sudo tee /proc/sys/vm/nr_hugepages
sudo chmod a+rwX /dev/hugepages

if [ -n "$test_filter" ]; then
    test_binary_args+=("--test-filter $test_filter")
fi

# Ensure that git commands can be run in this directory (for metrics report)
git config --global --add safe.directory $PWD

RUST_BACKTRACE_VALUE=`echo $RUST_BACKTRACE`
if [ -z $RUST_BACKTRACE_VALUE ];then
	export RUST_BACKTRACE=1
else
	echo "RUST_BACKTRACE is set to: $RUST_BACKTRACE_VALUE"
fi
time target/$BUILD_TARGET/release/performance-metrics ${test_binary_args[*]}
RES=$?

exit $RES<|MERGE_RESOLUTION|>--- conflicted
+++ resolved
@@ -80,32 +80,18 @@
 fi
 
 # Build custom kernel based on virtio-pmem and virtio-fs upstream patches
-VMLINUX_IMAGE="$WORKLOADS_DIR/vmlinux"
-if [ ! -f "$VMLINUX_IMAGE" ]; then
-    build_custom_linux
-fi
+build_custom_linux
 
 CFLAGS=""
 if [[ "${BUILD_TARGET}" == "${TEST_ARCH}-unknown-linux-musl" ]]; then
     CFLAGS="-I /usr/include/${TEST_ARCH}-linux-musl/ -idirafter /usr/include/"
 fi
 
-<<<<<<< HEAD
 cargo build --no-default-features --features "kvm,mshv,igvm,snp" --all --release --target $BUILD_TARGET
-
-# Get the total memory in gb
-TOTAL_MEM_GB=$(free -g | grep Mem | awk '{print $2}')
-=======
-cargo build --features mshv --all --release --target $BUILD_TARGET
->>>>>>> 5e702dcd
 
 # setup hugepages
 HUGEPAGESIZE=`grep Hugepagesize /proc/meminfo | awk '{print $2}'`
-if [ "$TOTAL_MEM_GB" -lt 256 ]; then
-    PAGE_NUM=`echo $((12288 * 1024 / $HUGEPAGESIZE))`
-else
-    PAGE_NUM=`echo $((128 * 1024 * 1024 / $HUGEPAGESIZE))`
-fi
+PAGE_NUM=`echo $((12288 * 1024 / $HUGEPAGESIZE))`
 echo $PAGE_NUM | sudo tee /proc/sys/vm/nr_hugepages
 sudo chmod a+rwX /dev/hugepages
 
