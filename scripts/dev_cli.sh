#!/bin/bash

# Copyright 2018 Amazon.com, Inc. or its affiliates. All Rights Reserved.
# Copyright © 2020 Intel Corporation
# SPDX-License-Identifier: Apache-2.0

CLI_NAME="Cloud Hypervisor"

CTR_IMAGE_TAG="ghcr.io/cloud-hypervisor/cloud-hypervisor"
CTR_IMAGE_VERSION="20231108-0"
: "${CTR_IMAGE:=${CTR_IMAGE_TAG}:${CTR_IMAGE_VERSION}}"

DOCKER_RUNTIME="docker"

# Host paths
CLH_SCRIPTS_DIR=$(cd "$(dirname "$0")" && pwd)
CLH_ROOT_DIR=$(cd "${CLH_SCRIPTS_DIR}/.." && pwd)
IGVM_PARSER_ROOT_DIR=$(cd "${CLH_ROOT_DIR}/../igvm-parser" && pwd)
CLH_BUILD_DIR="${CLH_ROOT_DIR}/build"
CLH_CARGO_TARGET="${CLH_BUILD_DIR}/cargo_target"
CLH_DOCKERFILE="${CLH_SCRIPTS_DIR}/../resources/Dockerfile"
CLH_CTR_BUILD_DIR="/tmp/cloud-hypervisor/ctr-build"
CLH_INTEGRATION_WORKLOADS="${HOME}/workloads"
SRC_IGVM_FILES_PATH="/usr/share/cloud-hypervisor/cvm"
DEST_IGVM_FILES_PATH="$CLH_INTEGRATION_WORKLOADS/igvm_files"

# Host paths for MS-IGVM and MS-VMLINUX
MS_CLH_FILES_PATH="/usr/share/cloud-hypervisor"
# Assign VMLINUX_PATH to default MSFT kernel if unset and if USE_MS_GUEST_KERNEL is set
VMLINUX_PATH="${VMLINUX_PATH:-${USE_MS_GUEST_KERNEL:+${MS_CLH_FILES_PATH}/vmlinux.bin}}"

# Container paths
CTR_CLH_ROOT_DIR="/cloud-hypervisor"
CTR_IGVM_PARSER_ROOT_DIR="/igvm-parser"
CTR_CLH_CARGO_BUILT_DIR="${CTR_CLH_ROOT_DIR}/build"
CTR_CLH_CARGO_TARGET="${CTR_CLH_CARGO_BUILT_DIR}/cargo_target"
CTR_CLH_INTEGRATION_WORKLOADS="/root/workloads"
CTR_IGVM_FILES_PATH="/igvm_files"

# Container networking option
CTR_CLH_NET="bridge"

# Cargo paths
# Full path to the cargo registry dir on the host. This appears on the host
# because we want to persist the cargo registry across container invocations.
# Otherwise, any rust crates from crates.io would be downloaded again each time
# we build or test.
CARGO_REGISTRY_DIR="${CLH_BUILD_DIR}/cargo_registry"

# Full path to the cargo git registry on the host. This serves the same purpose
# as CARGO_REGISTRY_DIR, for crates downloaded from GitHub repos instead of
# crates.io.
CARGO_GIT_REGISTRY_DIR="${CLH_BUILD_DIR}/cargo_git_registry"

# Full path to the cargo target dir on the host.
CARGO_TARGET_DIR="${CLH_BUILD_DIR}/cargo_target"

# Send a decorated message to stdout, followed by a new line
#
say() {
    [ -t 1 ] && [ -n "$TERM" ] &&
        echo "$(tput setaf 2)[$CLI_NAME]$(tput sgr0) $*" ||
        echo "[$CLI_NAME] $*"
}

# Send a decorated message to stdout, without a trailing new line
#
say_noln() {
    [ -t 1 ] && [ -n "$TERM" ] &&
        echo -n "$(tput setaf 2)[$CLI_NAME]$(tput sgr0) $*" ||
        echo "[$CLI_NAME] $*"
}

# Send a text message to stderr
#
say_err() {
    [ -t 2 ] && [ -n "$TERM" ] &&
        echo "$(tput setaf 1)[$CLI_NAME] $*$(tput sgr0)" 1>&2 ||
        echo "[$CLI_NAME] $*" 1>&2
}

# Send a warning-highlighted text to stdout
say_warn() {
    [ -t 1 ] && [ -n "$TERM" ] &&
        echo "$(tput setaf 3)[$CLI_NAME] $*$(tput sgr0)" ||
        echo "[$CLI_NAME] $*"
}

# Exit with an error message and (optional) code
# Usage: die [-c <error code>] <error message>
#
die() {
    code=1
    [[ "$1" = "-c" ]] && {
        code="$2"
        shift 2
    }
    say_err "$@"
    exit "$code"
}

# Exit with an error message if the last exit code is not 0
#
ok_or_die() {
    code=$?
    [[ $code -eq 0 ]] || die -c $code "$@"
}

# Make sure the build/ dirs are available. Exit if we can't create them.
# Upon returning from this call, the caller can be certain the build/ dirs exist.
#
ensure_build_dir() {
    for dir in "$CLH_BUILD_DIR" \
        "$CLH_INTEGRATION_WORKLOADS" \
        "$CLH_CTR_BUILD_DIR" \
        "$CARGO_TARGET_DIR" \
        "$CARGO_REGISTRY_DIR" \
        "$CARGO_GIT_REGISTRY_DIR"; do
        mkdir -p "$dir" || die "Error: cannot create dir $dir"
        [ -x "$dir" ] && [ -w "$dir" ] ||
            {
                say "Wrong permissions for $dir. Attempting to fix them ..."
                chmod +x+w "$dir"
            } ||
            die "Error: wrong permissions for $dir. Should be +x+w"
    done
}

# Make sure we're using the latest dev container, by just pulling it.
ensure_latest_ctr() {
    if [ "$CTR_IMAGE_VERSION" = "local" ]; then
        build_container
    else
        $DOCKER_RUNTIME pull "$CTR_IMAGE"

        if [ $? -ne 0 ]; then
            build_container
        fi

        ok_or_die "Error pulling/building container image. Aborting."
    fi
}

# Fix main directory permissions after a container ran as root.
# Since the container ran as root, any files it creates will be owned by root.
# This fixes that by recursively changing the ownership of /cloud-hypervisor to the
# current user.
#
fix_dir_perms() {
    # Yes, running Docker to get elevated privileges, just to chown some files
    # is a dirty hack.
    $DOCKER_RUNTIME run \
        --workdir "$CTR_CLH_ROOT_DIR" \
        --rm \
        --volume /dev:/dev \
        --volume "$CLH_ROOT_DIR:$CTR_CLH_ROOT_DIR" $exported_volumes \
	    --volume "$IGVM_PARSER_ROOT_DIR:$CTR_IGVM_PARSER_ROOT_DIR" \
        "$CTR_IMAGE" \
        chown -R "$(id -u):$(id -g)" "$CTR_CLH_ROOT_DIR"

    return "$1"
}
# Process exported volumes argument, separate the volumes and make docker compatible
# Sample input: --volumes /a:/a#/b:/b
# Sample output: --volume /a:/a --volume /b:/b
#
process_volumes_args() {
    if [ -z "$arg_vols" ]; then
        return
    fi
    exported_volumes=""
    arr_vols=(${arg_vols//#/ })
    for var in "${arr_vols[@]}"; do
        parts=(${var//:/ })
        if [[ ! -e "${parts[0]}" ]]; then
            echo "The volume ${parts[0]} does not exist."
            exit 1
        fi
        exported_volumes="$exported_volumes --volume $var"
    done
}

process_igvm_files() {
    src=$1
    dest=$2

    if [ -d $src ]; then
        say "Moving IGVM files from $src to $dest"
        cp $src/* $dest
    else
        say_err "IGVM File path '$src' not found on host"
        exit 1
    fi

}

cmd_help() {
    echo ""
    echo "Cloud Hypervisor $(basename "$0")"
    echo "Usage: $(basename "$0") [flags] <command> [<command args>]"
    echo ""
    echo "Available flags":
    echo ""
    echo "    --local        Set the container image version being used to \"local\"."
    echo ""
    echo "Available commands:"
    echo ""
    echo "    build [--debug|--release] [--libc musl|gnu] [-- [<cargo args>]]"
    echo "        Build the Cloud Hypervisor binaries."
    echo "        --debug               Build the debug binaries. This is the default."
    echo "        --release             Build the release binaries."
    echo "        --libc                Select the C library Cloud Hypervisor will be built against. Default is gnu"
    echo "        --volumes             Hash separated volumes to be exported. Example --volumes /mnt:/mnt#/myvol:/myvol"
    echo "        --hypervisor          Underlying hypervisor. Options kvm, mshv"
    echo ""
    echo "    tests [<test type (see below)>] [--libc musl|gnu] [-- [<test scripts args>] [-- [<test binary args>]]] "
    echo "        Run the Cloud Hypervisor tests."
    echo "        --unit                       Run the unit tests."
    echo "        --integration                Run the integration tests."
    echo "        --integration-sgx            Run the SGX integration tests."
    echo "        --integration-vfio           Run the VFIO integration tests."
    echo "        --integration-windows        Run the Windows guest integration tests."
    echo "        --integration-live-migration Run the live-migration integration tests."
    echo "        --integration-rate-limiter   Run the rate-limiter integration tests."
    echo "        --libc                       Select the C library Cloud Hypervisor will be built against. Default is gnu"
    echo "        --metrics                    Generate performance metrics"
    echo "        --volumes                    Hash separated volumes to be exported. Example --volumes /mnt:/mnt#/myvol:/myvol"
    echo "        --hypervisor                 Underlying hypervisor. Options kvm, mshv"
    echo "        --all                        Run all tests."
    echo ""
    echo "    build-container [--type]"
    echo "        Build the Cloud Hypervisor container."
    echo ""
    echo "    clean [<cargo args>]]"
    echo "        Remove the Cloud Hypervisor artifacts."
    echo ""
    echo "    shell"
    echo "        Run the development container into an interactive, privileged BASH shell."
    echo "        --volumes             Hash separated volumes to be exported. Example --volumes /mnt:/mnt#/myvol:/myvol"
    echo ""
    echo "    help"
    echo "        Display this help message."
    echo ""
}

cmd_build() {
    build="debug"
    libc="gnu"
    hypervisor="kvm"
    features_build=""
    exported_device="/dev/kvm"
    while [ $# -gt 0 ]; do
        case "$1" in
        "-h" | "--help") {
            cmd_help
            exit 1
        } ;;
        "--debug") { build="debug"; } ;;
        "--release") { build="release"; } ;;
        "--runtime")
	    shift
	    DOCKER_RUNTIME="$1"
	    export DOCKER_RUNTIME
	    ;;
        "--libc")
            shift
            [[ "$1" =~ ^(musl|gnu)$ ]] ||
                die "Invalid libc: $1. Valid options are \"musl\" and \"gnu\"."
            libc="$1"
            ;;
        "--volumes")
            shift
            arg_vols="$1"
            ;;
        "--hypervisor")
            shift
            hypervisor="$1"
            ;;
        "--features")
            shift
            features_build="--features $1"
            ;;
        "--") {
            shift
            break
        } ;;
        *)
            die "Unknown build argument: $1. Please use --help for help."
            ;;
        esac
        shift
    done

    ensure_build_dir
    ensure_latest_ctr

    process_volumes_args
    if [[ ! ("$hypervisor" = "kvm" || "$hypervisor" = "mshv") ]]; then
        die "Hypervisor value must be kvm or mshv"
    fi
    if [[ "$hypervisor" = "mshv" ]]; then
        exported_device="/dev/mshv"
    fi
    target="$(uname -m)-unknown-linux-${libc}"

    cargo_args=("$@")
    [ $build = "release" ] && cargo_args+=("--release")
    cargo_args+=(--target "$target")

    rustflags="$RUSTFLAGS"
    target_cc=""
    if [ "$(uname -m)" = "aarch64" ] && [ "$libc" = "musl" ]; then
        rustflags="$rustflags -C link-arg=-lgcc -C link_arg=-specs -C link_arg=/usr/lib/aarch64-linux-musl/musl-gcc.specs"
        target_cc="musl-gcc"
    fi

    $DOCKER_RUNTIME run \
        --user "$(id -u):$(id -g)" \
        --workdir "$CTR_CLH_ROOT_DIR" \
        --rm \
        --volume $exported_device \
        --volume "$CLH_ROOT_DIR:$CTR_CLH_ROOT_DIR" $exported_volumes \
	    --volume "$IGVM_PARSER_ROOT_DIR:$CTR_IGVM_PARSER_ROOT_DIR" \
        --env RUSTFLAGS="$rustflags" \
        --env TARGET_CC="$target_cc" \
        "$CTR_IMAGE" \
        cargo build --all $features_build \
        --target-dir "$CTR_CLH_CARGO_TARGET" \
        "${cargo_args[@]}" && say "Binaries placed under $CLH_CARGO_TARGET/$target/$build"
}

cmd_clean() {
    cargo_args=("$@")

    ensure_build_dir
    ensure_latest_ctr

    $DOCKER_RUNTIME run \
        --user "$(id -u):$(id -g)" \
        --workdir "$CTR_CLH_ROOT_DIR" \
        --rm \
        --volume "$CLH_ROOT_DIR:$CTR_CLH_ROOT_DIR" $exported_volumes \
	    --volume "$IGVM_PARSER_ROOT_DIR:$CTR_IGVM_PARSER_ROOT_DIR" \
        "$CTR_IMAGE" \
        cargo clean \
        --target-dir "$CTR_CLH_CARGO_TARGET" \
        "${cargo_args[@]}"
}

cmd_tests() {
    unit=false
    integration=false
    integration_sgx=false
    integration_vfio=false
    integration_windows=false
    integration_live_migration=false
    integration_rate_limiter=false
    metrics=false
    libc="gnu"
    arg_vols=""
    hypervisor="kvm"
    exported_device="/dev/kvm"
    while [ $# -gt 0 ]; do
        case "$1" in
        "-h" | "--help") {
            cmd_help
            exit 1
        } ;;
        "--unit") { unit=true; } ;;
        "--integration") { integration=true; } ;;
        "--integration-sgx") { integration_sgx=true; } ;;
        "--integration-vfio") { integration_vfio=true; } ;;
        "--integration-windows") { integration_windows=true; } ;;
        "--integration-live-migration") { integration_live_migration=true; } ;;
        "--integration-rate-limiter") { integration_rate_limiter=true; } ;;
        "--metrics") { metrics=true; } ;;
        "--libc")
            shift
            [[ "$1" =~ ^(musl|gnu)$ ]] ||
                die "Invalid libc: $1. Valid options are \"musl\" and \"gnu\"."
            libc="$1"
            ;;
        "--volumes")
            shift
            arg_vols="$1"
            ;;
        "--hypervisor")
            shift
            hypervisor="$1"
            ;;
        "--all") {
            cargo=true
            unit=true
            integration=true
        } ;;
        "--") {
            shift
            break
        } ;;
        *)
            die "Unknown tests argument: $1. Please use --help for help."
            ;;
        esac
        shift
    done
    if [[ ! ("$hypervisor" = "kvm" || "$hypervisor" = "mshv") ]]; then
        die "Hypervisor value must be kvm or mshv"
    fi

    if [[ "$hypervisor" = "mshv" ]]; then
        exported_device="/dev/mshv"
    fi

    if [ ! -e "${exported_device}" ] ; then
        die "${exported_device} does not exist on the system"
    fi

    set -- '--hypervisor' "$hypervisor" "$@"

    ensure_build_dir
    ensure_latest_ctr

    process_volumes_args
    target="$(uname -m)-unknown-linux-${libc}"

    rustflags="$RUSTFLAGS"
    target_cc=""
    if [ "$(uname -m)" = "aarch64" ] && [ "$libc" = "musl" ]; then
        rustflags="$rustflags -C link-arg=-lgcc -C link_arg=-specs -C link_arg=/usr/lib/aarch64-linux-musl/musl-gcc.specs"
        target_cc="musl-gcc"
    fi

    if [[ "$unit" = true ]]; then
        say "Running unit tests for $target..."
        $DOCKER_RUNTIME run \
            --workdir "$CTR_CLH_ROOT_DIR" \
            --rm \
            --device $exported_device \
            --device /dev/net/tun \
            --cap-add net_admin \
            --volume "$CLH_ROOT_DIR:$CTR_CLH_ROOT_DIR" $exported_volumes \
	        --volume "$IGVM_PARSER_ROOT_DIR:$CTR_IGVM_PARSER_ROOT_DIR" \
            --env BUILD_TARGET="$target" \
            --env RUSTFLAGS="$rustflags" \
            --env TARGET_CC="$target_cc" \
            "$CTR_IMAGE" \
            ./scripts/run_unit_tests.sh "$@" || fix_dir_perms $? || exit $?
    fi

    if [ -n "$VMLINUX_PATH" ]; then
	    echo "Using custom kernel: $VMLINUX_PATH"
	    if [ ! -f "$VMLINUX_PATH" ]; then
		    echo "File not found: $VMLINUX_PATH"
		    exit 1
	    fi
	    sudo cp $VMLINUX_PATH $CLH_INTEGRATION_WORKLOADS/vmlinux
    fi

    if [ "$integration" = true ]; then
        mkdir -p $DEST_IGVM_FILES_PATH

        # for cvm guest run please do, export GUEST_VM_TYPE=CVM
        if [ "$GUEST_VM_TYPE" = "CVM" ]; then
            process_igvm_files $SRC_IGVM_FILES_PATH $DEST_IGVM_FILES_PATH
        fi

        say "Running integration tests for $target..."
        $DOCKER_RUNTIME run \
            --workdir "$CTR_CLH_ROOT_DIR" \
            --rm \
            --privileged \
            --security-opt seccomp=unconfined \
            --ipc=host \
            --net="$CTR_CLH_NET" \
            --mount type=tmpfs,destination=/tmp \
            --volume /dev:/dev \
            --volume "$CLH_ROOT_DIR:$CTR_CLH_ROOT_DIR" $exported_volumes \
            --volume "$CLH_INTEGRATION_WORKLOADS:$CTR_CLH_INTEGRATION_WORKLOADS" \
	        --volume "$IGVM_PARSER_ROOT_DIR:$CTR_IGVM_PARSER_ROOT_DIR" \
            --volume "$DEST_IGVM_FILES_PATH:$CTR_IGVM_FILES_PATH" \
            --env USER="root" \
<<<<<<< HEAD
            --env CH_LIBC="${libc}" \
            --env GUEST_VM_TYPE="${GUEST_VM_TYPE}" \
=======
            --env BUILD_TARGET="$target" \
            --env RUSTFLAGS="$rustflags" \
            --env TARGET_CC="$target_cc" \
            --env AUTH_DOWNLOAD_TOKEN="$AUTH_DOWNLOAD_TOKEN" \
>>>>>>> 5e702dcd
            "$CTR_IMAGE" \
            dbus-run-session ./scripts/run_integration_tests_"$(uname -m)".sh "$@" || fix_dir_perms $? || exit $?
    fi

    if [ "$integration_sgx" = true ]; then
        say "Running SGX integration tests for $target..."
        $DOCKER_RUNTIME run \
            --workdir "$CTR_CLH_ROOT_DIR" \
            --rm \
            --privileged \
            --security-opt seccomp=unconfined \
            --ipc=host \
            --net="$CTR_CLH_NET" \
            --mount type=tmpfs,destination=/tmp \
            --volume /dev:/dev \
            --volume "$CLH_ROOT_DIR:$CTR_CLH_ROOT_DIR" $exported_volumes \
            --volume "$CLH_INTEGRATION_WORKLOADS:$CTR_CLH_INTEGRATION_WORKLOADS" \
	        --volume "$IGVM_PARSER_ROOT_DIR:$CTR_IGVM_PARSER_ROOT_DIR" \
            --env USER="root" \
            --env BUILD_TARGET="$target" \
            --env RUSTFLAGS="$rustflags" \
            --env TARGET_CC="$target_cc" \
            --env AUTH_DOWNLOAD_TOKEN="$AUTH_DOWNLOAD_TOKEN" \
            "$CTR_IMAGE" \
            ./scripts/run_integration_tests_sgx.sh "$@" || fix_dir_perms $? || exit $?
    fi

    if [ "$integration_vfio" = true ]; then
        say "Running VFIO integration tests for $target..."
        $DOCKER_RUNTIME run \
            --workdir "$CTR_CLH_ROOT_DIR" \
            --rm \
            --privileged \
            --security-opt seccomp=unconfined \
            --ipc=host \
            --net="$CTR_CLH_NET" \
            --mount type=tmpfs,destination=/tmp \
            --volume /dev:/dev \
            --volume "$CLH_ROOT_DIR:$CTR_CLH_ROOT_DIR" $exported_volumes \
            --volume "$CLH_INTEGRATION_WORKLOADS:$CTR_CLH_INTEGRATION_WORKLOADS" \
	        --volume "$IGVM_PARSER_ROOT_DIR:$CTR_IGVM_PARSER_ROOT_DIR" \
            --env USER="root" \
            --env BUILD_TARGET="$target" \
            --env RUSTFLAGS="$rustflags" \
            --env TARGET_CC="$target_cc" \
            --env AUTH_DOWNLOAD_TOKEN="$AUTH_DOWNLOAD_TOKEN" \
            "$CTR_IMAGE" \
            ./scripts/run_integration_tests_vfio.sh "$@" || fix_dir_perms $? || exit $?
    fi

    if [ "$integration_windows" = true ]; then
        say "Running Windows integration tests for $target..."
        $DOCKER_RUNTIME run \
            --workdir "$CTR_CLH_ROOT_DIR" \
            --rm \
            --privileged \
            --security-opt seccomp=unconfined \
            --ipc=host \
            --net="$CTR_CLH_NET" \
            --mount type=tmpfs,destination=/tmp \
            --volume /dev:/dev \
            --volume "$CLH_ROOT_DIR:$CTR_CLH_ROOT_DIR" $exported_volumes \
            --volume "$CLH_INTEGRATION_WORKLOADS:$CTR_CLH_INTEGRATION_WORKLOADS" \
	        --volume "$IGVM_PARSER_ROOT_DIR:$CTR_IGVM_PARSER_ROOT_DIR" \
            --env USER="root" \
            --env BUILD_TARGET="$target" \
            --env RUSTFLAGS="$rustflags" \
            --env TARGET_CC="$target_cc" \
            --env AUTH_DOWNLOAD_TOKEN="$AUTH_DOWNLOAD_TOKEN" \
            "$CTR_IMAGE" \
            ./scripts/run_integration_tests_windows_"$(uname -m)".sh "$@" || fix_dir_perms $? || exit $?
    fi

    if [ "$integration_live_migration" = true ]; then
        say "Running 'live migration' integration tests for $target..."
        $DOCKER_RUNTIME run \
            --workdir "$CTR_CLH_ROOT_DIR" \
            --rm \
            --privileged \
            --security-opt seccomp=unconfined \
            --ipc=host \
            --net="$CTR_CLH_NET" \
            --mount type=tmpfs,destination=/tmp \
            --volume /dev:/dev \
            --volume "$CLH_ROOT_DIR:$CTR_CLH_ROOT_DIR" $exported_volumes \
            --volume "$CLH_INTEGRATION_WORKLOADS:$CTR_CLH_INTEGRATION_WORKLOADS" \
	        --volume "$IGVM_PARSER_ROOT_DIR:$CTR_IGVM_PARSER_ROOT_DIR" \
            --env USER="root" \
            --env BUILD_TARGET="$target" \
            --env RUSTFLAGS="$rustflags" \
            --env TARGET_CC="$target_cc" \
            --env AUTH_DOWNLOAD_TOKEN="$AUTH_DOWNLOAD_TOKEN" \
            "$CTR_IMAGE" \
            ./scripts/run_integration_tests_live_migration.sh "$@" || fix_dir_perms $? || exit $?
    fi

    if [ "$integration_rate_limiter" = true ]; then
        say "Running 'rate limiter' integration tests for $target..."
        $DOCKER_RUNTIME run \
            --workdir "$CTR_CLH_ROOT_DIR" \
            --rm \
            --privileged \
            --security-opt seccomp=unconfined \
            --ipc=host \
            --net="$CTR_CLH_NET" \
            --mount type=tmpfs,destination=/tmp \
            --volume /dev:/dev \
            --volume "$CLH_ROOT_DIR:$CTR_CLH_ROOT_DIR" $exported_volumes \
            --volume "$CLH_INTEGRATION_WORKLOADS:$CTR_CLH_INTEGRATION_WORKLOADS" \
	        --volume "$IGVM_PARSER_ROOT_DIR:$CTR_IGVM_PARSER_ROOT_DIR" \
            --env USER="root" \
            --env BUILD_TARGET="$target" \
            --env RUSTFLAGS="$rustflags" \
            --env TARGET_CC="$target_cc" \
            --env AUTH_DOWNLOAD_TOKEN="$AUTH_DOWNLOAD_TOKEN" \
            "$CTR_IMAGE" \
            ./scripts/run_integration_tests_rate_limiter.sh "$@" || fix_dir_perms $? || exit $?
    fi

    if [ "$metrics" = true ]; then
        mkdir -p $DEST_IGVM_FILES_PATH

        # for cvm guest run please do, export GUEST_VM_TYPE=CVM
        if [ "$GUEST_VM_TYPE" = "CVM" ]; then
            process_igvm_files $SRC_IGVM_FILES_PATH $DEST_IGVM_FILES_PATH
        fi

        say "Generating performance metrics for $target..."
        $DOCKER_RUNTIME run \
            --workdir "$CTR_CLH_ROOT_DIR" \
            --rm \
            --privileged \
            --security-opt seccomp=unconfined \
            --ipc=host \
            --net="$CTR_CLH_NET" \
            --mount type=tmpfs,destination=/tmp \
            --volume /dev:/dev \
            --volume "$CLH_ROOT_DIR:$CTR_CLH_ROOT_DIR" $exported_volumes \
            --volume "$CLH_INTEGRATION_WORKLOADS:$CTR_CLH_INTEGRATION_WORKLOADS" \
	        --volume "$IGVM_PARSER_ROOT_DIR:$CTR_IGVM_PARSER_ROOT_DIR" \
            --volume "$DEST_IGVM_FILES_PATH:$CTR_IGVM_FILES_PATH" \
            --env USER="root" \
            --env BUILD_TARGET="$target" \
            --env RUSTFLAGS="$rustflags" \
            --env TARGET_CC="$target_cc" \
            --env RUST_BACKTRACE="${RUST_BACKTRACE}" \
<<<<<<< HEAD
            --env GUEST_VM_TYPE="${GUEST_VM_TYPE}" \
=======
            --env AUTH_DOWNLOAD_TOKEN="$AUTH_DOWNLOAD_TOKEN" \
>>>>>>> 5e702dcd
            "$CTR_IMAGE" \
            ./scripts/run_metrics.sh "$@" || fix_dir_perms $? || exit $?
    fi

    fix_dir_perms $?
}

build_container() {
    ensure_build_dir

    BUILD_DIR=/tmp/cloud-hypervisor/container/

    mkdir -p $BUILD_DIR
    cp "$CLH_DOCKERFILE" $BUILD_DIR

    [ "$(uname -m)" = "aarch64" ] && TARGETARCH="arm64"
    [ "$(uname -m)" = "x86_64" ] && TARGETARCH="amd64"

    $DOCKER_RUNTIME build \
        --target dev \
        -t $CTR_IMAGE \
        -f $BUILD_DIR/Dockerfile \
        --build-arg TARGETARCH=$TARGETARCH \
        $BUILD_DIR
}

cmd_build-container() {
    while [ $# -gt 0 ]; do
        case "$1" in
        "-h" | "--help") {
            cmd_help
            exit 1
        } ;;
        "--") {
            shift
            break
        } ;;
        *)
            die "Unknown build-container argument: $1. Please use --help for help."
            ;;
        esac
        shift
    done

    build_container
}

cmd_shell() {
    while [ $# -gt 0 ]; do
        case "$1" in
        "-h" | "--help") {
            cmd_help
            exit 1
        } ;;
        "--volumes")
            shift
            arg_vols="$1"
            ;;
        "--") {
            shift
            break
        } ;;
        *) ;;

        esac
        shift
    done
    ensure_build_dir
    ensure_latest_ctr
    process_volumes_args
    say_warn "Starting a privileged shell prompt as root ..."
    say_warn "WARNING: Your $CLH_ROOT_DIR folder will be bind-mounted in the container under $CTR_CLH_ROOT_DIR"
    $DOCKER_RUNTIME run \
        -ti \
        --workdir "$CTR_CLH_ROOT_DIR" \
        --rm \
        --privileged \
        --security-opt seccomp=unconfined \
        --ipc=host \
        --net="$CTR_CLH_NET" \
        --tmpfs /tmp:exec \
        --volume /dev:/dev \
        --volume "$CLH_ROOT_DIR:$CTR_CLH_ROOT_DIR" $exported_volumes \
        --volume "$CLH_INTEGRATION_WORKLOADS:$CTR_CLH_INTEGRATION_WORKLOADS" \
	    --volume "$IGVM_PARSER_ROOT_DIR:$CTR_IGVM_PARSER_ROOT_DIR" \
        --env USER="root" \
        --entrypoint bash \
        "$CTR_IMAGE"

    fix_dir_perms $?
}

if [ $# = 0 ]; then
    cmd_help
    say_err "Please specify command to run!"
    exit 1
fi

# Parse main command line args.
#
while [ $# -gt 0 ]; do
    case "$1" in
    -h | --help) {
        cmd_help
        exit 1
    } ;;
    --local) {
        CTR_IMAGE_VERSION="local"
        CTR_IMAGE="${CTR_IMAGE_TAG}:${CTR_IMAGE_VERSION}"
    } ;;
    -*)
        die "Unknown arg: $1. Please use \`$0 help\` for help."
        ;;
    *)
        break
        ;;
    esac
    shift
done

# $1 is now a command name. Check if it is a valid command and, if so,
# run it.
#
declare -f "cmd_$1" >/dev/null
ok_or_die "Unknown command: $1. Please use \`$0 help\` for help."

cmd=cmd_$1
shift

$cmd "$@"<|MERGE_RESOLUTION|>--- conflicted
+++ resolved
@@ -479,15 +479,10 @@
 	        --volume "$IGVM_PARSER_ROOT_DIR:$CTR_IGVM_PARSER_ROOT_DIR" \
             --volume "$DEST_IGVM_FILES_PATH:$CTR_IGVM_FILES_PATH" \
             --env USER="root" \
-<<<<<<< HEAD
-            --env CH_LIBC="${libc}" \
-            --env GUEST_VM_TYPE="${GUEST_VM_TYPE}" \
-=======
             --env BUILD_TARGET="$target" \
             --env RUSTFLAGS="$rustflags" \
             --env TARGET_CC="$target_cc" \
             --env AUTH_DOWNLOAD_TOKEN="$AUTH_DOWNLOAD_TOKEN" \
->>>>>>> 5e702dcd
             "$CTR_IMAGE" \
             dbus-run-session ./scripts/run_integration_tests_"$(uname -m)".sh "$@" || fix_dir_perms $? || exit $?
     fi
@@ -630,15 +625,9 @@
 	        --volume "$IGVM_PARSER_ROOT_DIR:$CTR_IGVM_PARSER_ROOT_DIR" \
             --volume "$DEST_IGVM_FILES_PATH:$CTR_IGVM_FILES_PATH" \
             --env USER="root" \
-            --env BUILD_TARGET="$target" \
-            --env RUSTFLAGS="$rustflags" \
-            --env TARGET_CC="$target_cc" \
+            --env CH_LIBC="${libc}" \
             --env RUST_BACKTRACE="${RUST_BACKTRACE}" \
-<<<<<<< HEAD
-            --env GUEST_VM_TYPE="${GUEST_VM_TYPE}" \
-=======
             --env AUTH_DOWNLOAD_TOKEN="$AUTH_DOWNLOAD_TOKEN" \
->>>>>>> 5e702dcd
             "$CTR_IMAGE" \
             ./scripts/run_metrics.sh "$@" || fix_dir_perms $? || exit $?
     fi
