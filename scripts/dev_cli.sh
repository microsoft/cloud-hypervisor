--- conflicted
+++ resolved
@@ -338,12 +338,6 @@
     done
     if [[ ! ("$hypervisor" = "kvm" ||  "$hypervisor" = "mshv") ]]; then
         die "Hypervisor value must be kvm or mshv"
-<<<<<<< HEAD
-    fi
-    if [[ "$hypervisor" = "mshv" ]]; then
-        exported_device="/dev/mshv"
-=======
->>>>>>> 76a036e9
     fi
 
     if [[ "$hypervisor" = "mshv" ]]; then
