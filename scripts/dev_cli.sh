--- conflicted
+++ resolved
@@ -248,12 +248,6 @@
     if [[ "$hypervisor" = "mshv" ]]; then
         exported_device="/dev/mshv"
     fi
-<<<<<<< HEAD
-=======
-    if [[ "$hypervisor" = "mshv" ]]; then
-        exported_device="/dev/mshv"
-    fi
->>>>>>> eee218f1
     target="$(uname -m)-unknown-linux-${libc}"
 
     cargo_args=("$@")
