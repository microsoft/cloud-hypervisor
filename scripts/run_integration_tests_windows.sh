--- conflicted
+++ resolved
@@ -51,11 +51,7 @@
 
 # Only run with 1 thread to avoid tests interfering with one another because
 # Windows has a static IP configured
-<<<<<<< HEAD
-time cargo test $features_test "tests::windows::$test_filter"  -- --test-threads=1
-=======
-time cargo test $features "windows::$test_filter" -- ${test_binary_args[*]}
->>>>>>> 0d0013c4
+time cargo test $features "windows::$test_filter" -- ${test_binary_args[*]} -- --test-threads=1
 RES=$?
 
 dmsetup remove_all -f
