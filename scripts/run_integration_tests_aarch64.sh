--- conflicted
+++ resolved
@@ -180,15 +180,12 @@
 
 process_common_args "$@"
 
-<<<<<<< HEAD
 #Aarch64 not support for MSHV
 if [[ "$hypervisor" = "mshv" ]]; then
     echo "Aarch64 is not supported in Microsoft Hypervisor"
     exit 1
 fi
 
-=======
->>>>>>> eee218f1
 features_build="--no-default-features --features $hypervisor "
 features_test="--no-default-features --features integration_tests,$hypervisor"
 
