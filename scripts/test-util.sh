#!/bin/bash
hypervisor="kvm"
test_filter=""

cmd_help() {
    echo ""
    echo "Cloud Hypervisor $(basename $0)"
    echo "Usage: $(basename $0) [<args>]"
    echo ""
    echo "Available arguments:"
    echo ""
    echo "    --hypervisor  Underlying hypervisor. Options kvm, mshv"
    echo "    --test-filter Tests to run"
    echo ""
    echo "    --help        Display this help message."
    echo ""
}

process_common_args() {
    while [ $# -gt 0 ]; do
	case "$1" in
            "-h"|"--help")  { cmd_help; exit 1; } ;;
            "--hypervisor")
                shift
                hypervisor="$1"
                ;;
            "--test-filter")
                shift
                test_filter="$1"
                ;;
            *)
		;;
	esac
	shift
    done
    if [[ ! ("$hypervisor" = "kvm" ||  "$hypervisor" = "mshv") ]]; then
<<<<<<< HEAD
        echo "Hypervisor value must be kvm or mshv"
        exit 1
=======
        die "Hypervisor value must be kvm or mshv"
>>>>>>> 76a036e9
    fi
}<|MERGE_RESOLUTION|>--- conflicted
+++ resolved
@@ -34,11 +34,6 @@
 	shift
     done
     if [[ ! ("$hypervisor" = "kvm" ||  "$hypervisor" = "mshv") ]]; then
-<<<<<<< HEAD
-        echo "Hypervisor value must be kvm or mshv"
-        exit 1
-=======
         die "Hypervisor value must be kvm or mshv"
->>>>>>> 76a036e9
     fi
 }