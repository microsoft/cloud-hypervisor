--- conflicted
+++ resolved
@@ -39,19 +39,12 @@
 libc = "0.2.147"
 log = { version = "0.4.20", features = ["std"] }
 option_parser = { path = "option_parser" }
-<<<<<<< HEAD
 rand = "0.8"
 regex = "1.5"
-seccompiler = "0.3.0"
-serde_json = "1.0.96"
-signal-hook = "0.3.15"
-thiserror = "1.0.39"
-=======
 seccompiler = "0.4.0"
 serde_json = "1.0.107"
 signal-hook = "0.3.17"
 thiserror = "1.0.40"
->>>>>>> 5e702dcd
 tpm = { path = "tpm"}
 tracer = { path = "tracer" }
 vmm = { path = "vmm" }
@@ -86,9 +79,7 @@
 mshv = ["vmm/mshv"]
 sev_snp = ["igvm", "vmm/sev_snp", "mshv"]
 tdx = ["vmm/tdx"]
-snp = ["vmm/snp"]
 tracing = ["vmm/tracing", "tracer/tracing"]
-igvm = ["vmm/igvm"]
 
 [workspace]
 members = [
