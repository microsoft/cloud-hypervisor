--- conflicted
+++ resolved
@@ -31,12 +31,7 @@
 thiserror = "1.0.31"
 vmm = { path = "vmm" }
 vmm-sys-util = "0.9.0"
-<<<<<<< HEAD
-vm-memory = "0.6.0"
-arch = { path = "arch" }
-=======
 vm-memory = "0.8.0"
->>>>>>> 0d0013c4
 
 [build-dependencies]
 clap = { version = "3.1.18", features = ["cargo"] }
@@ -62,16 +57,10 @@
 amx = ["vmm/amx"]
 cmos = ["vmm/cmos"]
 fwdebug = ["vmm/fwdebug"]
-<<<<<<< HEAD
-kvm = ["vmm/kvm", "arch/kvm"]
-mshv = ["vmm/mshv", "arch/mshv"]
-io_uring = ["vmm/io_uring"]
-=======
 gdb = ["vmm/gdb"]
 guest_debug = ["vmm/guest_debug"]
 kvm = ["vmm/kvm"]
 mshv = ["vmm/mshv"]
->>>>>>> 0d0013c4
 tdx = ["vmm/tdx"]
 
 [workspace]
@@ -101,13 +90,8 @@
     "vm-device",
     "vm-migration",
     "vm-virtio"
-<<<<<<< HEAD
 ]
-exclude = ["test_infra"]
 
 [patch."https://github.com/rust-vmm/mshv"]
 mshv-bindings = { path = "../mshv/mshv-bindings" }
-mshv-ioctls = { path = "../mshv/mshv-ioctls" }
-=======
-]
->>>>>>> 0d0013c4
+mshv-ioctls = { path = "../mshv/mshv-ioctls" }