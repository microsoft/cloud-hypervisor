[package]
name = "net_util"
version = "0.1.0"
authors = ["The Chromium OS Authors"]
edition = "2021"

[features]
default = []
mshv = []
snp = []

[dependencies]
<<<<<<< HEAD
epoll = "4.3.1"
getrandom = "0.2.8"
hypervisor = { path = "../hypervisor" }
libc = "0.2.139"
log = "0.4.17"
=======
epoll = "4.3.3"
getrandom = "0.2.10"
libc = "0.2.147"
log = "0.4.20"
>>>>>>> 5e702dcd
net_gen = { path = "../net_gen" }
rate_limiter = { path = "../rate_limiter" }
serde = "1.0.168"
thiserror = "1.0.40"
versionize = "0.1.10"
versionize_derive = "0.1.4"
virtio-bindings = "0.2.0"
virtio-queue = "0.10.0"
vm-memory = { version = "0.13.1", features = ["backend-mmap", "backend-atomic", "backend-bitmap"] }
vm-virtio = { path = "../vm-virtio" }
vmm-sys-util = "0.11.0"

[dev-dependencies]
once_cell = "1.18.0"
pnet = "0.34.0"
pnet_datalink = "0.34.0"
serde_json = "1.0.107"<|MERGE_RESOLUTION|>--- conflicted
+++ resolved
@@ -4,24 +4,12 @@
 authors = ["The Chromium OS Authors"]
 edition = "2021"
 
-[features]
-default = []
-mshv = []
-snp = []
-
 [dependencies]
-<<<<<<< HEAD
-epoll = "4.3.1"
-getrandom = "0.2.8"
-hypervisor = { path = "../hypervisor" }
-libc = "0.2.139"
-log = "0.4.17"
-=======
 epoll = "4.3.3"
 getrandom = "0.2.10"
+hypervisor = { path = "../hypervisor" }
 libc = "0.2.147"
 log = "0.4.20"
->>>>>>> 5e702dcd
 net_gen = { path = "../net_gen" }
 rate_limiter = { path = "../rate_limiter" }
 serde = "1.0.168"
