// Copyright 2018 Amazon.com, Inc. or its affiliates. All Rights Reserved.
//
// Copyright © 2020 Intel Corporation
//
// SPDX-License-Identifier: Apache-2.0

use seccompiler::{
    BackendError, BpfProgram, Error, SeccompAction, SeccompCmpArgLen as ArgLen, SeccompCmpOp::Eq,
    SeccompCondition as Cond, SeccompFilter, SeccompRule,
};
use std::convert::TryInto;

pub enum Thread {
    Api,
    SignalHandler,
    Vcpu,
    Vmm,
}

/// Shorthand for chaining `SeccompCondition`s with the `and` operator  in a `SeccompRule`.
/// The rule will take the `Allow` action if _all_ the conditions are true.
///
/// [`SeccompCondition`]: struct.SeccompCondition.html
/// [`SeccompRule`]: struct.SeccompRule.html
macro_rules! and {
    ($($x:expr,)*) => (SeccompRule::new(vec![$($x),*]).unwrap());
    ($($x:expr),*) => (SeccompRule::new(vec![$($x),*]).unwrap())
}

/// Shorthand for chaining `SeccompRule`s with the `or` operator in a `SeccompFilter`.
///
/// [`SeccompFilter`]: struct.SeccompFilter.html
/// [`SeccompRule`]: struct.SeccompRule.html
macro_rules! or {
    ($($x:expr,)*) => (vec![$($x),*]);
    ($($x:expr),*) => (vec![$($x),*])
}

// See include/uapi/asm-generic/ioctls.h in the kernel code.
const TCGETS: u64 = 0x5401;
const TCSETS: u64 = 0x5402;
const TIOCGWINSZ: u64 = 0x5413;
const TIOCSPTLCK: u64 = 0x4004_5431;
const TIOCGTPEER: u64 = 0x5441;
const FIOCLEX: u64 = 0x5451;
const FIONBIO: u64 = 0x5421;

// See include/uapi/linux/if_tun.h in the kernel code.
const TUNGETIFF: u64 = 0x8004_54d2;
const TUNSETIFF: u64 = 0x4004_54ca;
const TUNSETOFFLOAD: u64 = 0x4004_54d0;
const TUNSETVNETHDRSZ: u64 = 0x4004_54d8;
const TUNGETFEATURES: u64 = 0x8004_54cf;

// See include/uapi/linux/sockios.h in the kernel code.
const SIOCGIFFLAGS: u64 = 0x8913;
const SIOCGIFHWADDR: u64 = 0x8927;
const SIOCSIFFLAGS: u64 = 0x8914;
const SIOCSIFADDR: u64 = 0x8916;
const SIOCSIFHWADDR: u64 = 0x8924;
const SIOCSIFNETMASK: u64 = 0x891c;

// See include/uapi/linux/vfio.h in the kernel code.
const VFIO_GET_API_VERSION: u64 = 0x3b64;
const VFIO_CHECK_EXTENSION: u64 = 0x3b65;
const VFIO_SET_IOMMU: u64 = 0x3b66;
const VFIO_GROUP_GET_STATUS: u64 = 0x3b67;
const VFIO_GROUP_SET_CONTAINER: u64 = 0x3b68;
const VFIO_GROUP_UNSET_CONTAINER: u64 = 0x3b69;
const VFIO_GROUP_GET_DEVICE_FD: u64 = 0x3b6a;
const VFIO_DEVICE_GET_INFO: u64 = 0x3b6b;
const VFIO_DEVICE_GET_REGION_INFO: u64 = 0x3b6c;
const VFIO_DEVICE_GET_IRQ_INFO: u64 = 0x3b6d;
const VFIO_DEVICE_SET_IRQS: u64 = 0x3b6e;
const VFIO_DEVICE_RESET: u64 = 0x3b6f;
const VFIO_IOMMU_MAP_DMA: u64 = 0x3b71;
const VFIO_IOMMU_UNMAP_DMA: u64 = 0x3b72;
const VFIO_DEVICE_IOEVENTFD: u64 = 0x3b74;

// See include/uapi/linux/kvm.h in the kernel code.
#[cfg(feature = "kvm")]
mod kvm {
    pub const KVM_GET_API_VERSION: u64 = 0xae00;
    pub const KVM_CREATE_VM: u64 = 0xae01;
    pub const KVM_CHECK_EXTENSION: u64 = 0xae03;
    pub const KVM_GET_VCPU_MMAP_SIZE: u64 = 0xae04;
    pub const KVM_CREATE_VCPU: u64 = 0xae41;
    pub const KVM_CREATE_IRQCHIP: u64 = 0xae60;
    pub const KVM_RUN: u64 = 0xae80;
    pub const KVM_SET_MP_STATE: u64 = 0x4004_ae99;
    pub const KVM_SET_GSI_ROUTING: u64 = 0x4008_ae6a;
    pub const KVM_SET_DEVICE_ATTR: u64 = 0x4018_aee1;
    pub const KVM_SET_ONE_REG: u64 = 0x4010_aeac;
    pub const KVM_SET_USER_MEMORY_REGION: u64 = 0x4020_ae46;
    pub const KVM_IRQFD: u64 = 0x4020_ae76;
    pub const KVM_IOEVENTFD: u64 = 0x4040_ae79;
    pub const KVM_SET_VCPU_EVENTS: u64 = 0x4040_aea0;
    pub const KVM_ENABLE_CAP: u64 = 0x4068_aea3;
    pub const KVM_SET_REGS: u64 = 0x4090_ae82;
    pub const KVM_GET_MP_STATE: u64 = 0x8004_ae98;
    pub const KVM_GET_DEVICE_ATTR: u64 = 0x4018_aee2;
    pub const KVM_GET_DIRTY_LOG: u64 = 0x4010_ae42;
    pub const KVM_GET_VCPU_EVENTS: u64 = 0x8040_ae9f;
    pub const KVM_GET_ONE_REG: u64 = 0x4010_aeab;
    pub const KVM_GET_REGS: u64 = 0x8090_ae81;
    pub const KVM_GET_SUPPORTED_CPUID: u64 = 0xc008_ae05;
    pub const KVM_CREATE_DEVICE: u64 = 0xc00c_aee0;
    pub const KVM_GET_REG_LIST: u64 = 0xc008_aeb0;
    pub const KVM_MEMORY_ENCRYPT_OP: u64 = 0xc008_aeba;
}

#[cfg(feature = "kvm")]
use kvm::*;

// MSHV IOCTL code. This is unstable until the kernel code has been declared stable.
#[cfg(feature = "mshv")]
mod mshv {
    pub const MSHV_GET_API_VERSION: u64 = 0xb800;
    pub const MSHV_CREATE_VM: u64 = 0x4028_b801;
    pub const MSHV_MAP_GUEST_MEMORY: u64 = 0x4020_b802;
    pub const MSHV_UNMAP_GUEST_MEMORY: u64 = 0x4020_b803;
    pub const MSHV_CREATE_VP: u64 = 0x4004_b804;
    pub const MSHV_IRQFD: u64 = 0x4010_b80e;
    pub const MSHV_IOEVENTFD: u64 = 0x4020_b80f;
    pub const MSHV_SET_MSI_ROUTING: u64 = 0x4008_b811;
    pub const MSHV_GET_VP_REGISTERS: u64 = 0xc010_b805;
    pub const MSHV_SET_VP_REGISTERS: u64 = 0x4010_b806;
    pub const MSHV_RUN_VP: u64 = 0x8100_b807;
    pub const MSHV_GET_VP_STATE: u64 = 0xc028_b80a;
    pub const MSHV_SET_VP_STATE: u64 = 0xc028_b80b;
    pub const MSHV_SET_PARTITION_PROPERTY: u64 = 0x4010_b80c;
    pub const MSHV_GET_GPA_ACCESS_STATES: u64 = 0xc01c_b812;
    pub const MSHV_VP_TRANSLATE_GVA: u64 = 0xc020_b80e;
}
#[cfg(feature = "mshv")]
use mshv::*;

#[cfg(feature = "mshv")]
fn create_vmm_ioctl_seccomp_rule_common_mshv() -> Result<Vec<SeccompRule>, BackendError> {
    Ok(or![
        and![Cond::new(1, ArgLen::Dword, Eq, MSHV_GET_API_VERSION,)?],
        and![Cond::new(1, ArgLen::Dword, Eq, MSHV_CREATE_VM)?],
        and![Cond::new(1, ArgLen::Dword, Eq, MSHV_MAP_GUEST_MEMORY)?],
        and![Cond::new(1, ArgLen::Dword, Eq, MSHV_UNMAP_GUEST_MEMORY)?],
        and![Cond::new(1, ArgLen::Dword, Eq, MSHV_CREATE_VP)?],
        and![Cond::new(1, ArgLen::Dword, Eq, MSHV_IRQFD)?],
        and![Cond::new(1, ArgLen::Dword, Eq, MSHV_IOEVENTFD)?],
        and![Cond::new(1, ArgLen::Dword, Eq, MSHV_SET_MSI_ROUTING)?],
        and![Cond::new(1, ArgLen::Dword, Eq, MSHV_GET_VP_REGISTERS)?],
        and![Cond::new(1, ArgLen::Dword, Eq, MSHV_SET_VP_REGISTERS)?],
        and![Cond::new(1, ArgLen::Dword, Eq, MSHV_RUN_VP)?],
        and![Cond::new(1, ArgLen::Dword, Eq, MSHV_GET_VP_STATE)?],
        and![Cond::new(1, ArgLen::Dword, Eq, MSHV_SET_VP_STATE)?],
        and![Cond::new(
            1,
            ArgLen::Dword,
            Eq,
            MSHV_SET_PARTITION_PROPERTY
        )?],
        and![Cond::new(1, ArgLen::Dword, Eq, MSHV_GET_GPA_ACCESS_STATES)?],
        and![Cond::new(1, ArgLen::Dword, Eq, MSHV_VP_TRANSLATE_GVA)?],
    ])
}

#[cfg(feature = "kvm")]
fn create_vmm_ioctl_seccomp_rule_common_kvm() -> Result<Vec<SeccompRule>, BackendError> {
    Ok(or![
        and![Cond::new(1, ArgLen::Dword, Eq, KVM_CHECK_EXTENSION)?],
        and![Cond::new(1, ArgLen::Dword, Eq, KVM_CREATE_DEVICE,)?],
        and![Cond::new(1, ArgLen::Dword, Eq, KVM_CREATE_IRQCHIP,)?],
        and![Cond::new(1, ArgLen::Dword, Eq, KVM_CREATE_VCPU)?],
        and![Cond::new(1, ArgLen::Dword, Eq, KVM_CREATE_VM)?],
        and![Cond::new(1, ArgLen::Dword, Eq, KVM_ENABLE_CAP)?],
        and![Cond::new(1, ArgLen::Dword, Eq, KVM_GET_API_VERSION,)?],
        and![Cond::new(1, ArgLen::Dword, Eq, KVM_GET_DEVICE_ATTR,)?],
        and![Cond::new(1, ArgLen::Dword, Eq, KVM_GET_DIRTY_LOG)?],
        and![Cond::new(1, ArgLen::Dword, Eq, KVM_GET_MP_STATE)?],
        and![Cond::new(1, ArgLen::Dword, Eq, KVM_GET_ONE_REG)?],
        and![Cond::new(1, ArgLen::Dword, Eq, KVM_GET_REGS)?],
        and![Cond::new(1, ArgLen::Dword, Eq, KVM_GET_REG_LIST)?],
        and![Cond::new(1, ArgLen::Dword, Eq, KVM_GET_SUPPORTED_CPUID,)?],
        and![Cond::new(1, ArgLen::Dword, Eq, KVM_GET_VCPU_EVENTS,)?],
        and![Cond::new(1, ArgLen::Dword, Eq, KVM_GET_VCPU_MMAP_SIZE,)?],
        and![Cond::new(1, ArgLen::Dword, Eq, KVM_IOEVENTFD)?],
        and![Cond::new(1, ArgLen::Dword, Eq, KVM_IRQFD)?],
        and![Cond::new(1, ArgLen::Dword, Eq, KVM_RUN)?],
        and![Cond::new(1, ArgLen::Dword, Eq, KVM_MEMORY_ENCRYPT_OP)?],
        and![Cond::new(1, ArgLen::Dword, Eq, KVM_SET_DEVICE_ATTR,)?],
        and![Cond::new(1, ArgLen::Dword, Eq, KVM_SET_GSI_ROUTING)?],
        and![Cond::new(1, ArgLen::Dword, Eq, KVM_SET_MP_STATE)?],
        and![Cond::new(1, ArgLen::Dword, Eq, KVM_SET_ONE_REG)?],
        and![Cond::new(1, ArgLen::Dword, Eq, KVM_SET_REGS)?],
        and![Cond::new(1, ArgLen::Dword, Eq, KVM_SET_USER_MEMORY_REGION,)?],
        and![Cond::new(1, ArgLen::Dword, Eq, KVM_SET_VCPU_EVENTS,)?],
    ])
}

fn create_vmm_ioctl_seccomp_rule_hypervisor() -> Result<Vec<SeccompRule>, BackendError> {
    #[cfg(feature = "kvm")]
    let rules = create_vmm_ioctl_seccomp_rule_common_kvm();

    #[cfg(feature = "mshv")]
    let rules = create_vmm_ioctl_seccomp_rule_common_mshv();

    rules
}

fn create_vmm_ioctl_seccomp_rule_common() -> Result<Vec<SeccompRule>, BackendError> {
    let mut common_rules = or![
        and![Cond::new(1, ArgLen::Dword, Eq, FIOCLEX)?],
        and![Cond::new(1, ArgLen::Dword, Eq, FIONBIO)?],
        and![Cond::new(1, ArgLen::Dword, Eq, SIOCGIFFLAGS)?],
        and![Cond::new(1, ArgLen::Dword, Eq, SIOCGIFHWADDR)?],
        and![Cond::new(1, ArgLen::Dword, Eq, SIOCSIFADDR)?],
        and![Cond::new(1, ArgLen::Dword, Eq, SIOCSIFFLAGS)?],
        and![Cond::new(1, ArgLen::Dword, Eq, SIOCSIFHWADDR)?],
        and![Cond::new(1, ArgLen::Dword, Eq, SIOCSIFNETMASK)?],
        and![Cond::new(1, ArgLen::Dword, Eq, TCSETS)?],
        and![Cond::new(1, ArgLen::Dword, Eq, TCGETS)?],
        and![Cond::new(1, ArgLen::Dword, Eq, TIOCGWINSZ)?],
        and![Cond::new(1, ArgLen::Dword, Eq, TIOCSPTLCK)?],
        and![Cond::new(1, ArgLen::Dword, Eq, TIOCGTPEER)?],
        and![Cond::new(1, ArgLen::Dword, Eq, TUNGETFEATURES)?],
        and![Cond::new(1, ArgLen::Dword, Eq, TUNGETIFF)?],
        and![Cond::new(1, ArgLen::Dword, Eq, TUNSETIFF)?],
        and![Cond::new(1, ArgLen::Dword, Eq, TUNSETOFFLOAD)?],
        and![Cond::new(1, ArgLen::Dword, Eq, TUNSETVNETHDRSZ)?],
        and![Cond::new(1, ArgLen::Dword, Eq, VFIO_GET_API_VERSION)?],
        and![Cond::new(1, ArgLen::Dword, Eq, VFIO_CHECK_EXTENSION)?],
        and![Cond::new(1, ArgLen::Dword, Eq, VFIO_SET_IOMMU)?],
        and![Cond::new(1, ArgLen::Dword, Eq, VFIO_GROUP_GET_STATUS)?],
        and![Cond::new(1, ArgLen::Dword, Eq, VFIO_GROUP_SET_CONTAINER)?],
        and![Cond::new(1, ArgLen::Dword, Eq, VFIO_GROUP_UNSET_CONTAINER)?],
        and![Cond::new(1, ArgLen::Dword, Eq, VFIO_GROUP_GET_DEVICE_FD)?],
        and![Cond::new(1, ArgLen::Dword, Eq, VFIO_DEVICE_GET_INFO)?],
        and![Cond::new(
            1,
            ArgLen::Dword,
            Eq,
            VFIO_DEVICE_GET_REGION_INFO
        )?],
        and![Cond::new(1, ArgLen::Dword, Eq, VFIO_DEVICE_GET_IRQ_INFO)?],
        and![Cond::new(1, ArgLen::Dword, Eq, VFIO_DEVICE_SET_IRQS)?],
        and![Cond::new(1, ArgLen::Dword, Eq, VFIO_DEVICE_RESET)?],
        and![Cond::new(1, ArgLen::Dword, Eq, VFIO_IOMMU_MAP_DMA)?],
        and![Cond::new(1, ArgLen::Dword, Eq, VFIO_IOMMU_UNMAP_DMA)?],
        and![Cond::new(1, ArgLen::Dword, Eq, VFIO_DEVICE_IOEVENTFD)?],
    ];

    let hypervisor_rules = create_vmm_ioctl_seccomp_rule_hypervisor()?;

    common_rules.extend(hypervisor_rules);

    Ok(common_rules)
}

#[cfg(all(target_arch = "x86_64", feature = "kvm"))]
fn create_vmm_ioctl_seccomp_rule_kvm() -> Result<Vec<SeccompRule>, BackendError> {
    const KVM_CREATE_PIT2: u64 = 0x4040_ae77;
    const KVM_GET_CLOCK: u64 = 0x8030_ae7c;
    const KVM_GET_CPUID2: u64 = 0xc008_ae91;
    const KVM_GET_FPU: u64 = 0x81a0_ae8c;
    const KVM_GET_LAPIC: u64 = 0x8400_ae8e;
    const KVM_GET_MSR_INDEX_LIST: u64 = 0xc004_ae02;
    const KVM_GET_MSRS: u64 = 0xc008_ae88;
    const KVM_GET_SREGS: u64 = 0x8138_ae83;
    const KVM_GET_XCRS: u64 = 0x8188_aea6;
    const KVM_GET_XSAVE: u64 = 0x9000_aea4;
    const KVM_KVMCLOCK_CTRL: u64 = 0xaead;
    const KVM_SET_CLOCK: u64 = 0x4030_ae7b;
    const KVM_SET_CPUID2: u64 = 0x4008_ae90;
    const KVM_SET_FPU: u64 = 0x41a0_ae8d;
    const KVM_SET_LAPIC: u64 = 0x4400_ae8f;
    const KVM_SET_MSRS: u64 = 0x4008_ae89;
    const KVM_SET_SREGS: u64 = 0x4138_ae84;
    const KVM_SET_TSS_ADDR: u64 = 0xae47;
    const KVM_SET_XCRS: u64 = 0x4188_aea7;
    const KVM_SET_XSAVE: u64 = 0x5000_aea5;

    let common_rules = create_vmm_ioctl_seccomp_rule_common()?;
    let mut arch_rules = or![
        and![Cond::new(1, ArgLen::Dword, Eq, KVM_CREATE_PIT2)?],
        and![Cond::new(1, ArgLen::Dword, Eq, KVM_GET_CLOCK,)?],
        and![Cond::new(1, ArgLen::Dword, Eq, KVM_GET_CPUID2,)?],
        and![Cond::new(1, ArgLen::Dword, Eq, KVM_GET_FPU)?],
        and![Cond::new(1, ArgLen::Dword, Eq, KVM_GET_LAPIC)?],
        and![Cond::new(1, ArgLen::Dword, Eq, KVM_GET_MSR_INDEX_LIST)?],
        and![Cond::new(1, ArgLen::Dword, Eq, KVM_GET_MSRS)?],
        and![Cond::new(1, ArgLen::Dword, Eq, KVM_GET_SREGS)?],
        and![Cond::new(1, ArgLen::Dword, Eq, KVM_GET_XCRS,)?],
        and![Cond::new(1, ArgLen::Dword, Eq, KVM_GET_XSAVE,)?],
        and![Cond::new(1, ArgLen::Dword, Eq, KVM_KVMCLOCK_CTRL)?],
        and![Cond::new(1, ArgLen::Dword, Eq, KVM_SET_CLOCK)?],
        and![Cond::new(1, ArgLen::Dword, Eq, KVM_SET_CPUID2)?],
        and![Cond::new(1, ArgLen::Dword, Eq, KVM_SET_FPU)?],
        and![Cond::new(1, ArgLen::Dword, Eq, KVM_SET_LAPIC)?],
        and![Cond::new(1, ArgLen::Dword, Eq, KVM_SET_SREGS)?],
        and![Cond::new(1, ArgLen::Dword, Eq, KVM_SET_TSS_ADDR,)?],
        and![Cond::new(1, ArgLen::Dword, Eq, KVM_SET_MSRS)?],
        and![Cond::new(1, ArgLen::Dword, Eq, KVM_SET_XCRS,)?],
        and![Cond::new(1, ArgLen::Dword, Eq, KVM_SET_XSAVE,)?],
    ];
    arch_rules.extend(common_rules);

    Ok(arch_rules)
}

#[cfg(all(target_arch = "aarch64", feature = "kvm"))]
fn create_vmm_ioctl_seccomp_rule_kvm() -> Result<Vec<SeccompRule>, BackendError> {
    const KVM_ARM_PREFERRED_TARGET: u64 = 0x8020_aeaf;
    const KVM_ARM_VCPU_INIT: u64 = 0x4020_aeae;

    let common_rules = create_vmm_ioctl_seccomp_rule_common()?;
    let mut arch_rules = or![
        and![Cond::new(1, ArgLen::Dword, Eq, KVM_ARM_PREFERRED_TARGET,)?],
        and![Cond::new(1, ArgLen::Dword, Eq, KVM_ARM_VCPU_INIT,)?],
    ];
    arch_rules.extend(common_rules);

    Ok(arch_rules)
}

#[cfg(all(target_arch = "x86_64", feature = "mshv"))]
fn create_vmm_ioctl_seccomp_rule_mshv() -> Result<Vec<SeccompRule>, BackendError> {
    create_vmm_ioctl_seccomp_rule_common()
}

fn create_vmm_ioctl_seccomp_rule() -> Result<Vec<SeccompRule>, BackendError> {
    #[cfg(feature = "kvm")]
    let rules = create_vmm_ioctl_seccomp_rule_kvm();

    #[cfg(feature = "mshv")]
    let rules = create_vmm_ioctl_seccomp_rule_mshv();

    rules
}

fn create_api_ioctl_seccomp_rule() -> Result<Vec<SeccompRule>, BackendError> {
    Ok(or![and![Cond::new(1, ArgLen::Dword, Eq, FIONBIO)?]])
}

fn create_signal_handler_ioctl_seccomp_rule() -> Result<Vec<SeccompRule>, BackendError> {
    Ok(or![
        and![Cond::new(1, ArgLen::Dword, Eq, TCGETS)?],
        and![Cond::new(1, ArgLen::Dword, Eq, TCSETS)?],
        and![Cond::new(1, ArgLen::Dword, Eq, TIOCGWINSZ)?],
    ])
}

fn signal_handler_thread_rules() -> Result<Vec<(i64, Vec<SeccompRule>)>, BackendError> {
    Ok(vec![
        (libc::SYS_brk, vec![]),
        (libc::SYS_close, vec![]),
        (libc::SYS_exit, vec![]),
        (libc::SYS_exit_group, vec![]),
        (libc::SYS_futex, vec![]),
        (libc::SYS_ioctl, create_signal_handler_ioctl_seccomp_rule()?),
        (libc::SYS_madvise, vec![]),
        (libc::SYS_mmap, vec![]),
        (libc::SYS_munmap, vec![]),
        (libc::SYS_recvfrom, vec![]),
        (libc::SYS_rt_sigprocmask, vec![]),
        (libc::SYS_rt_sigreturn, vec![]),
        (libc::SYS_sendto, vec![]),
        (libc::SYS_sigaltstack, vec![]),
        (libc::SYS_write, vec![]),
    ])
}

// The filter containing the white listed syscall rules required by the VMM to
// function.
fn vmm_thread_rules() -> Result<Vec<(i64, Vec<SeccompRule>)>, BackendError> {
    Ok(vec![
        (libc::SYS_accept4, vec![]),
        #[cfg(target_arch = "x86_64")]
        (libc::SYS_access, vec![]),
        #[cfg(target_arch = "x86_64")]
        (libc::SYS_arch_prctl, vec![]),
        (libc::SYS_bind, vec![]),
        (libc::SYS_brk, vec![]),
        (libc::SYS_clock_gettime, vec![]),
        (libc::SYS_clock_nanosleep, vec![]),
        (libc::SYS_clone, vec![]),
        (libc::SYS_close, vec![]),
        (libc::SYS_connect, vec![]),
        (libc::SYS_dup, vec![]),
        (libc::SYS_epoll_create1, vec![]),
        (libc::SYS_epoll_ctl, vec![]),
        (libc::SYS_epoll_pwait, vec![]),
        #[cfg(target_arch = "x86_64")]
        (libc::SYS_epoll_wait, vec![]),
        (libc::SYS_eventfd2, vec![]),
        (libc::SYS_execve, vec![]),
        (libc::SYS_exit, vec![]),
        (libc::SYS_exit_group, vec![]),
        (libc::SYS_fallocate, vec![]),
        (libc::SYS_fcntl, vec![]),
        (libc::SYS_fdatasync, vec![]),
        #[cfg(target_arch = "x86_64")]
        (libc::SYS_fork, vec![]),
        (libc::SYS_fstat, vec![]),
        (libc::SYS_fsync, vec![]),
        (libc::SYS_ftruncate, vec![]),
        #[cfg(target_arch = "aarch64")]
        (libc::SYS_faccessat, vec![]),
        #[cfg(target_arch = "aarch64")]
        (libc::SYS_newfstatat, vec![]),
        (libc::SYS_futex, vec![]),
        (libc::SYS_getpid, vec![]),
        (libc::SYS_getrandom, vec![]),
        (libc::SYS_gettid, vec![]),
        (libc::SYS_gettimeofday, vec![]),
        (libc::SYS_getuid, vec![]),
        (libc::SYS_ioctl, create_vmm_ioctl_seccomp_rule()?),
        (libc::SYS_io_uring_enter, vec![]),
        (libc::SYS_io_uring_setup, vec![]),
        (libc::SYS_io_uring_register, vec![]),
        (libc::SYS_kill, vec![]),
        (libc::SYS_listen, vec![]),
        (libc::SYS_lseek, vec![]),
        (libc::SYS_madvise, vec![]),
        (libc::SYS_mbind, vec![]),
        (libc::SYS_memfd_create, vec![]),
        (libc::SYS_mmap, vec![]),
        (libc::SYS_mprotect, vec![]),
        (libc::SYS_mremap, vec![]),
        (libc::SYS_munmap, vec![]),
        (libc::SYS_nanosleep, vec![]),
        (libc::SYS_newfstatat, vec![]),
        #[cfg(target_arch = "x86_64")]
        (libc::SYS_open, vec![]),
        (libc::SYS_openat, vec![]),
        (libc::SYS_pipe2, vec![]),
        (libc::SYS_prctl, vec![]),
        (libc::SYS_pread64, vec![]),
        (libc::SYS_preadv, vec![]),
        (libc::SYS_prlimit64, vec![]),
        (libc::SYS_pwrite64, vec![]),
        (libc::SYS_pwritev, vec![]),
        (libc::SYS_read, vec![]),
        (libc::SYS_readv, vec![]),
        #[cfg(target_arch = "x86_64")]
        (libc::SYS_readlink, vec![]),
        #[cfg(target_arch = "aarch64")]
        (libc::SYS_readlinkat, vec![]),
        (libc::SYS_recvfrom, vec![]),
        (libc::SYS_recvmsg, vec![]),
        (libc::SYS_restart_syscall, vec![]),
        (libc::SYS_rt_sigaction, vec![]),
        (libc::SYS_rt_sigprocmask, vec![]),
        (libc::SYS_rt_sigreturn, vec![]),
        (libc::SYS_sched_getaffinity, vec![]),
        (libc::SYS_sendmsg, vec![]),
        (libc::SYS_sendto, vec![]),
        (libc::SYS_set_robust_list, vec![]),
        (libc::SYS_set_tid_address, vec![]),
        (libc::SYS_sigaltstack, vec![]),
        (
            libc::SYS_socket,
            or![
                and![Cond::new(0, ArgLen::Dword, Eq, libc::AF_UNIX as u64)?],
                and![Cond::new(0, ArgLen::Dword, Eq, libc::AF_INET as u64)?],
            ],
        ),
        (libc::SYS_socketpair, vec![]),
        #[cfg(target_arch = "x86_64")]
        (libc::SYS_stat, vec![]),
        (libc::SYS_statx, vec![]),
        (libc::SYS_tgkill, vec![]),
        (libc::SYS_timerfd_create, vec![]),
        (libc::SYS_timerfd_settime, vec![]),
        (libc::SYS_tkill, vec![]),
        (
            libc::SYS_umask,
            or![and![Cond::new(0, ArgLen::Dword, Eq, 0o077)?]],
        ),
        #[cfg(target_arch = "x86_64")]
        (libc::SYS_unlink, vec![]),
        #[cfg(target_arch = "aarch64")]
        (libc::SYS_unlinkat, vec![]),
        (libc::SYS_wait4, vec![]),
        (libc::SYS_write, vec![]),
        (libc::SYS_writev, vec![]),
    ])
}

#[cfg(feature = "kvm")]
fn create_vcpu_ioctl_seccomp_rule_kvm() -> Result<Vec<SeccompRule>, BackendError> {
    Ok(or![
        and![Cond::new(1, ArgLen::Dword, Eq, KVM_CHECK_EXTENSION,)?],
        and![Cond::new(1, ArgLen::Dword, Eq, KVM_IOEVENTFD)?],
        and![Cond::new(1, ArgLen::Dword, Eq, KVM_IRQFD,)?],
        and![Cond::new(1, ArgLen::Dword, Eq, KVM_SET_DEVICE_ATTR,)?],
        and![Cond::new(1, ArgLen::Dword, Eq, KVM_SET_GSI_ROUTING,)?],
        and![Cond::new(1, ArgLen::Dword, Eq, KVM_SET_USER_MEMORY_REGION,)?],
        and![Cond::new(1, ArgLen::Dword, Eq, KVM_RUN,)?],
    ])
}

#[cfg(feature = "mshv")]
fn create_vcpu_ioctl_seccomp_rule_mshv() -> Result<Vec<SeccompRule>, BackendError> {
    Ok(or![
<<<<<<< HEAD
        and![Cond::new(1, ArgLen::DWORD, Eq, MSHV_SET_MSI_ROUTING)?],
        and![Cond::new(1, ArgLen::DWORD, Eq, MSHV_IOEVENTFD)?],
        and![Cond::new(1, ArgLen::DWORD, Eq, MSHV_IRQFD)?],
        and![Cond::new(1, ArgLen::DWORD, Eq, MSHV_RUN_VP)?],
        and![Cond::new(1, ArgLen::DWORD, Eq, MSHV_GET_VP_REGISTERS)?],
        and![Cond::new(1, ArgLen::DWORD, Eq, MSHV_SET_VP_REGISTERS)?],
        and![Cond::new(1, ArgLen::DWORD, Eq, MSHV_MAP_GUEST_MEMORY)?],
        and![Cond::new(1, ArgLen::DWORD, Eq, MSHV_UNMAP_GUEST_MEMORY)?],
        and![Cond::new(1, ArgLen::DWORD, Eq, MSHV_VP_TRANSLATE_GVA)?],
=======
        and![Cond::new(1, ArgLen::Dword, Eq, MSHV_SET_MSI_ROUTING)?],
        and![Cond::new(1, ArgLen::Dword, Eq, MSHV_IOEVENTFD)?],
        and![Cond::new(1, ArgLen::Dword, Eq, MSHV_IRQFD)?],
        and![Cond::new(1, ArgLen::Dword, Eq, MSHV_RUN_VP)?],
        and![Cond::new(1, ArgLen::Dword, Eq, MSHV_GET_VP_REGISTERS)?],
        and![Cond::new(1, ArgLen::Dword, Eq, MSHV_SET_VP_REGISTERS)?],
        and![Cond::new(1, ArgLen::Dword, Eq, MSHV_MAP_GUEST_MEMORY)?],
        and![Cond::new(1, ArgLen::Dword, Eq, MSHV_UNMAP_GUEST_MEMORY)?],
        and![Cond::new(1, ArgLen::Dword, Eq, MSHV_VP_TRANSLATE_GVA)?],
>>>>>>> 68e6a14d
    ])
}

fn create_vcpu_ioctl_seccomp_rule_hypervisor() -> Result<Vec<SeccompRule>, BackendError> {
    #[cfg(feature = "kvm")]
    let rules = create_vcpu_ioctl_seccomp_rule_kvm();

    #[cfg(feature = "mshv")]
    let rules = create_vcpu_ioctl_seccomp_rule_mshv();

    rules
}

fn create_vcpu_ioctl_seccomp_rule() -> Result<Vec<SeccompRule>, BackendError> {
    let mut rules = or![
        and![Cond::new(1, ArgLen::Dword, Eq, VFIO_DEVICE_SET_IRQS)?],
        and![Cond::new(1, ArgLen::Dword, Eq, VFIO_GROUP_UNSET_CONTAINER)?],
        and![Cond::new(1, ArgLen::Dword, Eq, VFIO_IOMMU_UNMAP_DMA)?],
    ];

    let hypervisor_rules = create_vcpu_ioctl_seccomp_rule_hypervisor()?;

    rules.extend(hypervisor_rules);

    Ok(rules)
}

fn vcpu_thread_rules() -> Result<Vec<(i64, Vec<SeccompRule>)>, BackendError> {
    Ok(vec![
        (libc::SYS_brk, vec![]),
        (libc::SYS_clock_gettime, vec![]),
        (libc::SYS_clock_nanosleep, vec![]),
        (libc::SYS_close, vec![]),
        (libc::SYS_dup, vec![]),
        (libc::SYS_exit, vec![]),
        (libc::SYS_fstat, vec![]),
        (libc::SYS_futex, vec![]),
        (libc::SYS_getrandom, vec![]),
        (libc::SYS_getpid, vec![]),
        (libc::SYS_ioctl, create_vcpu_ioctl_seccomp_rule()?),
        (libc::SYS_lseek, vec![]),
        (libc::SYS_madvise, vec![]),
        (libc::SYS_mmap, vec![]),
        (libc::SYS_mprotect, vec![]),
        (libc::SYS_munmap, vec![]),
        (libc::SYS_nanosleep, vec![]),
        (libc::SYS_newfstatat, vec![]),
        #[cfg(target_arch = "x86_64")]
        (libc::SYS_open, vec![]),
        (libc::SYS_openat, vec![]),
        (libc::SYS_pread64, vec![]),
        (libc::SYS_pwrite64, vec![]),
        (libc::SYS_read, vec![]),
        (libc::SYS_recvfrom, vec![]),
        (libc::SYS_recvmsg, vec![]),
        (libc::SYS_rt_sigaction, vec![]),
        (libc::SYS_rt_sigprocmask, vec![]),
        (libc::SYS_rt_sigreturn, vec![]),
        (libc::SYS_sendmsg, vec![]),
        (libc::SYS_sigaltstack, vec![]),
        (libc::SYS_tgkill, vec![]),
        (libc::SYS_tkill, vec![]),
        #[cfg(target_arch = "x86_64")]
        (libc::SYS_unlink, vec![]),
        #[cfg(target_arch = "aarch64")]
        (libc::SYS_unlinkat, vec![]),
        (libc::SYS_write, vec![]),
        (libc::SYS_writev, vec![]),
    ])
}

// The filter containing the white listed syscall rules required by the API to
// function.
fn api_thread_rules() -> Result<Vec<(i64, Vec<SeccompRule>)>, BackendError> {
    Ok(vec![
        (libc::SYS_accept4, vec![]),
        (libc::SYS_brk, vec![]),
        (libc::SYS_close, vec![]),
        (libc::SYS_dup, vec![]),
        (libc::SYS_epoll_create1, vec![]),
        (libc::SYS_epoll_ctl, vec![]),
        (libc::SYS_epoll_pwait, vec![]),
        #[cfg(target_arch = "x86_64")]
        (libc::SYS_epoll_wait, vec![]),
        (libc::SYS_exit, vec![]),
        (libc::SYS_fcntl, vec![]),
        (libc::SYS_futex, vec![]),
        (libc::SYS_getrandom, vec![]),
        (libc::SYS_ioctl, create_api_ioctl_seccomp_rule()?),
        (libc::SYS_madvise, vec![]),
        (libc::SYS_mmap, vec![]),
        (libc::SYS_mprotect, vec![]),
        (libc::SYS_munmap, vec![]),
        (libc::SYS_recvfrom, vec![]),
        (libc::SYS_recvmsg, vec![]),
        (libc::SYS_sigaltstack, vec![]),
        (libc::SYS_write, vec![]),
    ])
}

fn get_seccomp_rules(thread_type: Thread) -> Result<Vec<(i64, Vec<SeccompRule>)>, BackendError> {
    match thread_type {
        Thread::Api => Ok(api_thread_rules()?),
        Thread::SignalHandler => Ok(signal_handler_thread_rules()?),
        Thread::Vcpu => Ok(vcpu_thread_rules()?),
        Thread::Vmm => Ok(vmm_thread_rules()?),
    }
}

/// Generate a BPF program based on the seccomp_action value
pub fn get_seccomp_filter(
    seccomp_action: &SeccompAction,
    thread_type: Thread,
) -> Result<BpfProgram, Error> {
    match seccomp_action {
        SeccompAction::Allow => Ok(vec![]),
        SeccompAction::Log => SeccompFilter::new(
            get_seccomp_rules(thread_type)
                .map_err(Error::Backend)?
                .into_iter()
                .collect(),
            SeccompAction::Log,
            SeccompAction::Allow,
            std::env::consts::ARCH.try_into().unwrap(),
        )
        .and_then(|filter| filter.try_into())
        .map_err(Error::Backend),
        _ => SeccompFilter::new(
            get_seccomp_rules(thread_type)
                .map_err(Error::Backend)?
                .into_iter()
                .collect(),
            SeccompAction::Trap,
            SeccompAction::Allow,
            std::env::consts::ARCH.try_into().unwrap(),
        )
        .and_then(|filter| filter.try_into())
        .map_err(Error::Backend),
    }
}<|MERGE_RESOLUTION|>--- conflicted
+++ resolved
@@ -500,17 +500,6 @@
 #[cfg(feature = "mshv")]
 fn create_vcpu_ioctl_seccomp_rule_mshv() -> Result<Vec<SeccompRule>, BackendError> {
     Ok(or![
-<<<<<<< HEAD
-        and![Cond::new(1, ArgLen::DWORD, Eq, MSHV_SET_MSI_ROUTING)?],
-        and![Cond::new(1, ArgLen::DWORD, Eq, MSHV_IOEVENTFD)?],
-        and![Cond::new(1, ArgLen::DWORD, Eq, MSHV_IRQFD)?],
-        and![Cond::new(1, ArgLen::DWORD, Eq, MSHV_RUN_VP)?],
-        and![Cond::new(1, ArgLen::DWORD, Eq, MSHV_GET_VP_REGISTERS)?],
-        and![Cond::new(1, ArgLen::DWORD, Eq, MSHV_SET_VP_REGISTERS)?],
-        and![Cond::new(1, ArgLen::DWORD, Eq, MSHV_MAP_GUEST_MEMORY)?],
-        and![Cond::new(1, ArgLen::DWORD, Eq, MSHV_UNMAP_GUEST_MEMORY)?],
-        and![Cond::new(1, ArgLen::DWORD, Eq, MSHV_VP_TRANSLATE_GVA)?],
-=======
         and![Cond::new(1, ArgLen::Dword, Eq, MSHV_SET_MSI_ROUTING)?],
         and![Cond::new(1, ArgLen::Dword, Eq, MSHV_IOEVENTFD)?],
         and![Cond::new(1, ArgLen::Dword, Eq, MSHV_IRQFD)?],
@@ -520,7 +509,6 @@
         and![Cond::new(1, ArgLen::Dword, Eq, MSHV_MAP_GUEST_MEMORY)?],
         and![Cond::new(1, ArgLen::Dword, Eq, MSHV_UNMAP_GUEST_MEMORY)?],
         and![Cond::new(1, ArgLen::Dword, Eq, MSHV_VP_TRANSLATE_GVA)?],
->>>>>>> 68e6a14d
     ])
 }
 
