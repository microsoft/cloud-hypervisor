--- conflicted
+++ resolved
@@ -986,25 +986,10 @@
                 1
             };
 
-<<<<<<< HEAD
-        // HACK: Allocate address space after 1 TB for PCI segments.
-        // The idea is here is to make sure that bar address space do not collide
-        // with guest address. Most likely we are not going to launch guest with
-        // 1 TB memory and if in future if we decide to do then we need to revisit
-        // this hack. Or remove this hack once we have a way to dynamically
-        // inject ACPI tables. Currently we are assuming that each segments gets 4G
-        // and we are supporting 10 segs only so we are saying that end of the device
-        // area is 40G.
-        let start_of_device_area = 0x10000000000;
-        let end_of_device_area = 0x10000000000 + (num_pci_segments as u64 * (4 << 30)) - 1;
-
-        assert!(num_pci_segments <= 10);
-=======
         let create_mmio_allocators = |start, end, num_pci_segments, alignment| {
             // Start each PCI segment mmio range on an aligned boundary
             let pci_segment_mmio_size =
                 (end - start + 1) / (alignment * num_pci_segments as u64) * alignment;
->>>>>>> 5e702dcd
 
             let mut mmio_allocators = vec![];
             for i in 0..num_pci_segments as u64 {
@@ -2622,8 +2607,6 @@
                         .map_err(DeviceManagerError::EventFd)?,
                     versioned_state_from_id(self.snapshot.as_ref(), id.as_str())
                         .map_err(DeviceManagerError::RestoreGetState)?,
-                    #[cfg(feature = "snp")]
-                    self.address_manager.vm.clone(),
                 )
                 .map_err(DeviceManagerError::CreateVirtioRng)?,
             ));
