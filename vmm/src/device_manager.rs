// Copyright 2018 Amazon.com, Inc. or its affiliates. All Rights Reserved.
//
// Portions Copyright 2017 The Chromium OS Authors. All rights reserved.
// Use of this source code is governed by a BSD-style license that can be
// found in the LICENSE-BSD-3-Clause file.
//
// Copyright © 2019 Intel Corporation
//
// SPDX-License-Identifier: Apache-2.0 AND BSD-3-Clause
//

use crate::config::ConsoleOutputMode;
use crate::config::DeviceConfig;
use crate::config::{DiskConfig, FsConfig, NetConfig, PmemConfig, VmConfig, VsockConfig};
use crate::device_tree::{DeviceNode, DeviceTree};
#[cfg(feature = "kvm")]
use crate::interrupt::kvm::KvmMsiInterruptManager as MsiInterruptManager;
#[cfg(feature = "mshv")]
use crate::interrupt::mshv::MshvMsiInterruptManager as MsiInterruptManager;
use crate::interrupt::LegacyUserspaceInterruptManager;
#[cfg(feature = "acpi")]
use crate::memory_manager::MEMORY_MANAGER_ACPI_SIZE;
use crate::memory_manager::{Error as MemoryManagerError, MemoryManager};
#[cfg(feature = "acpi")]
use crate::vm::NumaNodes;
use crate::PciDeviceInfo;
use crate::{device_node, DEVICE_MANAGER_SNAPSHOT_ID};
#[cfg(feature = "acpi")]
use acpi_tables::{aml, aml::Aml};
use anyhow::anyhow;
#[cfg(target_arch = "aarch64")]
use arch::aarch64::gic::GICDevice;
#[cfg(target_arch = "aarch64")]
use arch::aarch64::DeviceInfoForFDT;
#[cfg(feature = "acpi")]
use arch::layout;
#[cfg(target_arch = "x86_64")]
use arch::layout::{APIC_START, IOAPIC_SIZE, IOAPIC_START};
#[cfg(target_arch = "aarch64")]
use arch::DeviceType;
use block_util::{
    async_io::DiskFile, block_io_uring_is_supported, detect_image_type,
    fixed_vhd_async::FixedVhdDiskAsync, fixed_vhd_sync::FixedVhdDiskSync, qcow_sync::QcowDiskSync,
    raw_async::RawFileDisk, raw_sync::RawFileDiskSync, ImageType,
};
#[cfg(target_arch = "aarch64")]
use devices::gic;
#[cfg(target_arch = "x86_64")]
use devices::ioapic;
use devices::{
    interrupt_controller, interrupt_controller::InterruptController, legacy::Serial,
    AcpiNotificationFlags,
};
#[cfg(feature = "kvm")]
use hypervisor::kvm_ioctls::*;
#[cfg(target_arch = "aarch64")]
use hypervisor::CpuState;
#[cfg(feature = "mshv")]
use hypervisor::IoEventAddress;
use libc::TIOCGWINSZ;
use libc::{MAP_NORESERVE, MAP_PRIVATE, MAP_SHARED, O_TMPFILE, PROT_READ, PROT_WRITE};
use pci::{
    DeviceRelocation, PciBarRegionType, PciBus, PciConfigIo, PciConfigMmio, PciDevice, PciRoot,
    VfioPciDevice,
};
use seccomp::SeccompAction;
use std::any::Any;
use std::collections::HashMap;
use std::fs::{File, OpenOptions};
use std::io::{self, sink, stdout, Seek, SeekFrom};
use std::num::Wrapping;
use std::os::unix::fs::OpenOptionsExt;
#[cfg(feature = "kvm")]
use std::os::unix::io::FromRawFd;
use std::result;
use std::sync::{Arc, Barrier, Mutex};
#[cfg(feature = "kvm")]
use vfio_ioctls::{VfioContainer, VfioDevice, VfioDmaMapping};
use virtio_devices::transport::VirtioPciDevice;
use virtio_devices::transport::VirtioTransport;
use virtio_devices::vhost_user::VhostUserConfig;
use virtio_devices::{DmaRemapping, IommuMapping};
use virtio_devices::{VirtioSharedMemory, VirtioSharedMemoryList};
use vm_allocator::SystemAllocator;
use vm_device::interrupt::{
    InterruptIndex, InterruptManager, LegacyIrqGroupConfig, MsiIrqGroupConfig,
};
use vm_device::{Bus, BusDevice, Resource};
use vm_memory::guest_memory::FileOffset;
use vm_memory::{
    Address, GuestAddress, GuestAddressSpace, GuestRegionMmap, GuestUsize, MmapRegion,
};
use vm_migration::{
    Migratable, MigratableError, Pausable, Snapshot, SnapshotDataSection, Snapshottable,
    Transportable,
};
use vm_virtio::{VirtioDeviceType, VirtioIommuRemapping};
use vmm_sys_util::eventfd::EventFd;

#[cfg(target_arch = "aarch64")]
const MMIO_LEN: u64 = 0x1000;

#[cfg(feature = "kvm")]
const VFIO_DEVICE_NAME_PREFIX: &str = "_vfio";

#[cfg(target_arch = "x86_64")]
const IOAPIC_DEVICE_NAME: &str = "_ioapic";

const SERIAL_DEVICE_NAME_PREFIX: &str = "_serial";

const CONSOLE_DEVICE_NAME: &str = "_console";
const DISK_DEVICE_NAME_PREFIX: &str = "_disk";
const FS_DEVICE_NAME_PREFIX: &str = "_fs";
const MEM_DEVICE_NAME_PREFIX: &str = "_mem";
const BALLOON_DEVICE_NAME: &str = "_balloon";
const NET_DEVICE_NAME_PREFIX: &str = "_net";
const PMEM_DEVICE_NAME_PREFIX: &str = "_pmem";
const RNG_DEVICE_NAME: &str = "_rng";
const VSOCK_DEVICE_NAME_PREFIX: &str = "_vsock";
const WATCHDOG_DEVICE_NAME: &str = "_watchdog";

const IOMMU_DEVICE_NAME: &str = "_iommu";

const VIRTIO_PCI_DEVICE_NAME_PREFIX: &str = "_virtio-pci";

/// Errors associated with device manager
#[derive(Debug)]
pub enum DeviceManagerError {
    /// Cannot create EventFd.
    EventFd(io::Error),

    /// Cannot open disk path
    Disk(io::Error),

    /// Cannot create vhost-user-net device
    CreateVhostUserNet(virtio_devices::vhost_user::Error),

    /// Cannot create virtio-blk device
    CreateVirtioBlock(io::Error),

    /// Cannot create virtio-net device
    CreateVirtioNet(virtio_devices::net::Error),

    /// Cannot create virtio-console device
    CreateVirtioConsole(io::Error),

    /// Cannot create virtio-rng device
    CreateVirtioRng(io::Error),

    /// Cannot create virtio-fs device
    CreateVirtioFs(virtio_devices::vhost_user::Error),

    /// Virtio-fs device was created without a socket.
    NoVirtioFsSock,

    /// Cannot create vhost-user-blk device
    CreateVhostUserBlk(virtio_devices::vhost_user::Error),

    /// Cannot create virtio-pmem device
    CreateVirtioPmem(io::Error),

    /// Cannot create virtio-vsock device
    CreateVirtioVsock(io::Error),

    /// Failed converting Path to &str for the virtio-vsock device.
    CreateVsockConvertPath,

    /// Cannot create virtio-vsock backend
    CreateVsockBackend(virtio_devices::vsock::VsockUnixError),

    /// Cannot create virtio-iommu device
    CreateVirtioIommu(io::Error),

    /// Cannot create virtio-balloon device
    CreateVirtioBalloon(io::Error),

    /// Cannot create virtio-watchdog device
    CreateVirtioWatchdog(io::Error),

    /// Failed parsing disk image format
    DetectImageType(io::Error),

    /// Cannot open qcow disk path
    QcowDeviceCreate(qcow::Error),

    /// Cannot open tap interface
    OpenTap(net_util::TapError),

    /// Cannot allocate IRQ.
    AllocateIrq,

    /// Cannot configure the IRQ.
    Irq(vmm_sys_util::errno::Error),

    /// Cannot allocate PCI BARs
    AllocateBars(pci::PciDeviceError),

    /// Could not free the BARs associated with a PCI device.
    FreePciBars(pci::PciDeviceError),

    /// Cannot register ioevent.
    RegisterIoevent(anyhow::Error),

    /// Cannot unregister ioevent.
    UnRegisterIoevent(anyhow::Error),

    /// Cannot create virtio device
    VirtioDevice(vmm_sys_util::errno::Error),

    /// Cannot add PCI device
    AddPciDevice(pci::PciRootError),

    /// Cannot open persistent memory file
    PmemFileOpen(io::Error),

    /// Cannot set persistent memory file size
    PmemFileSetLen(io::Error),

    /// Cannot find a memory range for persistent memory
    PmemRangeAllocation,

    /// Cannot find a memory range for virtio-fs
    FsRangeAllocation,

    /// Error creating serial output file
    SerialOutputFileOpen(io::Error),

    /// Error creating console output file
    ConsoleOutputFileOpen(io::Error),

    /// Cannot create a VFIO device
    VfioCreate(vfio_ioctls::VfioError),

    /// Cannot create a VFIO PCI device
    VfioPciCreate(pci::VfioPciError),

    /// Failed to map VFIO MMIO region.
    VfioMapRegion(pci::VfioPciError),

    /// Failed to create the passthrough device.
    CreatePassthroughDevice(anyhow::Error),

    /// Failed to memory map.
    Mmap(io::Error),

    /// Cannot add legacy device to Bus.
    BusError(vm_device::BusError),

    /// Failed to allocate IO port
    AllocateIOPort,

    /// Failed to allocate MMIO address
    AllocateMMIOAddress,

    // Failed to make hotplug notification
    HotPlugNotification(io::Error),

    // Error from a memory manager operation
    MemoryManager(MemoryManagerError),

    /// Failed to create new interrupt source group.
    CreateInterruptGroup(io::Error),

    /// Failed to update interrupt source group.
    UpdateInterruptGroup(io::Error),

    /// Failed creating interrupt controller.
    CreateInterruptController(interrupt_controller::Error),

    /// Failed creating a new MmapRegion instance.
    NewMmapRegion(vm_memory::mmap::MmapRegionError),

    /// Failed cloning a File.
    CloneFile(io::Error),

    /// Failed to create socket file
    CreateSocketFile(io::Error),

    /// Failed to spawn the network backend
    SpawnNetBackend(io::Error),

    /// Failed to spawn the block backend
    SpawnBlockBackend(io::Error),

    /// Missing PCI bus.
    NoPciBus,

    /// Could not find an available device name.
    NoAvailableDeviceName,

    /// Missing PCI device.
    MissingPciDevice,

    /// Failed removing a PCI device from the PCI bus.
    RemoveDeviceFromPciBus(pci::PciRootError),

    /// Failed removing a bus device from the IO bus.
    RemoveDeviceFromIoBus(vm_device::BusError),

    /// Failed removing a bus device from the MMIO bus.
    RemoveDeviceFromMmioBus(vm_device::BusError),

    /// Failed to find the device corresponding to a specific PCI b/d/f.
    UnknownPciBdf(u32),

    /// Not allowed to remove this type of device from the VM.
    RemovalNotAllowed(vm_virtio::VirtioDeviceType),

    /// Failed to find device corresponding to the given identifier.
    UnknownDeviceId(String),

    /// Failed to find an available PCI device ID.
    NextPciDeviceId(pci::PciRootError),

    /// Could not reserve the PCI device ID.
    GetPciDeviceId(pci::PciRootError),

    /// Could not give the PCI device ID back.
    PutPciDeviceId(pci::PciRootError),

    /// Incorrect device ID as it is already used by another device.
    DeviceIdAlreadyInUse,

    /// No disk path was specified when one was expected
    NoDiskPath,

    /// Failed updating guest memory for virtio device.
    UpdateMemoryForVirtioDevice(virtio_devices::Error),

    /// Cannot create virtio-mem device
    CreateVirtioMem(io::Error),

    /// Cannot try Clone virtio-mem resize
    TryCloneVirtioMemResize(virtio_devices::mem::Error),

    /// Cannot find a memory range for virtio-mem memory
    VirtioMemRangeAllocation,

    /// Failed updating guest memory for VFIO PCI device.
    UpdateMemoryForVfioPciDevice(pci::VfioPciError),

    /// Trying to use a directory for pmem but no size specified
    PmemWithDirectorySizeMissing,

    /// Trying to use a size that is not multiple of 2MiB
    PmemSizeNotAligned,

    /// Could not find the node in the device tree.
    MissingNode,

    /// Could not find a MMIO range.
    MmioRangeAllocation,

    /// Resource was already found.
    ResourceAlreadyExists,

    /// Expected resources for virtio-mmio could not be found.
    MissingVirtioMmioResources,

    /// Expected resources for virtio-pci could not be found.
    MissingVirtioPciResources,

    /// Expected resources for virtio-fs could not be found.
    MissingVirtioFsResources,

    /// Missing PCI b/d/f from the DeviceNode.
    MissingDeviceNodePciBdf,

    /// No support for device passthrough
    NoDevicePassthroughSupport,

    /// Failed to resize virtio-balloon
    VirtioBalloonResize(virtio_devices::balloon::Error),

    /// Missing virtio-balloon, can't proceed as expected.
    MissingVirtioBalloon,

    /// Failed to do power button notification
    PowerButtonNotification(io::Error),

    /// Failed to set O_DIRECT flag to file descriptor
    SetDirectIo,

    /// Failed to create FixedVhdDiskAsync
    CreateFixedVhdDiskAsync(io::Error),

    /// Failed to create FixedVhdDiskSync
    CreateFixedVhdDiskSync(io::Error),
}
pub type DeviceManagerResult<T> = result::Result<T, DeviceManagerError>;

type VirtioDeviceArc = Arc<Mutex<dyn virtio_devices::VirtioDevice>>;

#[cfg(feature = "acpi")]
const DEVICE_MANAGER_ACPI_SIZE: usize = 0x10;

pub fn get_win_size() -> (u16, u16) {
    #[repr(C)]
    #[derive(Default)]
    struct WS {
        rows: u16,
        cols: u16,
        xpixel: u16,
        ypixel: u16,
    }
    let ws: WS = WS::default();

    unsafe {
        libc::ioctl(0, TIOCGWINSZ, &ws);
    }

    (ws.cols, ws.rows)
}

enum ConsoleInput {
    Serial,
    VirtioConsole,
}
#[derive(Default)]
pub struct Console {
    // Serial port on 0x3f8
    serial: Option<Arc<Mutex<Serial>>>,
    virtio_console_input: Option<Arc<virtio_devices::ConsoleInput>>,
    input: Option<ConsoleInput>,
}

impl Console {
    pub fn queue_input_bytes(&self, out: &[u8]) -> vmm_sys_util::errno::Result<()> {
        match self.input {
            Some(ConsoleInput::Serial) => {
                if self.serial.is_some() {
                    self.serial
                        .as_ref()
                        .unwrap()
                        .lock()
                        .expect("Failed to process stdin event due to poisoned lock")
                        .queue_input_bytes(out)?;
                }
            }

            Some(ConsoleInput::VirtioConsole) => {
                if self.virtio_console_input.is_some() {
                    self.virtio_console_input
                        .as_ref()
                        .unwrap()
                        .queue_input_bytes(out);
                }
            }
            None => {}
        }

        Ok(())
    }

    pub fn update_console_size(&self, cols: u16, rows: u16) {
        if self.virtio_console_input.is_some() {
            self.virtio_console_input
                .as_ref()
                .unwrap()
                .update_console_size(cols, rows)
        }
    }

    pub fn input_enabled(&self) -> bool {
        self.input.is_some()
    }
}

struct AddressManager {
    allocator: Arc<Mutex<SystemAllocator>>,
    #[cfg(target_arch = "x86_64")]
    io_bus: Arc<Bus>,
    mmio_bus: Arc<Bus>,
    vm: Arc<dyn hypervisor::Vm>,
    device_tree: Arc<Mutex<DeviceTree>>,
}

impl DeviceRelocation for AddressManager {
    fn move_bar(
        &self,
        old_base: u64,
        new_base: u64,
        len: u64,
        pci_dev: &mut dyn PciDevice,
        region_type: PciBarRegionType,
    ) -> std::result::Result<(), std::io::Error> {
        match region_type {
            PciBarRegionType::IORegion => {
                #[cfg(target_arch = "x86_64")]
                {
                    // Update system allocator
                    self.allocator
                        .lock()
                        .unwrap()
                        .free_io_addresses(GuestAddress(old_base), len as GuestUsize);

                    self.allocator
                        .lock()
                        .unwrap()
                        .allocate_io_addresses(
                            Some(GuestAddress(new_base)),
                            len as GuestUsize,
                            None,
                        )
                        .ok_or_else(|| {
                            io::Error::new(io::ErrorKind::Other, "failed allocating new IO range")
                        })?;

                    // Update PIO bus
                    self.io_bus
                        .update_range(old_base, len, new_base, len)
                        .map_err(|e| io::Error::new(io::ErrorKind::Other, e))?;
                }
                #[cfg(target_arch = "aarch64")]
                error!("I/O region is not supported");
            }
            PciBarRegionType::Memory32BitRegion | PciBarRegionType::Memory64BitRegion => {
                // Update system allocator
                if region_type == PciBarRegionType::Memory32BitRegion {
                    self.allocator
                        .lock()
                        .unwrap()
                        .free_mmio_hole_addresses(GuestAddress(old_base), len as GuestUsize);

                    self.allocator
                        .lock()
                        .unwrap()
                        .allocate_mmio_hole_addresses(
                            Some(GuestAddress(new_base)),
                            len as GuestUsize,
                            None,
                        )
                        .ok_or_else(|| {
                            io::Error::new(
                                io::ErrorKind::Other,
                                "failed allocating new 32 bits MMIO range",
                            )
                        })?;
                } else {
                    self.allocator
                        .lock()
                        .unwrap()
                        .free_mmio_addresses(GuestAddress(old_base), len as GuestUsize);

                    self.allocator
                        .lock()
                        .unwrap()
                        .allocate_mmio_addresses(
                            Some(GuestAddress(new_base)),
                            len as GuestUsize,
                            None,
                        )
                        .ok_or_else(|| {
                            io::Error::new(
                                io::ErrorKind::Other,
                                "failed allocating new 64 bits MMIO range",
                            )
                        })?;
                }

                // Update MMIO bus
                self.mmio_bus
                    .update_range(old_base, len, new_base, len)
                    .map_err(|e| io::Error::new(io::ErrorKind::Other, e))?;
            }
        }

        let any_dev = pci_dev.as_any();
        if let Some(virtio_pci_dev) = any_dev.downcast_ref::<VirtioPciDevice>() {
            // Update the device_tree resources associated with the device
            if let Some(node) = self
                .device_tree
                .lock()
                .unwrap()
                .get_mut(&virtio_pci_dev.id())
            {
                let mut resource_updated = false;
                for resource in node.resources.iter_mut() {
                    if let Resource::MmioAddressRange { base, .. } = resource {
                        if *base == old_base {
                            *base = new_base;
                            resource_updated = true;
                            break;
                        }
                    }
                }

                if !resource_updated {
                    return Err(io::Error::new(
                        io::ErrorKind::Other,
                        format!(
                            "Couldn't find a resource with base 0x{:x} for device {}",
                            old_base,
                            virtio_pci_dev.id()
                        ),
                    ));
                }
            } else {
                return Err(io::Error::new(
                    io::ErrorKind::Other,
                    format!(
                        "Couldn't find device {} from device tree",
                        virtio_pci_dev.id()
                    ),
                ));
            }

            let bar_addr = virtio_pci_dev.config_bar_addr();
            if bar_addr == new_base {
                for (event, addr) in virtio_pci_dev.ioeventfds(old_base) {
                    let io_addr = IoEventAddress::Mmio(addr);
                    self.vm.unregister_ioevent(event, &io_addr).map_err(|e| {
                        io::Error::new(
                            io::ErrorKind::Other,
                            format!("failed to unregister ioevent: {:?}", e),
                        )
                    })?;
                }
                for (event, addr) in virtio_pci_dev.ioeventfds(new_base) {
                    let io_addr = IoEventAddress::Mmio(addr);
                    self.vm
                        .register_ioevent(event, &io_addr, None)
                        .map_err(|e| {
                            io::Error::new(
                                io::ErrorKind::Other,
                                format!("failed to register ioevent: {:?}", e),
                            )
                        })?;
                }
            } else {
                let virtio_dev = virtio_pci_dev.virtio_device();
                let mut virtio_dev = virtio_dev.lock().unwrap();
                if let Some(mut shm_regions) = virtio_dev.get_shm_regions() {
                    if shm_regions.addr.raw_value() == old_base {
                        // Remove old region from KVM by passing a size of 0.
                        let mem_region = self.vm.make_user_memory_region(
                            shm_regions.mem_slot,
                            old_base,
                            0,
                            shm_regions.host_addr,
                            false,
                            false,
                        );

                        self.vm.set_user_memory_region(mem_region).map_err(|e| {
                            io::Error::new(
                                io::ErrorKind::Other,
                                format!("failed to set user memory region: {:?}", e),
                            )
                        })?;

                        // Create new mapping by inserting new region to KVM.
                        let mem_region = self.vm.make_user_memory_region(
                            shm_regions.mem_slot,
                            new_base,
                            shm_regions.len,
                            shm_regions.host_addr,
                            false,
                            false,
                        );

                        self.vm.set_user_memory_region(mem_region).map_err(|e| {
                            io::Error::new(
                                io::ErrorKind::Other,
                                format!("failed to set user memory regions: {:?}", e),
                            )
                        })?;

                        // Update shared memory regions to reflect the new mapping.
                        shm_regions.addr = GuestAddress(new_base);
                        virtio_dev.set_shm_regions(shm_regions).map_err(|e| {
                            io::Error::new(
                                io::ErrorKind::Other,
                                format!("failed to update shared memory regions: {:?}", e),
                            )
                        })?;
                    }
                }
            }
        }

        pci_dev.move_bar(old_base, new_base)
    }
}

#[derive(Serialize, Deserialize)]
struct DeviceManagerState {
    device_tree: DeviceTree,
    device_id_cnt: Wrapping<usize>,
}

/// Private structure for storing information about the MMIO device registered at some address on the bus.
#[derive(Clone, Debug)]
#[cfg(target_arch = "aarch64")]
pub struct MMIODeviceInfo {
    addr: u64,
    irq: u32,
    len: u64,
}

#[cfg(target_arch = "aarch64")]
impl DeviceInfoForFDT for MMIODeviceInfo {
    fn addr(&self) -> u64 {
        self.addr
    }
    fn irq(&self) -> u32 {
        self.irq
    }
    fn length(&self) -> u64 {
        self.len
    }
}

pub struct DeviceManager {
    // Manage address space related to devices
    address_manager: Arc<AddressManager>,

    // Console abstraction
    console: Arc<Console>,

    // Interrupt controller
    #[cfg(target_arch = "x86_64")]
    interrupt_controller: Option<Arc<Mutex<ioapic::Ioapic>>>,
    #[cfg(target_arch = "aarch64")]
    interrupt_controller: Option<Arc<Mutex<gic::Gic>>>,

    #[cfg(target_arch = "aarch64")]
    gic_device_entity: Option<Arc<Mutex<Box<dyn GICDevice>>>>,

    // Things to be added to the commandline (i.e. for virtio-mmio)
    cmdline_additions: Vec<String>,

    // ACPI GED notification device
    #[cfg(feature = "acpi")]
    ged_notification_device: Option<Arc<Mutex<devices::AcpiGEDDevice>>>,

    // VM configuration
    config: Arc<Mutex<VmConfig>>,

    // Memory Manager
    memory_manager: Arc<Mutex<MemoryManager>>,

    // The virtio devices on the system
    virtio_devices: Vec<(VirtioDeviceArc, bool, String)>,

    // List of bus devices
    // Let the DeviceManager keep strong references to the BusDevice devices.
    // This allows the IO and MMIO buses to be provided with Weak references,
    // which prevents cyclic dependencies.
    bus_devices: Vec<Arc<Mutex<dyn BusDevice>>>,

    // Counter to keep track of the consumed device IDs.
    device_id_cnt: Wrapping<usize>,

    // Keep a reference to the PCI bus
    pci_bus: Option<Arc<Mutex<PciBus>>>,

    #[cfg_attr(target_arch = "aarch64", allow(dead_code))]
    // MSI Interrupt Manager
    msi_interrupt_manager: Arc<dyn InterruptManager<GroupConfig = MsiIrqGroupConfig>>,

    // Passthrough device handle
    passthrough_device: Option<Arc<dyn hypervisor::Device>>,

    // Paravirtualized IOMMU
    iommu_device: Option<Arc<Mutex<virtio_devices::Iommu>>>,

    // Bitmap of PCI devices to hotplug.
    pci_devices_up: u32,

    // Bitmap of PCI devices to hotunplug.
    pci_devices_down: u32,

    // Hashmap of device's name to their corresponding PCI b/d/f.
    pci_id_list: HashMap<String, u32>,

    // Hashmap of PCI b/d/f to their corresponding Arc<Mutex<dyn PciDevice>>.
    pci_devices: HashMap<u32, Arc<dyn Any + Send + Sync>>,

    // Tree of devices, representing the dependencies between devices.
    // Useful for introspection, snapshot and restore.
    device_tree: Arc<Mutex<DeviceTree>>,

    // Exit event
    #[cfg(feature = "acpi")]
    exit_evt: EventFd,

    reset_evt: EventFd,

    #[cfg(target_arch = "aarch64")]
    id_to_dev_info: HashMap<(DeviceType, String), MMIODeviceInfo>,

    // seccomp action
    seccomp_action: SeccompAction,

    // List of guest NUMA nodes.
    #[cfg(feature = "acpi")]
    numa_nodes: NumaNodes,

    // Possible handle to the virtio-balloon device
    balloon: Option<Arc<Mutex<virtio_devices::Balloon>>>,

    // Virtio Device activation EventFd to allow the VMM thread to trigger device
    // activation and thus start the threads from the VMM thread
    activate_evt: EventFd,

    #[cfg(feature = "acpi")]
    acpi_address: GuestAddress,
}

impl DeviceManager {
    #[allow(clippy::too_many_arguments)]
    pub fn new(
        vm: Arc<dyn hypervisor::Vm>,
        config: Arc<Mutex<VmConfig>>,
        memory_manager: Arc<Mutex<MemoryManager>>,
        _exit_evt: &EventFd,
        reset_evt: &EventFd,
        seccomp_action: SeccompAction,
        #[cfg(feature = "acpi")] numa_nodes: NumaNodes,
        activate_evt: &EventFd,
    ) -> DeviceManagerResult<Arc<Mutex<Self>>> {
        let device_tree = Arc::new(Mutex::new(DeviceTree::new()));

        let address_manager = Arc::new(AddressManager {
            allocator: memory_manager.lock().unwrap().allocator(),
            #[cfg(target_arch = "x86_64")]
            io_bus: Arc::new(Bus::new()),
            mmio_bus: Arc::new(Bus::new()),
            vm: vm.clone(),
            device_tree: Arc::clone(&device_tree),
        });

        // First we create the MSI interrupt manager, the legacy one is created
        // later, after the IOAPIC device creation.
        // The reason we create the MSI one first is because the IOAPIC needs it,
        // and then the legacy interrupt manager needs an IOAPIC. So we're
        // handling a linear dependency chain:
        // msi_interrupt_manager <- IOAPIC <- legacy_interrupt_manager.
        let msi_interrupt_manager: Arc<dyn InterruptManager<GroupConfig = MsiIrqGroupConfig>> =
            Arc::new(MsiInterruptManager::new(
                Arc::clone(&address_manager.allocator),
                vm,
            ));
<<<<<<< HEAD
=======

        #[cfg(feature = "acpi")]
        let acpi_address = address_manager
            .allocator
            .lock()
            .unwrap()
            .allocate_mmio_addresses(None, DEVICE_MANAGER_ACPI_SIZE as u64, None)
            .ok_or(DeviceManagerError::AllocateIOPort)?;
>>>>>>> eee218f1
        let device_manager = DeviceManager {
            address_manager: Arc::clone(&address_manager),
            console: Arc::new(Console::default()),
            interrupt_controller: None,
            #[cfg(target_arch = "aarch64")]
            gic_device_entity: None,
            cmdline_additions: Vec::new(),
            #[cfg(feature = "acpi")]
            ged_notification_device: None,
            config,
            memory_manager,
            virtio_devices: Vec::new(),
            bus_devices: Vec::new(),
            device_id_cnt: Wrapping(0),
            pci_bus: None,
            msi_interrupt_manager,
            passthrough_device: None,
            iommu_device: None,
            pci_devices_up: 0,
            pci_devices_down: 0,
            pci_id_list: HashMap::new(),
            pci_devices: HashMap::new(),
            device_tree,
            #[cfg(feature = "acpi")]
            exit_evt: _exit_evt.try_clone().map_err(DeviceManagerError::EventFd)?,
            reset_evt: reset_evt.try_clone().map_err(DeviceManagerError::EventFd)?,
            #[cfg(target_arch = "aarch64")]
            id_to_dev_info: HashMap::new(),
            seccomp_action,
            #[cfg(feature = "acpi")]
            numa_nodes,
            balloon: None,
            activate_evt: activate_evt
                .try_clone()
                .map_err(DeviceManagerError::EventFd)?,
            #[cfg(feature = "acpi")]
            acpi_address,
        };

        let device_manager = Arc::new(Mutex::new(device_manager));

        #[cfg(feature = "acpi")]
        address_manager
            .mmio_bus
            .insert(
                Arc::clone(&device_manager) as Arc<Mutex<dyn BusDevice>>,
                acpi_address.0,
                DEVICE_MANAGER_ACPI_SIZE as u64,
            )
            .map_err(DeviceManagerError::BusError)?;

        Ok(device_manager)
    }

    pub fn create_devices(&mut self) -> DeviceManagerResult<()> {
        let mut virtio_devices: Vec<(VirtioDeviceArc, bool, String)> = Vec::new();

        let interrupt_controller = self.add_interrupt_controller()?;

        // Now we can create the legacy interrupt manager, which needs the freshly
        // formed IOAPIC device.
        let legacy_interrupt_manager: Arc<
            dyn InterruptManager<GroupConfig = LegacyIrqGroupConfig>,
        > = Arc::new(LegacyUserspaceInterruptManager::new(Arc::clone(
            &interrupt_controller,
        )));

        #[cfg(feature = "acpi")]
        {
            let memory_manager_acpi_address = self.memory_manager.lock().unwrap().acpi_address;
            self.address_manager
                .mmio_bus
                .insert(
                    Arc::clone(&self.memory_manager) as Arc<Mutex<dyn BusDevice>>,
                    memory_manager_acpi_address.0,
                    MEMORY_MANAGER_ACPI_SIZE as u64,
                )
                .map_err(DeviceManagerError::BusError)?;
        }

        #[cfg(target_arch = "x86_64")]
        self.add_legacy_devices(
            self.reset_evt
                .try_clone()
                .map_err(DeviceManagerError::EventFd)?,
        )?;

        #[cfg(target_arch = "aarch64")]
        self.add_legacy_devices(&legacy_interrupt_manager)?;

        #[cfg(feature = "acpi")]
        {
            self.ged_notification_device = self.add_acpi_devices(
                &legacy_interrupt_manager,
                self.reset_evt
                    .try_clone()
                    .map_err(DeviceManagerError::EventFd)?,
                self.exit_evt
                    .try_clone()
                    .map_err(DeviceManagerError::EventFd)?,
            )?;
        }

        self.console = self.add_console_device(&legacy_interrupt_manager, &mut virtio_devices)?;

        virtio_devices.append(&mut self.make_virtio_devices()?);

        self.add_pci_devices(virtio_devices.clone())?;

        self.virtio_devices = virtio_devices;

        Ok(())
    }

    fn state(&self) -> DeviceManagerState {
        DeviceManagerState {
            device_tree: self.device_tree.lock().unwrap().clone(),
            device_id_cnt: self.device_id_cnt,
        }
    }

    fn set_state(&mut self, state: &DeviceManagerState) -> DeviceManagerResult<()> {
        self.device_tree = Arc::new(Mutex::new(state.device_tree.clone()));
        self.device_id_cnt = state.device_id_cnt;

        Ok(())
    }

    #[cfg(target_arch = "aarch64")]
    /// Gets the information of the devices registered up to some point in time.
    pub fn get_device_info(&self) -> &HashMap<(DeviceType, String), MMIODeviceInfo> {
        &self.id_to_dev_info
    }

    #[allow(unused_variables)]
    fn add_pci_devices(
        &mut self,
        virtio_devices: Vec<(VirtioDeviceArc, bool, String)>,
    ) -> DeviceManagerResult<()> {
        let pci_root = PciRoot::new(None);
        let mut pci_bus = PciBus::new(
            pci_root,
            Arc::clone(&self.address_manager) as Arc<dyn DeviceRelocation>,
        );

        let iommu_id = String::from(IOMMU_DEVICE_NAME);

        let (iommu_device, iommu_mapping) = if self.config.lock().unwrap().iommu {
            let (device, mapping) =
                virtio_devices::Iommu::new(iommu_id.clone(), self.seccomp_action.clone())
                    .map_err(DeviceManagerError::CreateVirtioIommu)?;
            let device = Arc::new(Mutex::new(device));
            self.iommu_device = Some(Arc::clone(&device));

            // Fill the device tree with a new node. In case of restore, we
            // know there is nothing to do, so we can simply override the
            // existing entry.
            self.device_tree
                .lock()
                .unwrap()
                .insert(iommu_id.clone(), device_node!(iommu_id, device));

            (Some(device), Some(mapping))
        } else {
            (None, None)
        };

        let interrupt_manager = Arc::clone(&self.msi_interrupt_manager);

        let mut iommu_attached_devices = Vec::new();

        for (device, iommu_attached, id) in virtio_devices {
            let mapping: &Option<Arc<IommuMapping>> = if iommu_attached {
                &iommu_mapping
            } else {
                &None
            };

            let dev_id =
                self.add_virtio_pci_device(device, &mut pci_bus, mapping, &interrupt_manager, id)?;

            if iommu_attached {
                iommu_attached_devices.push(dev_id);
            }
        }

        let mut vfio_iommu_device_ids = self.add_vfio_devices(&mut pci_bus, &interrupt_manager)?;

        iommu_attached_devices.append(&mut vfio_iommu_device_ids);

        if let Some(iommu_device) = iommu_device {
            iommu_device
                .lock()
                .unwrap()
                .attach_pci_devices(0, iommu_attached_devices);

            // Because we determined the virtio-iommu b/d/f, we have to
            // add the device to the PCI topology now. Otherwise, the
            // b/d/f won't match the virtio-iommu device as expected.
            self.add_virtio_pci_device(
                iommu_device,
                &mut pci_bus,
                &None,
                &interrupt_manager,
                iommu_id,
            )?;
        }

        let pci_bus = Arc::new(Mutex::new(pci_bus));
        let pci_config_io = Arc::new(Mutex::new(PciConfigIo::new(Arc::clone(&pci_bus))));
        self.bus_devices
            .push(Arc::clone(&pci_config_io) as Arc<Mutex<dyn BusDevice>>);
        #[cfg(target_arch = "x86_64")]
        self.address_manager
            .io_bus
            .insert(pci_config_io, 0xcf8, 0x8)
            .map_err(DeviceManagerError::BusError)?;
        let pci_config_mmio = Arc::new(Mutex::new(PciConfigMmio::new(Arc::clone(&pci_bus))));
        self.bus_devices
            .push(Arc::clone(&pci_config_mmio) as Arc<Mutex<dyn BusDevice>>);
        self.address_manager
            .mmio_bus
            .insert(
                pci_config_mmio,
                arch::layout::PCI_MMCONFIG_START.0,
                arch::layout::PCI_MMCONFIG_SIZE,
            )
            .map_err(DeviceManagerError::BusError)?;

        self.pci_bus = Some(pci_bus);

        Ok(())
    }

    #[cfg(target_arch = "aarch64")]
    fn add_interrupt_controller(
        &mut self,
    ) -> DeviceManagerResult<Arc<Mutex<dyn InterruptController>>> {
        let interrupt_controller: Arc<Mutex<gic::Gic>> = Arc::new(Mutex::new(
            gic::Gic::new(
                self.config.lock().unwrap().cpus.boot_vcpus,
                Arc::clone(&self.msi_interrupt_manager),
            )
            .map_err(DeviceManagerError::CreateInterruptController)?,
        ));

        self.interrupt_controller = Some(interrupt_controller.clone());

        // Unlike x86_64, the "interrupt_controller" here for AArch64 is only
        // a `Gic` object that implements the `InterruptController` to provide
        // interrupt delivery service. This is not the real GIC device so that
        // we do not need to insert it to the device tree.

        Ok(interrupt_controller)
    }

    #[cfg(target_arch = "aarch64")]
    pub fn set_gic_device_entity(&mut self, device_entity: Arc<Mutex<Box<dyn GICDevice>>>) {
        self.gic_device_entity = Some(device_entity);
    }

    #[cfg(target_arch = "aarch64")]
    pub fn get_gic_device_entity(&self) -> Option<&Arc<Mutex<Box<dyn GICDevice>>>> {
        self.gic_device_entity.as_ref()
    }
    #[cfg(target_arch = "aarch64")]
    pub fn construct_gicr_typers(&self, vcpu_states: &[CpuState]) {
        /* Pre-construct the GICR_TYPER:
         * For our implementation:
         *  Top 32 bits are the affinity value of the associated CPU
         *  CommonLPIAff == 01 (redistributors with same Aff3 share LPI table)
         *  Processor_Number == CPU index starting from 0
         *  DPGS == 0 (GICR_CTLR.DPG* not supported)
         *  Last == 1 if this is the last redistributor in a series of
         *            contiguous redistributor pages
         *  DirectLPI == 0 (direct injection of LPIs not supported)
         *  VLPIS == 0 (virtual LPIs not supported)
         *  PLPIS == 0 (physical LPIs not supported)
         */
        let mut gicr_typers: Vec<u64> = Vec::new();
        for (index, state) in vcpu_states.iter().enumerate() {
            let last = {
                if index == vcpu_states.len() - 1 {
                    1
                } else {
                    0
                }
            };
            //calculate affinity
            let mut cpu_affid = state.mpidr & 1095233437695;
            cpu_affid = ((cpu_affid & 0xFF00000000) >> 8) | (cpu_affid & 0xFFFFFF);
            gicr_typers.push((cpu_affid << 32) | (1 << 24) | (index as u64) << 8 | (last << 4));
        }

        self.get_gic_device_entity()
            .unwrap()
            .lock()
            .unwrap()
            .set_gicr_typers(gicr_typers)
    }

    #[cfg(target_arch = "aarch64")]
    pub fn enable_interrupt_controller(&self) -> DeviceManagerResult<()> {
        if let Some(interrupt_controller) = &self.interrupt_controller {
            interrupt_controller.lock().unwrap().enable().unwrap();
        }
        Ok(())
    }

    #[cfg(target_arch = "x86_64")]
    fn add_interrupt_controller(
        &mut self,
    ) -> DeviceManagerResult<Arc<Mutex<dyn InterruptController>>> {
        let id = String::from(IOAPIC_DEVICE_NAME);

        // Create IOAPIC
        let interrupt_controller = Arc::new(Mutex::new(
            ioapic::Ioapic::new(
                id.clone(),
                APIC_START,
                Arc::clone(&self.msi_interrupt_manager),
            )
            .map_err(DeviceManagerError::CreateInterruptController)?,
        ));

        self.interrupt_controller = Some(interrupt_controller.clone());

        self.address_manager
            .mmio_bus
            .insert(interrupt_controller.clone(), IOAPIC_START.0, IOAPIC_SIZE)
            .map_err(DeviceManagerError::BusError)?;

        self.bus_devices
            .push(Arc::clone(&interrupt_controller) as Arc<Mutex<dyn BusDevice>>);

        // Fill the device tree with a new node. In case of restore, we
        // know there is nothing to do, so we can simply override the
        // existing entry.
        self.device_tree
            .lock()
            .unwrap()
            .insert(id.clone(), device_node!(id, interrupt_controller));

        Ok(interrupt_controller)
    }

    #[cfg(feature = "acpi")]
    fn add_acpi_devices(
        &mut self,
        interrupt_manager: &Arc<dyn InterruptManager<GroupConfig = LegacyIrqGroupConfig>>,
        reset_evt: EventFd,
        exit_evt: EventFd,
    ) -> DeviceManagerResult<Option<Arc<Mutex<devices::AcpiGEDDevice>>>> {
        let shutdown_device = Arc::new(Mutex::new(devices::AcpiShutdownDevice::new(
            exit_evt, reset_evt,
        )));

        self.bus_devices
            .push(Arc::clone(&shutdown_device) as Arc<Mutex<dyn BusDevice>>);

        #[cfg(target_arch = "x86_64")]
        {
            self.address_manager
                .allocator
                .lock()
                .unwrap()
                .allocate_io_addresses(Some(GuestAddress(0x3c0)), 0x8, None)
                .ok_or(DeviceManagerError::AllocateIOPort)?;

            self.address_manager
                .io_bus
                .insert(shutdown_device, 0x3c0, 0x4)
                .map_err(DeviceManagerError::BusError)?;
        }

        let ged_irq = self
            .address_manager
            .allocator
            .lock()
            .unwrap()
            .allocate_irq()
            .unwrap();
        let interrupt_group = interrupt_manager
            .create_group(LegacyIrqGroupConfig {
                irq: ged_irq as InterruptIndex,
            })
            .map_err(DeviceManagerError::CreateInterruptGroup)?;
        let ged_address = self
            .address_manager
            .allocator
            .lock()
            .unwrap()
            .allocate_mmio_addresses(None, devices::acpi::GED_DEVICE_ACPI_SIZE as u64, None)
            .ok_or(DeviceManagerError::AllocateMMIOAddress)?;
        let ged_device = Arc::new(Mutex::new(devices::AcpiGEDDevice::new(
            interrupt_group,
            ged_irq,
            ged_address,
        )));
        self.address_manager
            .mmio_bus
            .insert(
                ged_device.clone(),
                ged_address.0,
                devices::acpi::GED_DEVICE_ACPI_SIZE as u64,
            )
            .map_err(DeviceManagerError::BusError)?;
        self.bus_devices
            .push(Arc::clone(&ged_device) as Arc<Mutex<dyn BusDevice>>);

        let pm_timer_device = Arc::new(Mutex::new(devices::AcpiPMTimerDevice::new()));

        self.bus_devices
            .push(Arc::clone(&pm_timer_device) as Arc<Mutex<dyn BusDevice>>);

        #[cfg(target_arch = "x86_64")]
        {
            self.address_manager
                .allocator
                .lock()
                .unwrap()
                .allocate_io_addresses(Some(GuestAddress(0xb008)), 0x4, None)
                .ok_or(DeviceManagerError::AllocateIOPort)?;

            self.address_manager
                .io_bus
                .insert(pm_timer_device, 0xb008, 0x4)
                .map_err(DeviceManagerError::BusError)?;
        }

        Ok(Some(ged_device))
    }

    #[cfg(target_arch = "x86_64")]
    fn add_legacy_devices(&mut self, reset_evt: EventFd) -> DeviceManagerResult<()> {
        // Add a shutdown device (i8042)
        let i8042 = Arc::new(Mutex::new(devices::legacy::I8042Device::new(reset_evt)));

        self.bus_devices
            .push(Arc::clone(&i8042) as Arc<Mutex<dyn BusDevice>>);

        self.address_manager
            .io_bus
            .insert(i8042, 0x61, 0x4)
            .map_err(DeviceManagerError::BusError)?;
        #[cfg(feature = "cmos")]
        {
            // Add a CMOS emulated device
            use vm_memory::GuestMemory;
            let mem_size = self
                .memory_manager
                .lock()
                .unwrap()
                .guest_memory()
                .memory()
                .last_addr()
                .0
                + 1;
            let mem_below_4g = std::cmp::min(arch::layout::MEM_32BIT_RESERVED_START.0, mem_size);
            let mem_above_4g = mem_size.saturating_sub(arch::layout::RAM_64BIT_START.0);

            let cmos = Arc::new(Mutex::new(devices::legacy::Cmos::new(
                mem_below_4g,
                mem_above_4g,
            )));

            self.bus_devices
                .push(Arc::clone(&cmos) as Arc<Mutex<dyn BusDevice>>);

            self.address_manager
                .io_bus
                .insert(cmos, 0x70, 0x2)
                .map_err(DeviceManagerError::BusError)?;
        }
        #[cfg(feature = "fwdebug")]
        {
            let fwdebug = Arc::new(Mutex::new(devices::legacy::FwDebugDevice::new()));

            self.bus_devices
                .push(Arc::clone(&fwdebug) as Arc<Mutex<dyn BusDevice>>);

            self.address_manager
                .io_bus
                .insert(fwdebug, 0x402, 0x1)
                .map_err(DeviceManagerError::BusError)?;
        }

        Ok(())
    }

    #[cfg(target_arch = "aarch64")]
    fn add_legacy_devices(
        &mut self,
        interrupt_manager: &Arc<dyn InterruptManager<GroupConfig = LegacyIrqGroupConfig>>,
    ) -> DeviceManagerResult<()> {
        // Add a RTC device
        let rtc_irq = self
            .address_manager
            .allocator
            .lock()
            .unwrap()
            .allocate_irq()
            .unwrap();

        let interrupt_group = interrupt_manager
            .create_group(LegacyIrqGroupConfig {
                irq: rtc_irq as InterruptIndex,
            })
            .map_err(DeviceManagerError::CreateInterruptGroup)?;

        let rtc_device = Arc::new(Mutex::new(devices::legacy::RTC::new(interrupt_group)));

        self.bus_devices
            .push(Arc::clone(&rtc_device) as Arc<Mutex<dyn BusDevice>>);

        let addr = GuestAddress(arch::layout::LEGACY_RTC_MAPPED_IO_START);

        self.address_manager
            .mmio_bus
            .insert(rtc_device, addr.0, MMIO_LEN)
            .map_err(DeviceManagerError::BusError)?;

        self.id_to_dev_info.insert(
            (DeviceType::RTC, "rtc".to_string()),
            MMIODeviceInfo {
                addr: addr.0,
                len: MMIO_LEN,
                irq: rtc_irq,
            },
        );

        Ok(())
    }

    #[cfg(target_arch = "x86_64")]
    fn add_serial_device(
        &mut self,
        interrupt_manager: &Arc<dyn InterruptManager<GroupConfig = LegacyIrqGroupConfig>>,
        serial_writer: Option<Box<dyn io::Write + Send>>,
    ) -> DeviceManagerResult<Arc<Mutex<Serial>>> {
        // Serial is tied to IRQ #4
        let serial_irq = 4;

        let id = String::from(SERIAL_DEVICE_NAME_PREFIX);

        let interrupt_group = interrupt_manager
            .create_group(LegacyIrqGroupConfig {
                irq: serial_irq as InterruptIndex,
            })
            .map_err(DeviceManagerError::CreateInterruptGroup)?;

        let serial = Arc::new(Mutex::new(Serial::new(
            id.clone(),
            interrupt_group,
            serial_writer,
        )));

        self.bus_devices
            .push(Arc::clone(&serial) as Arc<Mutex<dyn BusDevice>>);

        self.address_manager
            .allocator
            .lock()
            .unwrap()
            .allocate_io_addresses(Some(GuestAddress(0x3f8)), 0x8, None)
            .ok_or(DeviceManagerError::AllocateIOPort)?;

        self.address_manager
            .io_bus
            .insert(serial.clone(), 0x3f8, 0x8)
            .map_err(DeviceManagerError::BusError)?;

        // Fill the device tree with a new node. In case of restore, we
        // know there is nothing to do, so we can simply override the
        // existing entry.
        self.device_tree
            .lock()
            .unwrap()
            .insert(id.clone(), device_node!(id, serial));

        Ok(serial)
    }

    #[cfg(target_arch = "aarch64")]
    fn add_serial_device(
        &mut self,
        interrupt_manager: &Arc<dyn InterruptManager<GroupConfig = LegacyIrqGroupConfig>>,
        serial_writer: Option<Box<dyn io::Write + Send>>,
    ) -> DeviceManagerResult<Arc<Mutex<Serial>>> {
        let id = String::from(SERIAL_DEVICE_NAME_PREFIX);

        let serial_irq = self
            .address_manager
            .allocator
            .lock()
            .unwrap()
            .allocate_irq()
            .unwrap();

        let interrupt_group = interrupt_manager
            .create_group(LegacyIrqGroupConfig {
                irq: serial_irq as InterruptIndex,
            })
            .map_err(DeviceManagerError::CreateInterruptGroup)?;

        let serial = Arc::new(Mutex::new(Serial::new(
            id.clone(),
            interrupt_group,
            serial_writer,
        )));

        self.bus_devices
            .push(Arc::clone(&serial) as Arc<Mutex<dyn BusDevice>>);

        let addr = GuestAddress(arch::layout::LEGACY_SERIAL_MAPPED_IO_START);

        self.address_manager
            .mmio_bus
            .insert(serial.clone(), addr.0, MMIO_LEN)
            .map_err(DeviceManagerError::BusError)?;

        self.id_to_dev_info.insert(
            (DeviceType::Serial, DeviceType::Serial.to_string()),
            MMIODeviceInfo {
                addr: addr.0,
                len: MMIO_LEN,
                irq: serial_irq,
            },
        );

        self.cmdline_additions
            .push(format!("earlycon=uart,mmio,0x{:08x}", addr.0));

        // Fill the device tree with a new node. In case of restore, we
        // know there is nothing to do, so we can simply override the
        // existing entry.
        self.device_tree
            .lock()
            .unwrap()
            .insert(id.clone(), device_node!(id, serial));

        Ok(serial)
    }

    fn add_console_device(
        &mut self,
        interrupt_manager: &Arc<dyn InterruptManager<GroupConfig = LegacyIrqGroupConfig>>,
        virtio_devices: &mut Vec<(VirtioDeviceArc, bool, String)>,
    ) -> DeviceManagerResult<Arc<Console>> {
        let serial_config = self.config.lock().unwrap().serial.clone();
        let serial_writer: Option<Box<dyn io::Write + Send>> = match serial_config.mode {
            ConsoleOutputMode::File => Some(Box::new(
                File::create(serial_config.file.as_ref().unwrap())
                    .map_err(DeviceManagerError::SerialOutputFileOpen)?,
            )),
            ConsoleOutputMode::Tty => Some(Box::new(stdout())),
            ConsoleOutputMode::Off | ConsoleOutputMode::Null => None,
        };
        let serial = if serial_config.mode != ConsoleOutputMode::Off {
            Some(self.add_serial_device(interrupt_manager, serial_writer)?)
        } else {
            None
        };

        // Create serial and virtio-console
        let console_config = self.config.lock().unwrap().console.clone();
        let console_writer: Option<Box<dyn io::Write + Send + Sync>> = match console_config.mode {
            ConsoleOutputMode::File => Some(Box::new(
                File::create(console_config.file.as_ref().unwrap())
                    .map_err(DeviceManagerError::ConsoleOutputFileOpen)?,
            )),
            ConsoleOutputMode::Tty => Some(Box::new(stdout())),
            ConsoleOutputMode::Null => Some(Box::new(sink())),
            ConsoleOutputMode::Off => None,
        };
        let (col, row) = get_win_size();
        let virtio_console_input = if let Some(writer) = console_writer {
            let id = String::from(CONSOLE_DEVICE_NAME);

            let (virtio_console_device, virtio_console_input) = virtio_devices::Console::new(
                id.clone(),
                writer,
                col,
                row,
                console_config.iommu,
                self.seccomp_action.clone(),
            )
            .map_err(DeviceManagerError::CreateVirtioConsole)?;
            let virtio_console_device = Arc::new(Mutex::new(virtio_console_device));
            virtio_devices.push((
                Arc::clone(&virtio_console_device) as VirtioDeviceArc,
                console_config.iommu,
                id.clone(),
            ));

            // Fill the device tree with a new node. In case of restore, we
            // know there is nothing to do, so we can simply override the
            // existing entry.
            self.device_tree
                .lock()
                .unwrap()
                .insert(id.clone(), device_node!(id, virtio_console_device));

            Some(virtio_console_input)
        } else {
            None
        };

        let input = if serial_config.mode.input_enabled() {
            Some(ConsoleInput::Serial)
        } else if console_config.mode.input_enabled() {
            Some(ConsoleInput::VirtioConsole)
        } else {
            None
        };

        Ok(Arc::new(Console {
            serial,
            virtio_console_input,
            input,
        }))
    }

    fn make_virtio_devices(&mut self) -> DeviceManagerResult<Vec<(VirtioDeviceArc, bool, String)>> {
        let mut devices: Vec<(VirtioDeviceArc, bool, String)> = Vec::new();

        // Create "standard" virtio devices (net/block/rng)
        devices.append(&mut self.make_virtio_block_devices()?);
        devices.append(&mut self.make_virtio_net_devices()?);
        devices.append(&mut self.make_virtio_rng_devices()?);

        // Add virtio-fs if required
        devices.append(&mut self.make_virtio_fs_devices()?);

        // Add virtio-pmem if required
        devices.append(&mut self.make_virtio_pmem_devices()?);

        // Add virtio-vsock if required
        devices.append(&mut self.make_virtio_vsock_devices()?);

        devices.append(&mut self.make_virtio_mem_devices()?);

        // Add virtio-balloon if required
        devices.append(&mut self.make_virtio_balloon_devices()?);

        // Add virtio-watchdog device
        devices.append(&mut self.make_virtio_watchdog_devices()?);

        Ok(devices)
    }

    fn make_virtio_block_device(
        &mut self,
        disk_cfg: &mut DiskConfig,
    ) -> DeviceManagerResult<(VirtioDeviceArc, bool, String)> {
        let id = if let Some(id) = &disk_cfg.id {
            id.clone()
        } else {
            let id = self.next_device_name(DISK_DEVICE_NAME_PREFIX)?;
            disk_cfg.id = Some(id.clone());
            id
        };

        if disk_cfg.vhost_user {
            let socket = disk_cfg.vhost_socket.as_ref().unwrap().clone();
            let vu_cfg = VhostUserConfig {
                socket,
                num_queues: disk_cfg.num_queues,
                queue_size: disk_cfg.queue_size,
            };
            let vhost_user_block_device = Arc::new(Mutex::new(
                match virtio_devices::vhost_user::Blk::new(
                    id.clone(),
                    vu_cfg,
                    self.seccomp_action.clone(),
                ) {
                    Ok(vub_device) => vub_device,
                    Err(e) => {
                        return Err(DeviceManagerError::CreateVhostUserBlk(e));
                    }
                },
            ));

            // Fill the device tree with a new node. In case of restore, we
            // know there is nothing to do, so we can simply override the
            // existing entry.
            self.device_tree
                .lock()
                .unwrap()
                .insert(id.clone(), device_node!(id, vhost_user_block_device));

            Ok((
                Arc::clone(&vhost_user_block_device) as VirtioDeviceArc,
                false,
                id,
            ))
        } else {
            let mut options = OpenOptions::new();
            options.read(true);
            options.write(!disk_cfg.readonly);
            if disk_cfg.direct {
                options.custom_flags(libc::O_DIRECT);
            }
            // Open block device path
            let mut file: File = options
                .open(
                    disk_cfg
                        .path
                        .as_ref()
                        .ok_or(DeviceManagerError::NoDiskPath)?
                        .clone(),
                )
                .map_err(DeviceManagerError::Disk)?;

            let image_type =
                detect_image_type(&mut file).map_err(DeviceManagerError::DetectImageType)?;

            let image = match image_type {
                ImageType::FixedVhd => {
                    // Use asynchronous backend relying on io_uring if the
                    // syscalls are supported.
                    if block_io_uring_is_supported() && !disk_cfg.disable_io_uring {
                        info!("Using asynchronous fixed VHD disk file (io_uring)");
                        Box::new(
                            FixedVhdDiskAsync::new(file)
                                .map_err(DeviceManagerError::CreateFixedVhdDiskAsync)?,
                        ) as Box<dyn DiskFile>
                    } else {
                        info!("Using synchronous fixed VHD disk file");
                        Box::new(
                            FixedVhdDiskSync::new(file)
                                .map_err(DeviceManagerError::CreateFixedVhdDiskSync)?,
                        ) as Box<dyn DiskFile>
                    }
                }
                ImageType::Raw => {
                    // Use asynchronous backend relying on io_uring if the
                    // syscalls are supported.
                    if block_io_uring_is_supported() && !disk_cfg.disable_io_uring {
                        info!("Using asynchronous RAW disk file (io_uring)");
                        Box::new(RawFileDisk::new(file)) as Box<dyn DiskFile>
                    } else {
                        info!("Using synchronous RAW disk file");
                        Box::new(RawFileDiskSync::new(file)) as Box<dyn DiskFile>
                    }
                }
                ImageType::Qcow2 => {
                    info!("Using synchronous QCOW disk file");
                    Box::new(QcowDiskSync::new(file, disk_cfg.direct)) as Box<dyn DiskFile>
                }
            };

            let dev = Arc::new(Mutex::new(
                virtio_devices::Block::new(
                    id.clone(),
                    image,
                    disk_cfg
                        .path
                        .as_ref()
                        .ok_or(DeviceManagerError::NoDiskPath)?
                        .clone(),
                    disk_cfg.readonly,
                    disk_cfg.iommu,
                    disk_cfg.num_queues,
                    disk_cfg.queue_size,
                    self.seccomp_action.clone(),
                )
                .map_err(DeviceManagerError::CreateVirtioBlock)?,
            ));

            let virtio_device = Arc::clone(&dev) as VirtioDeviceArc;
            let migratable_device = dev as Arc<Mutex<dyn Migratable>>;

            // Fill the device tree with a new node. In case of restore, we
            // know there is nothing to do, so we can simply override the
            // existing entry.
            self.device_tree
                .lock()
                .unwrap()
                .insert(id.clone(), device_node!(id, migratable_device));

            Ok((virtio_device, disk_cfg.iommu, id))
        }
    }

    fn make_virtio_block_devices(
        &mut self,
    ) -> DeviceManagerResult<Vec<(VirtioDeviceArc, bool, String)>> {
        let mut devices = Vec::new();

        let mut block_devices = self.config.lock().unwrap().disks.clone();
        if let Some(disk_list_cfg) = &mut block_devices {
            for disk_cfg in disk_list_cfg.iter_mut() {
                devices.push(self.make_virtio_block_device(disk_cfg)?);
            }
        }
        self.config.lock().unwrap().disks = block_devices;

        Ok(devices)
    }

    fn make_virtio_net_device(
        &mut self,
        net_cfg: &mut NetConfig,
    ) -> DeviceManagerResult<(VirtioDeviceArc, bool, String)> {
        let id = if let Some(id) = &net_cfg.id {
            id.clone()
        } else {
            let id = self.next_device_name(NET_DEVICE_NAME_PREFIX)?;
            net_cfg.id = Some(id.clone());
            id
        };

        if net_cfg.vhost_user {
            let socket = net_cfg.vhost_socket.as_ref().unwrap().clone();
            let vu_cfg = VhostUserConfig {
                socket,
                num_queues: net_cfg.num_queues,
                queue_size: net_cfg.queue_size,
            };
            let vhost_user_net_device = Arc::new(Mutex::new(
                match virtio_devices::vhost_user::Net::new(
                    id.clone(),
                    net_cfg.mac,
                    vu_cfg,
                    self.seccomp_action.clone(),
                ) {
                    Ok(vun_device) => vun_device,
                    Err(e) => {
                        return Err(DeviceManagerError::CreateVhostUserNet(e));
                    }
                },
            ));

            // Fill the device tree with a new node. In case of restore, we
            // know there is nothing to do, so we can simply override the
            // existing entry.
            self.device_tree
                .lock()
                .unwrap()
                .insert(id.clone(), device_node!(id, vhost_user_net_device));

            Ok((
                Arc::clone(&vhost_user_net_device) as VirtioDeviceArc,
                net_cfg.iommu,
                id,
            ))
        } else {
            let virtio_net_device = if let Some(ref tap_if_name) = net_cfg.tap {
                Arc::new(Mutex::new(
                    virtio_devices::Net::new(
                        id.clone(),
                        Some(tap_if_name),
                        None,
                        None,
                        Some(net_cfg.mac),
                        &mut net_cfg.host_mac,
                        net_cfg.iommu,
                        net_cfg.num_queues,
                        net_cfg.queue_size,
                        self.seccomp_action.clone(),
                    )
                    .map_err(DeviceManagerError::CreateVirtioNet)?,
                ))
            } else if let Some(fds) = &net_cfg.fds {
                Arc::new(Mutex::new(
                    virtio_devices::Net::from_tap_fds(
                        id.clone(),
                        fds,
                        Some(net_cfg.mac),
                        net_cfg.iommu,
                        net_cfg.queue_size,
                        self.seccomp_action.clone(),
                    )
                    .map_err(DeviceManagerError::CreateVirtioNet)?,
                ))
            } else {
                Arc::new(Mutex::new(
                    virtio_devices::Net::new(
                        id.clone(),
                        None,
                        Some(net_cfg.ip),
                        Some(net_cfg.mask),
                        Some(net_cfg.mac),
                        &mut net_cfg.host_mac,
                        net_cfg.iommu,
                        net_cfg.num_queues,
                        net_cfg.queue_size,
                        self.seccomp_action.clone(),
                    )
                    .map_err(DeviceManagerError::CreateVirtioNet)?,
                ))
            };

            // Fill the device tree with a new node. In case of restore, we
            // know there is nothing to do, so we can simply override the
            // existing entry.
            self.device_tree
                .lock()
                .unwrap()
                .insert(id.clone(), device_node!(id, virtio_net_device));

            Ok((
                Arc::clone(&virtio_net_device) as VirtioDeviceArc,
                net_cfg.iommu,
                id,
            ))
        }
    }

    /// Add virto-net and vhost-user-net devices
    fn make_virtio_net_devices(
        &mut self,
    ) -> DeviceManagerResult<Vec<(VirtioDeviceArc, bool, String)>> {
        let mut devices = Vec::new();
        let mut net_devices = self.config.lock().unwrap().net.clone();
        if let Some(net_list_cfg) = &mut net_devices {
            for net_cfg in net_list_cfg.iter_mut() {
                devices.push(self.make_virtio_net_device(net_cfg)?);
            }
        }
        self.config.lock().unwrap().net = net_devices;

        Ok(devices)
    }

    fn make_virtio_rng_devices(
        &mut self,
    ) -> DeviceManagerResult<Vec<(VirtioDeviceArc, bool, String)>> {
        let mut devices = Vec::new();

        // Add virtio-rng if required
        let rng_config = self.config.lock().unwrap().rng.clone();
        if let Some(rng_path) = rng_config.src.to_str() {
            let id = String::from(RNG_DEVICE_NAME);

            let virtio_rng_device = Arc::new(Mutex::new(
                virtio_devices::Rng::new(
                    id.clone(),
                    rng_path,
                    rng_config.iommu,
                    self.seccomp_action.clone(),
                )
                .map_err(DeviceManagerError::CreateVirtioRng)?,
            ));
            devices.push((
                Arc::clone(&virtio_rng_device) as VirtioDeviceArc,
                rng_config.iommu,
                id.clone(),
            ));

            // Fill the device tree with a new node. In case of restore, we
            // know there is nothing to do, so we can simply override the
            // existing entry.
            self.device_tree
                .lock()
                .unwrap()
                .insert(id.clone(), device_node!(id, virtio_rng_device));
        }

        Ok(devices)
    }

    fn make_virtio_fs_device(
        &mut self,
        fs_cfg: &mut FsConfig,
    ) -> DeviceManagerResult<(VirtioDeviceArc, bool, String)> {
        let id = if let Some(id) = &fs_cfg.id {
            id.clone()
        } else {
            let id = self.next_device_name(FS_DEVICE_NAME_PREFIX)?;
            fs_cfg.id = Some(id.clone());
            id
        };

        let mut node = device_node!(id);

        // Look for the id in the device tree. If it can be found, that means
        // the device is being restored, otherwise it's created from scratch.
        let cache_range = if let Some(node) = self.device_tree.lock().unwrap().get(&id) {
            debug!("Restoring virtio-fs {} resources", id);

            let mut cache_range: Option<(u64, u64)> = None;
            for resource in node.resources.iter() {
                match resource {
                    Resource::MmioAddressRange { base, size } => {
                        if cache_range.is_some() {
                            return Err(DeviceManagerError::ResourceAlreadyExists);
                        }

                        cache_range = Some((*base, *size));
                    }
                    _ => {
                        error!("Unexpected resource {:?} for {}", resource, id);
                    }
                }
            }

            if cache_range.is_none() {
                return Err(DeviceManagerError::MissingVirtioFsResources);
            }

            cache_range
        } else {
            None
        };

        if let Some(fs_socket) = fs_cfg.socket.to_str() {
            let cache = if fs_cfg.dax {
                let (cache_base, cache_size) = if let Some((base, size)) = cache_range {
                    // The memory needs to be 2MiB aligned in order to support
                    // hugepages.
                    self.address_manager
                        .allocator
                        .lock()
                        .unwrap()
                        .allocate_mmio_addresses(
                            Some(GuestAddress(base)),
                            size as GuestUsize,
                            Some(0x0020_0000),
                        )
                        .ok_or(DeviceManagerError::FsRangeAllocation)?;

                    (base, size)
                } else {
                    let size = fs_cfg.cache_size;
                    // The memory needs to be 2MiB aligned in order to support
                    // hugepages.
                    let base = self
                        .address_manager
                        .allocator
                        .lock()
                        .unwrap()
                        .allocate_mmio_addresses(None, size as GuestUsize, Some(0x0020_0000))
                        .ok_or(DeviceManagerError::FsRangeAllocation)?;

                    (base.raw_value(), size)
                };

                // Update the node with correct resource information.
                node.resources.push(Resource::MmioAddressRange {
                    base: cache_base,
                    size: cache_size,
                });

                let mmap_region = MmapRegion::build(
                    None,
                    cache_size as usize,
                    libc::PROT_NONE,
                    libc::MAP_ANONYMOUS | libc::MAP_PRIVATE,
                )
                .map_err(DeviceManagerError::NewMmapRegion)?;
                let host_addr: u64 = mmap_region.as_ptr() as u64;

                let mem_slot = self
                    .memory_manager
                    .lock()
                    .unwrap()
                    .create_userspace_mapping(
                        cache_base, cache_size, host_addr, false, false, false,
                    )
                    .map_err(DeviceManagerError::MemoryManager)?;

                let mut region_list = Vec::new();
                region_list.push(VirtioSharedMemory {
                    offset: 0,
                    len: cache_size,
                });

                Some((
                    VirtioSharedMemoryList {
                        host_addr,
                        mem_slot,
                        addr: GuestAddress(cache_base),
                        len: cache_size as GuestUsize,
                        region_list,
                    },
                    mmap_region,
                ))
            } else {
                None
            };

            let virtio_fs_device = Arc::new(Mutex::new(
                virtio_devices::vhost_user::Fs::new(
                    id.clone(),
                    fs_socket,
                    &fs_cfg.tag,
                    fs_cfg.num_queues,
                    fs_cfg.queue_size,
                    cache,
                    self.seccomp_action.clone(),
                )
                .map_err(DeviceManagerError::CreateVirtioFs)?,
            ));

            // Update the device tree with the migratable device.
            node.migratable = Some(Arc::clone(&virtio_fs_device) as Arc<Mutex<dyn Migratable>>);
            self.device_tree.lock().unwrap().insert(id.clone(), node);

            Ok((Arc::clone(&virtio_fs_device) as VirtioDeviceArc, false, id))
        } else {
            Err(DeviceManagerError::NoVirtioFsSock)
        }
    }

    fn make_virtio_fs_devices(
        &mut self,
    ) -> DeviceManagerResult<Vec<(VirtioDeviceArc, bool, String)>> {
        let mut devices = Vec::new();

        let mut fs_devices = self.config.lock().unwrap().fs.clone();
        if let Some(fs_list_cfg) = &mut fs_devices {
            for fs_cfg in fs_list_cfg.iter_mut() {
                devices.push(self.make_virtio_fs_device(fs_cfg)?);
            }
        }
        self.config.lock().unwrap().fs = fs_devices;

        Ok(devices)
    }

    fn make_virtio_pmem_device(
        &mut self,
        pmem_cfg: &mut PmemConfig,
    ) -> DeviceManagerResult<(VirtioDeviceArc, bool, String)> {
        let id = if let Some(id) = &pmem_cfg.id {
            id.clone()
        } else {
            let id = self.next_device_name(PMEM_DEVICE_NAME_PREFIX)?;
            pmem_cfg.id = Some(id.clone());
            id
        };

        let mut node = device_node!(id);

        // Look for the id in the device tree. If it can be found, that means
        // the device is being restored, otherwise it's created from scratch.
        let region_range = if let Some(node) = self.device_tree.lock().unwrap().get(&id) {
            debug!("Restoring virtio-pmem {} resources", id);

            let mut region_range: Option<(u64, u64)> = None;
            for resource in node.resources.iter() {
                match resource {
                    Resource::MmioAddressRange { base, size } => {
                        if region_range.is_some() {
                            return Err(DeviceManagerError::ResourceAlreadyExists);
                        }

                        region_range = Some((*base, *size));
                    }
                    _ => {
                        error!("Unexpected resource {:?} for {}", resource, id);
                    }
                }
            }

            if region_range.is_none() {
                return Err(DeviceManagerError::MissingVirtioFsResources);
            }

            region_range
        } else {
            None
        };

        let (custom_flags, set_len) = if pmem_cfg.file.is_dir() {
            if pmem_cfg.size.is_none() {
                return Err(DeviceManagerError::PmemWithDirectorySizeMissing);
            }
            (O_TMPFILE, true)
        } else {
            (0, false)
        };

        let mut file = OpenOptions::new()
            .read(true)
            .write(!pmem_cfg.discard_writes)
            .custom_flags(custom_flags)
            .open(&pmem_cfg.file)
            .map_err(DeviceManagerError::PmemFileOpen)?;

        let size = if let Some(size) = pmem_cfg.size {
            if set_len {
                file.set_len(size)
                    .map_err(DeviceManagerError::PmemFileSetLen)?;
            }
            size
        } else {
            file.seek(SeekFrom::End(0))
                .map_err(DeviceManagerError::PmemFileSetLen)?
        };

        if size % 0x20_0000 != 0 {
            return Err(DeviceManagerError::PmemSizeNotAligned);
        }

        let (region_base, region_size) = if let Some((base, size)) = region_range {
            // The memory needs to be 2MiB aligned in order to support
            // hugepages.
            self.address_manager
                .allocator
                .lock()
                .unwrap()
                .allocate_mmio_addresses(
                    Some(GuestAddress(base)),
                    size as GuestUsize,
                    Some(0x0020_0000),
                )
                .ok_or(DeviceManagerError::PmemRangeAllocation)?;

            (base, size)
        } else {
            // The memory needs to be 2MiB aligned in order to support
            // hugepages.
            let base = self
                .address_manager
                .allocator
                .lock()
                .unwrap()
                .allocate_mmio_addresses(None, size as GuestUsize, Some(0x0020_0000))
                .ok_or(DeviceManagerError::PmemRangeAllocation)?;

            (base.raw_value(), size)
        };

        let cloned_file = file.try_clone().map_err(DeviceManagerError::CloneFile)?;
        let mmap_region = MmapRegion::build(
            Some(FileOffset::new(cloned_file, 0)),
            region_size as usize,
            PROT_READ | PROT_WRITE,
            MAP_NORESERVE
                | if pmem_cfg.discard_writes {
                    MAP_PRIVATE
                } else {
                    MAP_SHARED
                },
        )
        .map_err(DeviceManagerError::NewMmapRegion)?;
        let host_addr: u64 = mmap_region.as_ptr() as u64;

        let mem_slot = self
            .memory_manager
            .lock()
            .unwrap()
            .create_userspace_mapping(
                region_base,
                region_size,
                host_addr,
                pmem_cfg.mergeable,
                false,
                false,
            )
            .map_err(DeviceManagerError::MemoryManager)?;

        let mapping = virtio_devices::UserspaceMapping {
            host_addr,
            mem_slot,
            addr: GuestAddress(region_base),
            len: region_size,
            mergeable: pmem_cfg.mergeable,
        };

        let virtio_pmem_device = Arc::new(Mutex::new(
            virtio_devices::Pmem::new(
                id.clone(),
                file,
                GuestAddress(region_base),
                mapping,
                mmap_region,
                pmem_cfg.iommu,
                self.seccomp_action.clone(),
            )
            .map_err(DeviceManagerError::CreateVirtioPmem)?,
        ));

        // Update the device tree with correct resource information and with
        // the migratable device.
        node.resources.push(Resource::MmioAddressRange {
            base: region_base,
            size: region_size,
        });
        node.migratable = Some(Arc::clone(&virtio_pmem_device) as Arc<Mutex<dyn Migratable>>);
        self.device_tree.lock().unwrap().insert(id.clone(), node);

        Ok((
            Arc::clone(&virtio_pmem_device) as VirtioDeviceArc,
            pmem_cfg.iommu,
            id,
        ))
    }

    fn make_virtio_pmem_devices(
        &mut self,
    ) -> DeviceManagerResult<Vec<(VirtioDeviceArc, bool, String)>> {
        let mut devices = Vec::new();
        // Add virtio-pmem if required
        let mut pmem_devices = self.config.lock().unwrap().pmem.clone();
        if let Some(pmem_list_cfg) = &mut pmem_devices {
            for pmem_cfg in pmem_list_cfg.iter_mut() {
                devices.push(self.make_virtio_pmem_device(pmem_cfg)?);
            }
        }
        self.config.lock().unwrap().pmem = pmem_devices;

        Ok(devices)
    }

    fn make_virtio_vsock_device(
        &mut self,
        vsock_cfg: &mut VsockConfig,
    ) -> DeviceManagerResult<(VirtioDeviceArc, bool, String)> {
        let id = if let Some(id) = &vsock_cfg.id {
            id.clone()
        } else {
            let id = self.next_device_name(VSOCK_DEVICE_NAME_PREFIX)?;
            vsock_cfg.id = Some(id.clone());
            id
        };

        let socket_path = vsock_cfg
            .socket
            .to_str()
            .ok_or(DeviceManagerError::CreateVsockConvertPath)?;
        let backend =
            virtio_devices::vsock::VsockUnixBackend::new(vsock_cfg.cid, socket_path.to_string())
                .map_err(DeviceManagerError::CreateVsockBackend)?;

        let vsock_device = Arc::new(Mutex::new(
            virtio_devices::Vsock::new(
                id.clone(),
                vsock_cfg.cid,
                vsock_cfg.socket.clone(),
                backend,
                vsock_cfg.iommu,
                self.seccomp_action.clone(),
            )
            .map_err(DeviceManagerError::CreateVirtioVsock)?,
        ));

        // Fill the device tree with a new node. In case of restore, we
        // know there is nothing to do, so we can simply override the
        // existing entry.
        self.device_tree
            .lock()
            .unwrap()
            .insert(id.clone(), device_node!(id, vsock_device));

        Ok((
            Arc::clone(&vsock_device) as VirtioDeviceArc,
            vsock_cfg.iommu,
            id,
        ))
    }

    fn make_virtio_vsock_devices(
        &mut self,
    ) -> DeviceManagerResult<Vec<(VirtioDeviceArc, bool, String)>> {
        let mut devices = Vec::new();

        let mut vsock = self.config.lock().unwrap().vsock.clone();
        if let Some(ref mut vsock_cfg) = &mut vsock {
            devices.push(self.make_virtio_vsock_device(vsock_cfg)?);
        }
        self.config.lock().unwrap().vsock = vsock;

        Ok(devices)
    }

    fn make_virtio_mem_devices(
        &mut self,
    ) -> DeviceManagerResult<Vec<(VirtioDeviceArc, bool, String)>> {
        let mut devices = Vec::new();

        let mm = self.memory_manager.clone();
        let mm = mm.lock().unwrap();
        for (_memory_zone_id, memory_zone) in mm.memory_zones().iter() {
            if let Some(virtio_mem_zone) = memory_zone.virtio_mem_zone() {
                let id = self.next_device_name(MEM_DEVICE_NAME_PREFIX)?;

                #[cfg(not(feature = "acpi"))]
                let node_id: Option<u16> = None;
                #[cfg(feature = "acpi")]
                let node_id = numa_node_id_from_memory_zone_id(&self.numa_nodes, _memory_zone_id)
                    .map(|i| i as u16);

                let virtio_mem_device = Arc::new(Mutex::new(
                    virtio_devices::Mem::new(
                        id.clone(),
                        virtio_mem_zone.region(),
                        virtio_mem_zone
                            .resize_handler()
                            .try_clone()
                            .map_err(DeviceManagerError::TryCloneVirtioMemResize)?,
                        self.seccomp_action.clone(),
                        node_id,
                        virtio_mem_zone.hotplugged_size(),
                    )
                    .map_err(DeviceManagerError::CreateVirtioMem)?,
                ));

                devices.push((
                    Arc::clone(&virtio_mem_device) as VirtioDeviceArc,
                    false,
                    id.clone(),
                ));

                // Fill the device tree with a new node. In case of restore, we
                // know there is nothing to do, so we can simply override the
                // existing entry.
                self.device_tree
                    .lock()
                    .unwrap()
                    .insert(id.clone(), device_node!(id, virtio_mem_device));
            }
        }

        Ok(devices)
    }

    fn make_virtio_balloon_devices(
        &mut self,
    ) -> DeviceManagerResult<Vec<(VirtioDeviceArc, bool, String)>> {
        let mut devices = Vec::new();

        if let Some(balloon_config) = &self.config.lock().unwrap().balloon {
            let id = String::from(BALLOON_DEVICE_NAME);

            let virtio_balloon_device = Arc::new(Mutex::new(
                virtio_devices::Balloon::new(
                    id.clone(),
                    balloon_config.size,
                    self.seccomp_action.clone(),
                )
                .map_err(DeviceManagerError::CreateVirtioBalloon)?,
            ));

            self.balloon = Some(virtio_balloon_device.clone());

            devices.push((
                Arc::clone(&virtio_balloon_device) as VirtioDeviceArc,
                false,
                id.clone(),
            ));

            self.device_tree
                .lock()
                .unwrap()
                .insert(id.clone(), device_node!(id, virtio_balloon_device));
        }

        Ok(devices)
    }

    fn make_virtio_watchdog_devices(
        &mut self,
    ) -> DeviceManagerResult<Vec<(VirtioDeviceArc, bool, String)>> {
        let mut devices = Vec::new();

        if !self.config.lock().unwrap().watchdog {
            return Ok(devices);
        }

        let id = String::from(WATCHDOG_DEVICE_NAME);

        let virtio_watchdog_device = Arc::new(Mutex::new(
            virtio_devices::Watchdog::new(
                id.clone(),
                self.reset_evt.try_clone().unwrap(),
                self.seccomp_action.clone(),
            )
            .map_err(DeviceManagerError::CreateVirtioWatchdog)?,
        ));
        devices.push((
            Arc::clone(&virtio_watchdog_device) as VirtioDeviceArc,
            false,
            id.clone(),
        ));

        self.device_tree
            .lock()
            .unwrap()
            .insert(id.clone(), device_node!(id, virtio_watchdog_device));

        Ok(devices)
    }

    fn next_device_name(&mut self, prefix: &str) -> DeviceManagerResult<String> {
        let start_id = self.device_id_cnt;
        loop {
            // Generate the temporary name.
            let name = format!("{}{}", prefix, self.device_id_cnt);
            // Increment the counter.
            self.device_id_cnt += Wrapping(1);
            // Check if the name is already in use.
            if !self.pci_id_list.contains_key(&name) {
                return Ok(name);
            }

            if self.device_id_cnt == start_id {
                // We went through a full loop and there's nothing else we can
                // do.
                break;
            }
        }
        Err(DeviceManagerError::NoAvailableDeviceName)
    }

    #[cfg_attr(not(feature = "kvm"), allow(unused_variables))]
    fn add_passthrough_device(
        &mut self,
        pci: &mut PciBus,
        interrupt_manager: &Arc<dyn InterruptManager<GroupConfig = MsiIrqGroupConfig>>,
        device_cfg: &mut DeviceConfig,
    ) -> DeviceManagerResult<(u32, String)> {
        #[cfg(feature = "kvm")]
        return self.add_vfio_device(pci, interrupt_manager, device_cfg);

        #[cfg(not(feature = "kvm"))]
        Err(DeviceManagerError::NoDevicePassthroughSupport)
    }

    #[cfg(feature = "kvm")]
    fn add_vfio_device(
        &mut self,
        pci: &mut PciBus,
        interrupt_manager: &Arc<dyn InterruptManager<GroupConfig = MsiIrqGroupConfig>>,
        device_cfg: &mut DeviceConfig,
    ) -> DeviceManagerResult<(u32, String)> {
        let passthrough_device = self
            .passthrough_device
            .as_ref()
            .ok_or(DeviceManagerError::NoDevicePassthroughSupport)?;

        // We need to shift the device id since the 3 first bits
        // are dedicated to the PCI function, and we know we don't
        // do multifunction. Also, because we only support one PCI
        // bus, the bus 0, we don't need to add anything to the
        // global device ID.
        let pci_device_bdf = pci
            .next_device_id()
            .map_err(DeviceManagerError::NextPciDeviceId)?
            << 3;

        let memory = self.memory_manager.lock().unwrap().guest_memory();

        // Safe because we know the RawFd is valid.
        //
        // This dup() is mandatory to be able to give full ownership of the
        // file descriptor to the DeviceFd::from_raw_fd() function later in
        // the code.
        //
        // This is particularly needed so that VfioContainer will still have
        // a valid file descriptor even if DeviceManager, and therefore the
        // passthrough_device are dropped. In case of Drop, the file descriptor
        // would be closed, but Linux would still have the duplicated file
        // descriptor opened from DeviceFd, preventing from unexpected behavior
        // where the VfioContainer would try to use a closed file descriptor.
        let dup_device_fd = unsafe { libc::dup(passthrough_device.as_raw_fd()) };

        // SAFETY the raw fd conversion here is safe because:
        //   1. This function is only called on KVM, see the feature guard above.
        //   2. When running on KVM, passthrough_device wraps around DeviceFd.
        //   3. The conversion here extracts the raw fd and then turns the raw fd into a DeviceFd
        //      of the same (correct) type.
        let vfio_container = Arc::new(
            VfioContainer::new(Arc::new(unsafe { DeviceFd::from_raw_fd(dup_device_fd) }))
                .map_err(DeviceManagerError::VfioCreate)?,
        );

        let vfio_device = VfioDevice::new(
            &device_cfg.path,
            Arc::clone(&vfio_container),
            device_cfg.iommu,
        )
        .map_err(DeviceManagerError::VfioCreate)?;

        if device_cfg.iommu {
            if let Some(iommu) = &self.iommu_device {
                let vfio_mapping = Arc::new(VfioDmaMapping::new(
                    Arc::clone(&vfio_container),
                    Arc::new(memory),
                ));

                iommu
                    .lock()
                    .unwrap()
                    .add_external_mapping(pci_device_bdf, vfio_mapping);
            }
        }

        let memory = self.memory_manager.lock().unwrap().guest_memory();
        let mut vfio_pci_device = VfioPciDevice::new(
            &self.address_manager.vm,
            vfio_device,
            interrupt_manager,
            memory,
        )
        .map_err(DeviceManagerError::VfioPciCreate)?;

        let vfio_name = if let Some(id) = &device_cfg.id {
            if self.pci_id_list.contains_key(id) {
                return Err(DeviceManagerError::DeviceIdAlreadyInUse);
            }

            id.clone()
        } else {
            let id = self.next_device_name(VFIO_DEVICE_NAME_PREFIX)?;
            device_cfg.id = Some(id.clone());
            id
        };

        vfio_pci_device
            .map_mmio_regions(&self.address_manager.vm, || {
                self.memory_manager.lock().unwrap().allocate_memory_slot()
            })
            .map_err(DeviceManagerError::VfioMapRegion)?;

        let mut node = device_node!(vfio_name);

        for region in vfio_pci_device.mmio_regions() {
            node.resources.push(Resource::MmioAddressRange {
                base: region.start.0,
                size: region.length as u64,
            });
        }

        let vfio_pci_device = Arc::new(Mutex::new(vfio_pci_device));

        self.add_pci_device(
            pci,
            vfio_pci_device.clone(),
            vfio_pci_device.clone(),
            vfio_pci_device,
            pci_device_bdf,
            vfio_name.clone(),
        )?;
        self.device_tree
            .lock()
            .unwrap()
            .insert(vfio_name.clone(), node);

        Ok((pci_device_bdf, vfio_name))
    }

    fn add_pci_device(
        &mut self,
        pci_bus: &mut PciBus,
        bus_device: Arc<Mutex<dyn BusDevice>>,
        pci_device: Arc<Mutex<dyn PciDevice>>,
        any_device: Arc<dyn Any + Send + Sync>,
        bdf: u32,
        device_id: String,
    ) -> DeviceManagerResult<Vec<(GuestAddress, GuestUsize, PciBarRegionType)>> {
        let bars = pci_device
            .lock()
            .unwrap()
            .allocate_bars(&mut self.address_manager.allocator.lock().unwrap())
            .map_err(DeviceManagerError::AllocateBars)?;

        pci_bus
            .add_device(bdf, pci_device)
            .map_err(DeviceManagerError::AddPciDevice)?;

        self.pci_devices.insert(bdf, any_device);
        self.bus_devices.push(Arc::clone(&bus_device));

        pci_bus
            .register_mapping(
                bus_device,
                #[cfg(target_arch = "x86_64")]
                self.address_manager.io_bus.as_ref(),
                self.address_manager.mmio_bus.as_ref(),
                bars.clone(),
            )
            .map_err(DeviceManagerError::AddPciDevice)?;

        if self.pci_id_list.contains_key(&device_id) {
            return Err(DeviceManagerError::DeviceIdAlreadyInUse);
        }
        self.pci_id_list.insert(device_id, bdf);
        Ok(bars)
    }

    fn add_vfio_devices(
        &mut self,
        pci: &mut PciBus,
        interrupt_manager: &Arc<dyn InterruptManager<GroupConfig = MsiIrqGroupConfig>>,
    ) -> DeviceManagerResult<Vec<u32>> {
        let mut iommu_attached_device_ids = Vec::new();
        let mut devices = self.config.lock().unwrap().devices.clone();

        if let Some(device_list_cfg) = &mut devices {
            if self.passthrough_device.is_none() {
                // Create the passthrough device.
                self.passthrough_device = Some(
                    self.address_manager
                        .vm
                        .create_passthrough_device()
                        .map_err(|e| DeviceManagerError::CreatePassthroughDevice(e.into()))?,
                );
            }

            for device_cfg in device_list_cfg.iter_mut() {
                let (device_id, _) =
                    self.add_passthrough_device(pci, interrupt_manager, device_cfg)?;
                if device_cfg.iommu && self.iommu_device.is_some() {
                    iommu_attached_device_ids.push(device_id);
                }
            }
        }

        // Update the list of devices
        self.config.lock().unwrap().devices = devices;

        Ok(iommu_attached_device_ids)
    }

    fn add_virtio_pci_device(
        &mut self,
        virtio_device: VirtioDeviceArc,
        pci: &mut PciBus,
        iommu_mapping: &Option<Arc<IommuMapping>>,
        interrupt_manager: &Arc<dyn InterruptManager<GroupConfig = MsiIrqGroupConfig>>,
        virtio_device_id: String,
    ) -> DeviceManagerResult<u32> {
        let id = format!("{}-{}", VIRTIO_PCI_DEVICE_NAME_PREFIX, virtio_device_id);

        // Add the new virtio-pci node to the device tree.
        let mut node = device_node!(id);
        node.children = vec![virtio_device_id.clone()];

        // Look for the id in the device tree. If it can be found, that means
        // the device is being restored, otherwise it's created from scratch.
        let (pci_device_bdf, config_bar_addr) =
            if let Some(node) = self.device_tree.lock().unwrap().get(&id) {
                debug!("Restoring virtio-pci {} resources", id);
                let pci_device_bdf = node
                    .pci_bdf
                    .ok_or(DeviceManagerError::MissingDeviceNodePciBdf)?;

                pci.get_device_id((pci_device_bdf >> 3) as usize)
                    .map_err(DeviceManagerError::GetPciDeviceId)?;

                if node.resources.is_empty() {
                    return Err(DeviceManagerError::MissingVirtioPciResources);
                }

                // We know the configuration BAR address is stored on the first
                // resource in the list.
                let config_bar_addr = match node.resources[0] {
                    Resource::MmioAddressRange { base, .. } => Some(base),
                    _ => {
                        error!("Unexpected resource {:?} for {}", node.resources[0], id);
                        return Err(DeviceManagerError::MissingVirtioPciResources);
                    }
                };

                (pci_device_bdf, config_bar_addr)
            } else {
                // We need to shift the device id since the 3 first bits are dedicated
                // to the PCI function, and we know we don't do multifunction.
                // Also, because we only support one PCI bus, the bus 0, we don't need
                // to add anything to the global device ID.
                let pci_device_bdf = pci
                    .next_device_id()
                    .map_err(DeviceManagerError::NextPciDeviceId)?
                    << 3;

                (pci_device_bdf, None)
            };

        // Update the existing virtio node by setting the parent.
        if let Some(node) = self.device_tree.lock().unwrap().get_mut(&virtio_device_id) {
            node.parent = Some(id.clone());
        } else {
            return Err(DeviceManagerError::MissingNode);
        }

        // Allows support for one MSI-X vector per queue. It also adds 1
        // as we need to take into account the dedicated vector to notify
        // about a virtio config change.
        let msix_num = (virtio_device.lock().unwrap().queue_max_sizes().len() + 1) as u16;

        // Create the callback from the implementation of the DmaRemapping
        // trait. The point with the callback is to simplify the code as we
        // know about the device ID from this point.
        let iommu_mapping_cb: Option<Arc<VirtioIommuRemapping>> =
            if let Some(mapping) = iommu_mapping {
                let mapping_clone = mapping.clone();
                Some(Arc::new(Box::new(move |addr: u64| {
                    mapping_clone.translate(pci_device_bdf, addr).map_err(|e| {
                        std::io::Error::new(
                            std::io::ErrorKind::Other,
                            format!(
                                "failed to translate addr 0x{:x} for device 00:{:02x}.0 {}",
                                addr, pci_device_bdf, e
                            ),
                        )
                    })
                }) as VirtioIommuRemapping))
            } else {
                None
            };

        let memory = self.memory_manager.lock().unwrap().guest_memory();
        let mut virtio_pci_device = VirtioPciDevice::new(
            id.clone(),
            memory,
            virtio_device,
            msix_num,
            iommu_mapping_cb,
            interrupt_manager,
            pci_device_bdf,
            self.activate_evt
                .try_clone()
                .map_err(DeviceManagerError::EventFd)?,
        )
        .map_err(DeviceManagerError::VirtioDevice)?;

        // This is important as this will set the BAR address if it exists,
        // which is mandatory on the restore path.
        if let Some(addr) = config_bar_addr {
            virtio_pci_device.set_config_bar_addr(addr);
        }

        let virtio_pci_device = Arc::new(Mutex::new(virtio_pci_device));
        let bars = self.add_pci_device(
            pci,
            virtio_pci_device.clone(),
            virtio_pci_device.clone(),
            virtio_pci_device.clone(),
            pci_device_bdf,
            virtio_device_id,
        )?;

        let bar_addr = virtio_pci_device.lock().unwrap().config_bar_addr();
        for (event, addr) in virtio_pci_device.lock().unwrap().ioeventfds(bar_addr) {
            let io_addr = IoEventAddress::Mmio(addr);
            self.address_manager
                .vm
                .register_ioevent(event, &io_addr, None)
                .map_err(|e| DeviceManagerError::RegisterIoevent(e.into()))?;
        }

        // Update the device tree with correct resource information.
        for pci_bar in bars.iter() {
            node.resources.push(Resource::MmioAddressRange {
                base: pci_bar.0.raw_value(),
                size: pci_bar.1 as u64,
            });
        }
        node.migratable = Some(Arc::clone(&virtio_pci_device) as Arc<Mutex<dyn Migratable>>);
        node.pci_bdf = Some(pci_device_bdf);
        self.device_tree.lock().unwrap().insert(id, node);

        Ok(pci_device_bdf)
    }

    #[cfg(target_arch = "x86_64")]
    pub fn io_bus(&self) -> &Arc<Bus> {
        &self.address_manager.io_bus
    }

    pub fn mmio_bus(&self) -> &Arc<Bus> {
        &self.address_manager.mmio_bus
    }

    pub fn allocator(&self) -> &Arc<Mutex<SystemAllocator>> {
        &self.address_manager.allocator
    }

    pub fn interrupt_controller(&self) -> Option<Arc<Mutex<dyn InterruptController>>> {
        if let Some(interrupt_controller) = &self.interrupt_controller {
            Some(interrupt_controller.clone() as Arc<Mutex<dyn InterruptController>>)
        } else {
            None
        }
    }

    pub fn console(&self) -> &Arc<Console> {
        &self.console
    }

    pub fn cmdline_additions(&self) -> &[String] {
        self.cmdline_additions.as_slice()
    }

    pub fn update_memory(&self, _new_region: &Arc<GuestRegionMmap>) -> DeviceManagerResult<()> {
        let memory = self.memory_manager.lock().unwrap().guest_memory();
        for (virtio_device, _, _) in self.virtio_devices.iter() {
            virtio_device
                .lock()
                .unwrap()
                .update_memory(&memory.memory())
                .map_err(DeviceManagerError::UpdateMemoryForVirtioDevice)?;
        }

        // Take care of updating the memory for VFIO PCI devices.
        for (_, any_device) in self.pci_devices.iter() {
            if let Ok(vfio_pci_device) = Arc::clone(any_device).downcast::<Mutex<VfioPciDevice>>() {
                vfio_pci_device
                    .lock()
                    .unwrap()
                    .update_memory(_new_region)
                    .map_err(DeviceManagerError::UpdateMemoryForVfioPciDevice)?;
            }
        }

        Ok(())
    }

    pub fn activate_virtio_devices(&self) -> DeviceManagerResult<()> {
        // Find virtio pci devices and activate any pending ones
        for (_, any_device) in self.pci_devices.iter() {
            if let Ok(virtio_pci_device) =
                Arc::clone(any_device).downcast::<Mutex<VirtioPciDevice>>()
            {
                virtio_pci_device.lock().unwrap().maybe_activate();
            }
        }
        Ok(())
    }

    pub fn notify_hotplug(
        &self,
        _notification_type: AcpiNotificationFlags,
    ) -> DeviceManagerResult<()> {
        #[cfg(feature = "acpi")]
        return self
            .ged_notification_device
            .as_ref()
            .unwrap()
            .lock()
            .unwrap()
            .notify(_notification_type)
            .map_err(DeviceManagerError::HotPlugNotification);
        #[cfg(not(feature = "acpi"))]
        return Ok(());
    }

    pub fn add_device(
        &mut self,
        device_cfg: &mut DeviceConfig,
    ) -> DeviceManagerResult<PciDeviceInfo> {
        let pci = if let Some(pci_bus) = &self.pci_bus {
            Arc::clone(&pci_bus)
        } else {
            return Err(DeviceManagerError::NoPciBus);
        };

        let interrupt_manager = Arc::clone(&self.msi_interrupt_manager);

        if self.passthrough_device.is_none() {
            // If the passthrough device has not been created yet, it is created
            // here and stored in the DeviceManager structure for future needs.
            self.passthrough_device = Some(
                self.address_manager
                    .vm
                    .create_passthrough_device()
                    .map_err(|e| DeviceManagerError::CreatePassthroughDevice(e.into()))?,
            );
        }

        let (device_id, device_name) =
            self.add_passthrough_device(&mut pci.lock().unwrap(), &interrupt_manager, device_cfg)?;

        // Update the PCIU bitmap
        self.pci_devices_up |= 1 << (device_id >> 3);

        Ok(PciDeviceInfo {
            id: device_name,
            bdf: device_id,
        })
    }

    pub fn remove_device(&mut self, id: String) -> DeviceManagerResult<()> {
        if let Some(pci_device_bdf) = self.pci_id_list.get(&id) {
            if let Some(any_device) = self.pci_devices.get(&pci_device_bdf) {
                if let Ok(virtio_pci_device) =
                    Arc::clone(any_device).downcast::<Mutex<VirtioPciDevice>>()
                {
                    let device_type = VirtioDeviceType::from(
                        virtio_pci_device
                            .lock()
                            .unwrap()
                            .virtio_device()
                            .lock()
                            .unwrap()
                            .device_type(),
                    );
                    match device_type {
                        VirtioDeviceType::TYPE_NET
                        | VirtioDeviceType::TYPE_BLOCK
                        | VirtioDeviceType::TYPE_PMEM
                        | VirtioDeviceType::TYPE_FS
                        | VirtioDeviceType::TYPE_VSOCK => {}
                        _ => return Err(DeviceManagerError::RemovalNotAllowed(device_type)),
                    }
                }
            } else {
                return Err(DeviceManagerError::UnknownPciBdf(*pci_device_bdf));
            }

            // Update the PCID bitmap
            self.pci_devices_down |= 1 << (*pci_device_bdf >> 3);

            // Remove the device from the device tree along with its parent.
            let mut device_tree = self.device_tree.lock().unwrap();
            if let Some(node) = device_tree.remove(&id) {
                if let Some(parent) = &node.parent {
                    device_tree.remove(parent);
                }
            }

            Ok(())
        } else {
            Err(DeviceManagerError::UnknownDeviceId(id))
        }
    }

    pub fn eject_device(&mut self, device_id: u8) -> DeviceManagerResult<()> {
        // Retrieve the PCI bus.
        let pci = if let Some(pci_bus) = &self.pci_bus {
            Arc::clone(&pci_bus)
        } else {
            return Err(DeviceManagerError::NoPciBus);
        };

        // Convert the device ID into the corresponding b/d/f.
        let pci_device_bdf = (device_id as u32) << 3;

        // Find the device name corresponding to the PCI b/d/f while removing
        // the device entry.
        self.pci_id_list.retain(|_, bdf| *bdf != pci_device_bdf);

        // Give the PCI device ID back to the PCI bus.
        pci.lock()
            .unwrap()
            .put_device_id(device_id as usize)
            .map_err(DeviceManagerError::PutPciDeviceId)?;

        if let Some(any_device) = self.pci_devices.remove(&pci_device_bdf) {
            let (pci_device, bus_device, virtio_device) = if let Ok(vfio_pci_device) =
                any_device.clone().downcast::<Mutex<VfioPciDevice>>()
            {
                (
                    Arc::clone(&vfio_pci_device) as Arc<Mutex<dyn PciDevice>>,
                    Arc::clone(&vfio_pci_device) as Arc<Mutex<dyn BusDevice>>,
                    None as Option<VirtioDeviceArc>,
                )
            } else if let Ok(virtio_pci_device) = any_device.downcast::<Mutex<VirtioPciDevice>>() {
                let bar_addr = virtio_pci_device.lock().unwrap().config_bar_addr();
                for (event, addr) in virtio_pci_device.lock().unwrap().ioeventfds(bar_addr) {
                    let io_addr = IoEventAddress::Mmio(addr);
                    self.address_manager
                        .vm
                        .unregister_ioevent(event, &io_addr)
                        .map_err(|e| DeviceManagerError::UnRegisterIoevent(e.into()))?;
                }

                (
                    Arc::clone(&virtio_pci_device) as Arc<Mutex<dyn PciDevice>>,
                    Arc::clone(&virtio_pci_device) as Arc<Mutex<dyn BusDevice>>,
                    Some(virtio_pci_device.lock().unwrap().virtio_device()),
                )
            } else {
                return Ok(());
            };

            // Free the allocated BARs
            pci_device
                .lock()
                .unwrap()
                .free_bars(&mut self.address_manager.allocator.lock().unwrap())
                .map_err(DeviceManagerError::FreePciBars)?;

            // Remove the device from the PCI bus
            pci.lock()
                .unwrap()
                .remove_by_device(&pci_device)
                .map_err(DeviceManagerError::RemoveDeviceFromPciBus)?;

            #[cfg(target_arch = "x86_64")]
            // Remove the device from the IO bus
            self.io_bus()
                .remove_by_device(&bus_device)
                .map_err(DeviceManagerError::RemoveDeviceFromIoBus)?;

            // Remove the device from the MMIO bus
            self.mmio_bus()
                .remove_by_device(&bus_device)
                .map_err(DeviceManagerError::RemoveDeviceFromMmioBus)?;

            // Remove the device from the list of BusDevice held by the
            // DeviceManager.
            self.bus_devices
                .retain(|dev| !Arc::ptr_eq(dev, &bus_device));

            // Shutdown and remove the underlying virtio-device if present
            if let Some(virtio_device) = virtio_device {
                for mapping in virtio_device.lock().unwrap().userspace_mappings() {
                    self.memory_manager
                        .lock()
                        .unwrap()
                        .remove_userspace_mapping(
                            mapping.addr.raw_value(),
                            mapping.len,
                            mapping.host_addr,
                            mapping.mergeable,
                            mapping.mem_slot,
                        )
                        .map_err(DeviceManagerError::MemoryManager)?;
                }

                virtio_device.lock().unwrap().shutdown();

                self.virtio_devices
                    .retain(|(d, _, _)| !Arc::ptr_eq(d, &virtio_device));
            }

            // At this point, the device has been removed from all the list and
            // buses where it was stored. At the end of this function, after
            // any_device, bus_device and pci_device are released, the actual
            // device will be dropped.

            Ok(())
        } else {
            Err(DeviceManagerError::MissingPciDevice)
        }
    }

    fn hotplug_virtio_pci_device(
        &mut self,
        device: VirtioDeviceArc,
        iommu_attached: bool,
        id: String,
    ) -> DeviceManagerResult<PciDeviceInfo> {
        if iommu_attached {
            warn!("Placing device behind vIOMMU is not available for hotplugged devices");
        }

        let pci = if let Some(pci_bus) = &self.pci_bus {
            Arc::clone(&pci_bus)
        } else {
            return Err(DeviceManagerError::NoPciBus);
        };

        let interrupt_manager = Arc::clone(&self.msi_interrupt_manager);

        // Add the virtio device to the device manager list. This is important
        // as the list is used to notify virtio devices about memory updates
        // for instance.
        self.virtio_devices
            .push((device.clone(), iommu_attached, id.clone()));

        let device_id = self.add_virtio_pci_device(
            device,
            &mut pci.lock().unwrap(),
            &None,
            &interrupt_manager,
            id.clone(),
        )?;

        // Update the PCIU bitmap
        self.pci_devices_up |= 1 << (device_id >> 3);

        Ok(PciDeviceInfo { id, bdf: device_id })
    }

    pub fn add_disk(&mut self, disk_cfg: &mut DiskConfig) -> DeviceManagerResult<PciDeviceInfo> {
        let (device, iommu_attached, id) = self.make_virtio_block_device(disk_cfg)?;
        self.hotplug_virtio_pci_device(device, iommu_attached, id)
    }

    pub fn add_fs(&mut self, fs_cfg: &mut FsConfig) -> DeviceManagerResult<PciDeviceInfo> {
        let (device, iommu_attached, id) = self.make_virtio_fs_device(fs_cfg)?;
        self.hotplug_virtio_pci_device(device, iommu_attached, id)
    }

    pub fn add_pmem(&mut self, pmem_cfg: &mut PmemConfig) -> DeviceManagerResult<PciDeviceInfo> {
        let (device, iommu_attached, id) = self.make_virtio_pmem_device(pmem_cfg)?;
        self.hotplug_virtio_pci_device(device, iommu_attached, id)
    }

    pub fn add_net(&mut self, net_cfg: &mut NetConfig) -> DeviceManagerResult<PciDeviceInfo> {
        let (device, iommu_attached, id) = self.make_virtio_net_device(net_cfg)?;
        self.hotplug_virtio_pci_device(device, iommu_attached, id)
    }

    pub fn add_vsock(&mut self, vsock_cfg: &mut VsockConfig) -> DeviceManagerResult<PciDeviceInfo> {
        let (device, iommu_attached, id) = self.make_virtio_vsock_device(vsock_cfg)?;
        self.hotplug_virtio_pci_device(device, iommu_attached, id)
    }

    pub fn counters(&self) -> HashMap<String, HashMap<&'static str, Wrapping<u64>>> {
        let mut counters = HashMap::new();

        for (virtio_device, _, id) in &self.virtio_devices {
            let virtio_device = virtio_device.lock().unwrap();
            if let Some(device_counters) = virtio_device.counters() {
                counters.insert(id.clone(), device_counters.clone());
            }
        }

        counters
    }

    pub fn resize_balloon(&mut self, size: u64) -> DeviceManagerResult<()> {
        if let Some(balloon) = &self.balloon {
            return balloon
                .lock()
                .unwrap()
                .resize(size)
                .map_err(DeviceManagerError::VirtioBalloonResize);
        }

        warn!("No balloon setup: Can't resize the balloon");
        Err(DeviceManagerError::MissingVirtioBalloon)
    }

    pub fn balloon_size(&self) -> u64 {
        if let Some(balloon) = &self.balloon {
            return balloon.lock().unwrap().get_actual();
        }

        0
    }

    pub fn device_tree(&self) -> Arc<Mutex<DeviceTree>> {
        self.device_tree.clone()
    }

    #[cfg(feature = "acpi")]
    pub fn notify_power_button(&self) -> DeviceManagerResult<()> {
        self.ged_notification_device
            .as_ref()
            .unwrap()
            .lock()
            .unwrap()
            .notify(AcpiNotificationFlags::POWER_BUTTON_CHANGED)
            .map_err(DeviceManagerError::PowerButtonNotification)
    }
}

#[cfg(feature = "acpi")]
fn numa_node_id_from_memory_zone_id(numa_nodes: &NumaNodes, memory_zone_id: &str) -> Option<u32> {
    for (numa_node_id, numa_node) in numa_nodes.iter() {
        if numa_node
            .memory_zones()
            .contains(&memory_zone_id.to_owned())
        {
            return Some(*numa_node_id);
        }
    }

    None
}

#[cfg(feature = "acpi")]
struct PciDevSlot {
    device_id: u8,
}

#[cfg(feature = "acpi")]
impl Aml for PciDevSlot {
    fn to_aml_bytes(&self) -> Vec<u8> {
        let sun = self.device_id;
        let adr: u32 = (self.device_id as u32) << 16;
        aml::Device::new(
            format!("S{:03}", self.device_id).as_str().into(),
            vec![
                &aml::Name::new("_SUN".into(), &sun),
                &aml::Name::new("_ADR".into(), &adr),
                &aml::Method::new(
                    "_EJ0".into(),
                    1,
                    true,
                    vec![&aml::MethodCall::new(
                        "\\_SB_.PHPR.PCEJ".into(),
                        vec![&aml::Path::new("_SUN")],
                    )],
                ),
            ],
        )
        .to_aml_bytes()
    }
}

#[cfg(feature = "acpi")]
struct PciDevSlotNotify {
    device_id: u8,
}

#[cfg(feature = "acpi")]
impl Aml for PciDevSlotNotify {
    fn to_aml_bytes(&self) -> Vec<u8> {
        let device_id_mask: u32 = 1 << self.device_id;
        let object = aml::Path::new(&format!("S{:03}", self.device_id));
        let mut bytes = aml::And::new(&aml::Local(0), &aml::Arg(0), &device_id_mask).to_aml_bytes();
        bytes.extend_from_slice(
            &aml::If::new(
                &aml::Equal::new(&aml::Local(0), &device_id_mask),
                vec![&aml::Notify::new(&object, &aml::Arg(1))],
            )
            .to_aml_bytes(),
        );
        bytes
    }
}

#[cfg(feature = "acpi")]
struct PciDevSlotMethods {}

#[cfg(feature = "acpi")]
impl Aml for PciDevSlotMethods {
    fn to_aml_bytes(&self) -> Vec<u8> {
        let mut device_notifies = Vec::new();
        for device_id in 0..32 {
            device_notifies.push(PciDevSlotNotify { device_id });
        }

        let mut device_notifies_refs: Vec<&dyn aml::Aml> = Vec::new();
        for device_notify in device_notifies.iter() {
            device_notifies_refs.push(device_notify);
        }

        let mut bytes =
            aml::Method::new("DVNT".into(), 2, true, device_notifies_refs).to_aml_bytes();

        bytes.extend_from_slice(
            &aml::Method::new(
                "PCNT".into(),
                0,
                true,
                vec![
                    &aml::MethodCall::new(
                        "DVNT".into(),
                        vec![&aml::Path::new("\\_SB_.PHPR.PCIU"), &aml::ONE],
                    ),
                    &aml::MethodCall::new(
                        "DVNT".into(),
                        vec![&aml::Path::new("\\_SB_.PHPR.PCID"), &3usize],
                    ),
                ],
            )
            .to_aml_bytes(),
        );
        bytes
    }
}

#[cfg(feature = "acpi")]
impl Aml for DeviceManager {
    fn to_aml_bytes(&self) -> Vec<u8> {
        let mut bytes = Vec::new();
        // PCI hotplug controller
        bytes.extend_from_slice(
            &aml::Device::new(
                "_SB_.PHPR".into(),
                vec![
                    &aml::Name::new("_HID".into(), &aml::EISAName::new("PNP0A06")),
                    &aml::Name::new("_STA".into(), &0x0bu8),
                    &aml::Name::new("_UID".into(), &"PCI Hotplug Controller"),
                    &aml::Mutex::new("BLCK".into(), 0),
                    &aml::Name::new(
                        "_CRS".into(),
                        &aml::ResourceTemplate::new(vec![&aml::AddressSpace::new_memory(
                            aml::AddressSpaceCachable::NotCacheable,
                            true,
                            self.acpi_address.0 as u64,
                            self.acpi_address.0 + DEVICE_MANAGER_ACPI_SIZE as u64 - 1,
                        )]),
                    ),
                    // OpRegion and Fields map MMIO range into individual field values
                    &aml::OpRegion::new(
                        "PCST".into(),
                        aml::OpRegionSpace::SystemMemory,
                        self.acpi_address.0 as usize,
                        DEVICE_MANAGER_ACPI_SIZE,
                    ),
                    &aml::Field::new(
                        "PCST".into(),
                        aml::FieldAccessType::DWord,
                        aml::FieldUpdateRule::WriteAsZeroes,
                        vec![
                            aml::FieldEntry::Named(*b"PCIU", 32),
                            aml::FieldEntry::Named(*b"PCID", 32),
                            aml::FieldEntry::Named(*b"B0EJ", 32),
                        ],
                    ),
                    &aml::Method::new(
                        "PCEJ".into(),
                        1,
                        true,
                        vec![
                            // Take lock defined above
                            &aml::Acquire::new("BLCK".into(), 0xffff),
                            // Write PCI bus number (in first argument) to I/O port via field
                            &aml::ShiftLeft::new(&aml::Path::new("B0EJ"), &aml::ONE, &aml::Arg(0)),
                            // Release lock
                            &aml::Release::new("BLCK".into()),
                            // Return 0
                            &aml::Return::new(&aml::ZERO),
                        ],
                    ),
                ],
            )
            .to_aml_bytes(),
        );

        let start_of_device_area = self.memory_manager.lock().unwrap().start_of_device_area().0;
        let end_of_device_area = self.memory_manager.lock().unwrap().end_of_device_area().0;

        let mut pci_dsdt_inner_data: Vec<&dyn aml::Aml> = Vec::new();
        let hid = aml::Name::new("_HID".into(), &aml::EISAName::new("PNP0A08"));
        pci_dsdt_inner_data.push(&hid);
        let cid = aml::Name::new("_CID".into(), &aml::EISAName::new("PNP0A03"));
        pci_dsdt_inner_data.push(&cid);
        let adr = aml::Name::new("_ADR".into(), &aml::ZERO);
        pci_dsdt_inner_data.push(&adr);
        let seg = aml::Name::new("_SEG".into(), &aml::ZERO);
        pci_dsdt_inner_data.push(&seg);
        let uid = aml::Name::new("_UID".into(), &aml::ZERO);
        pci_dsdt_inner_data.push(&uid);
        let supp = aml::Name::new("SUPP".into(), &aml::ZERO);
        pci_dsdt_inner_data.push(&supp);
        let crs = aml::Name::new(
            "_CRS".into(),
            &aml::ResourceTemplate::new(vec![
                &aml::AddressSpace::new_bus_number(0x0u16, 0xffu16),
                &aml::IO::new(0xcf8, 0xcf8, 1, 0x8),
                &aml::AddressSpace::new_memory(
                    aml::AddressSpaceCachable::NotCacheable,
                    true,
                    layout::MEM_32BIT_DEVICES_START.0 as u32,
                    (layout::MEM_32BIT_DEVICES_START.0 + layout::MEM_32BIT_DEVICES_SIZE - 1) as u32,
                ),
                &aml::AddressSpace::new_memory(
                    aml::AddressSpaceCachable::NotCacheable,
                    true,
                    start_of_device_area,
                    end_of_device_area,
                ),
            ]),
        );
        pci_dsdt_inner_data.push(&crs);

        let mut pci_devices = Vec::new();
        for device_id in 0..32 {
            let pci_device = PciDevSlot { device_id };
            pci_devices.push(pci_device);
        }
        for pci_device in pci_devices.iter() {
            pci_dsdt_inner_data.push(pci_device);
        }

        let pci_device_methods = PciDevSlotMethods {};
        pci_dsdt_inner_data.push(&pci_device_methods);

        let pci_dsdt_data =
            aml::Device::new("_SB_.PCI0".into(), pci_dsdt_inner_data).to_aml_bytes();

        let mbrd_dsdt_data = aml::Device::new(
            "_SB_.MBRD".into(),
            vec![
                &aml::Name::new("_HID".into(), &aml::EISAName::new("PNP0C02")),
                &aml::Name::new("_UID".into(), &aml::ZERO),
                &aml::Name::new(
                    "_CRS".into(),
                    &aml::ResourceTemplate::new(vec![&aml::Memory32Fixed::new(
                        true,
                        layout::PCI_MMCONFIG_START.0 as u32,
                        layout::PCI_MMCONFIG_SIZE as u32,
                    )]),
                ),
            ],
        )
        .to_aml_bytes();

        let com1_dsdt_data = aml::Device::new(
            "_SB_.COM1".into(),
            vec![
                &aml::Name::new("_HID".into(), &aml::EISAName::new("PNP0501")),
                &aml::Name::new("_UID".into(), &aml::ZERO),
                &aml::Name::new(
                    "_CRS".into(),
                    &aml::ResourceTemplate::new(vec![
                        &aml::Interrupt::new(true, true, false, false, 4),
                        &aml::IO::new(0x3f8, 0x3f8, 0, 0x8),
                    ]),
                ),
            ],
        )
        .to_aml_bytes();

        let s5_sleep_data =
            aml::Name::new("_S5_".into(), &aml::Package::new(vec![&5u8])).to_aml_bytes();

        let power_button_dsdt_data = aml::Device::new(
            "_SB_.PWRB".into(),
            vec![
                &aml::Name::new("_HID".into(), &aml::EISAName::new("PNP0C0C")),
                &aml::Name::new("_UID".into(), &aml::ZERO),
            ],
        )
        .to_aml_bytes();

        let ged_data = self
            .ged_notification_device
            .as_ref()
            .unwrap()
            .lock()
            .unwrap()
            .to_aml_bytes();

        bytes.extend_from_slice(pci_dsdt_data.as_slice());
        bytes.extend_from_slice(mbrd_dsdt_data.as_slice());
        if self.config.lock().unwrap().serial.mode != ConsoleOutputMode::Off {
            bytes.extend_from_slice(com1_dsdt_data.as_slice());
        }
        bytes.extend_from_slice(s5_sleep_data.as_slice());
        bytes.extend_from_slice(power_button_dsdt_data.as_slice());
        bytes.extend_from_slice(ged_data.as_slice());
        bytes
    }
}

impl Pausable for DeviceManager {
    fn pause(&mut self) -> result::Result<(), MigratableError> {
        for (_, device_node) in self.device_tree.lock().unwrap().iter() {
            if let Some(migratable) = &device_node.migratable {
                migratable.lock().unwrap().pause()?;
            }
        }

        Ok(())
    }

    fn resume(&mut self) -> result::Result<(), MigratableError> {
        for (_, device_node) in self.device_tree.lock().unwrap().iter() {
            if let Some(migratable) = &device_node.migratable {
                migratable.lock().unwrap().resume()?;
            }
        }

        Ok(())
    }
}

impl Snapshottable for DeviceManager {
    fn id(&self) -> String {
        DEVICE_MANAGER_SNAPSHOT_ID.to_string()
    }

    fn snapshot(&mut self) -> std::result::Result<Snapshot, MigratableError> {
        let mut snapshot = Snapshot::new(DEVICE_MANAGER_SNAPSHOT_ID);

        // We aggregate all devices snapshots.
        for (_, device_node) in self.device_tree.lock().unwrap().iter() {
            if let Some(migratable) = &device_node.migratable {
                let device_snapshot = migratable.lock().unwrap().snapshot()?;
                snapshot.add_snapshot(device_snapshot);
            }
        }

        // Then we store the DeviceManager state.
        snapshot.add_data_section(SnapshotDataSection {
            id: format!("{}-section", DEVICE_MANAGER_SNAPSHOT_ID),
            snapshot: serde_json::to_vec(&self.state())
                .map_err(|e| MigratableError::Snapshot(e.into()))?,
        });

        Ok(snapshot)
    }

    fn restore(&mut self, snapshot: Snapshot) -> std::result::Result<(), MigratableError> {
        // Let's first restore the DeviceManager.
        if let Some(device_manager_section) = snapshot
            .snapshot_data
            .get(&format!("{}-section", DEVICE_MANAGER_SNAPSHOT_ID))
        {
            let device_manager_state = serde_json::from_slice(&device_manager_section.snapshot)
                .map_err(|e| {
                    MigratableError::Restore(anyhow!("Could not deserialize DeviceManager {}", e))
                })?;

            self.set_state(&device_manager_state).map_err(|e| {
                MigratableError::Restore(anyhow!("Could not restore DeviceManager state {:?}", e))
            })?;
        } else {
            return Err(MigratableError::Restore(anyhow!(
                "Could not find DeviceManager snapshot section"
            )));
        }

        // Now that DeviceManager is updated with the right states, it's time
        // to create the devices based on the configuration.
        self.create_devices()
            .map_err(|e| MigratableError::Restore(anyhow!("Could not create devices {:?}", e)))?;

        // Finally, restore all devices associated with the DeviceManager.
        // It's important to restore devices in the right order, that's why
        // the device tree is the right way to ensure we restore a child before
        // its parent node.
        for node in self
            .device_tree
            .lock()
            .unwrap()
            .breadth_first_traversal()
            .rev()
        {
            // Restore the node
            if let Some(migratable) = &node.migratable {
                debug!("Restoring {} from DeviceManager", node.id);
                if let Some(snapshot) = snapshot.snapshots.get(&node.id) {
                    migratable.lock().unwrap().pause()?;
                    migratable.lock().unwrap().restore(*snapshot.clone())?;
                } else {
                    return Err(MigratableError::Restore(anyhow!(
                        "Missing device {}",
                        node.id
                    )));
                }
            }
        }

        Ok(())
    }
}

impl Transportable for DeviceManager {}
impl Migratable for DeviceManager {}

const PCIU_FIELD_OFFSET: u64 = 0;
const PCID_FIELD_OFFSET: u64 = 4;
const B0EJ_FIELD_OFFSET: u64 = 8;

const PCIU_FIELD_SIZE: usize = 4;
const PCID_FIELD_SIZE: usize = 4;
const B0EJ_FIELD_SIZE: usize = 4;

impl BusDevice for DeviceManager {
    fn read(&mut self, base: u64, offset: u64, data: &mut [u8]) {
        match offset {
            PCIU_FIELD_OFFSET => {
                assert!(data.len() == PCIU_FIELD_SIZE);
                data.copy_from_slice(&self.pci_devices_up.to_le_bytes());
                // Clear the PCIU bitmap
                self.pci_devices_up = 0;
            }
            PCID_FIELD_OFFSET => {
                assert!(data.len() == PCID_FIELD_SIZE);
                data.copy_from_slice(&self.pci_devices_down.to_le_bytes());
                // Clear the PCID bitmap
                self.pci_devices_down = 0;
            }
            _ => error!(
                "Accessing unknown location at base 0x{:x}, offset 0x{:x}",
                base, offset
            ),
        }

        debug!(
            "PCI_HP_REG_R: base 0x{:x}, offset 0x{:x}, data {:?}",
            base, offset, data
        )
    }

    fn write(&mut self, base: u64, offset: u64, data: &[u8]) -> Option<Arc<Barrier>> {
        match offset {
            B0EJ_FIELD_OFFSET => {
                assert!(data.len() == B0EJ_FIELD_SIZE);
                let mut data_array: [u8; 4] = [0, 0, 0, 0];
                data_array.copy_from_slice(&data[..]);
                let device_bitmap = u32::from_le_bytes(data_array);

                for device_id in 0..32 {
                    let mask = 1u32 << device_id;
                    if (device_bitmap & mask) == mask {
                        if let Err(e) = self.eject_device(device_id as u8) {
                            error!("Failed ejecting device {}: {:?}", device_id, e);
                        }
                    }
                }
            }
            _ => error!(
                "Accessing unknown location at base 0x{:x}, offset 0x{:x}",
                base, offset
            ),
        }

        debug!(
            "PCI_HP_REG_W: base 0x{:x}, offset 0x{:x}, data {:?}",
            base, offset, data
        );

        None
    }
}

impl Drop for DeviceManager {
    fn drop(&mut self) {
        for (device, _, _) in self.virtio_devices.drain(..) {
            device.lock().unwrap().shutdown();
        }
    }
}<|MERGE_RESOLUTION|>--- conflicted
+++ resolved
@@ -842,8 +842,6 @@
                 Arc::clone(&address_manager.allocator),
                 vm,
             ));
-<<<<<<< HEAD
-=======
 
         #[cfg(feature = "acpi")]
         let acpi_address = address_manager
@@ -852,7 +850,6 @@
             .unwrap()
             .allocate_mmio_addresses(None, DEVICE_MANAGER_ACPI_SIZE as u64, None)
             .ok_or(DeviceManagerError::AllocateIOPort)?;
->>>>>>> eee218f1
         let device_manager = DeviceManager {
             address_manager: Arc::clone(&address_manager),
             console: Arc::new(Console::default()),
