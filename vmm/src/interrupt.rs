// Copyright © 2019 Intel Corporation
//
// SPDX-License-Identifier: Apache-2.0 AND BSD-3-Clause
//

use devices::interrupt_controller::InterruptController;
use hypervisor::IrqRoutingEntry;
use std::collections::HashMap;
use std::io;
use std::sync::atomic::{AtomicBool, Ordering};
use std::sync::{Arc, Mutex};
use vm_allocator::SystemAllocator;
use vm_device::interrupt::{
    InterruptIndex, InterruptManager, InterruptSourceConfig, InterruptSourceGroup,
    LegacyIrqGroupConfig, MsiIrqGroupConfig,
};
use vmm_sys_util::eventfd::EventFd;

/// Reuse std::io::Result to simplify interoperability among crates.
pub type Result<T> = std::io::Result<T>;

struct InterruptRoute {
    gsi: u32,
    irq_fd: EventFd,
    registered: AtomicBool,
}

impl InterruptRoute {
    pub fn new(allocator: &mut SystemAllocator) -> Result<Self> {
        let irq_fd = EventFd::new(libc::EFD_NONBLOCK)?;
        let gsi = allocator
            .allocate_gsi()
            .ok_or_else(|| io::Error::new(io::ErrorKind::Other, "Failed allocating new GSI"))?;

        Ok(InterruptRoute {
            gsi,
            irq_fd,
            registered: AtomicBool::new(false),
        })
    }

    pub fn enable(&self, vm: &Arc<dyn hypervisor::Vm>) -> Result<()> {
        if !self.registered.load(Ordering::Acquire) {
            vm.register_irqfd(&self.irq_fd, self.gsi).map_err(|e| {
                io::Error::new(
                    io::ErrorKind::Other,
                    format!("Failed registering irq_fd: {}", e),
                )
            })?;

            // Update internals to track the irq_fd as "registered".
            self.registered.store(true, Ordering::Release);
        }

        Ok(())
    }

    pub fn disable(&self, vm: &Arc<dyn hypervisor::Vm>) -> Result<()> {
        if self.registered.load(Ordering::Acquire) {
            vm.unregister_irqfd(&self.irq_fd, self.gsi).map_err(|e| {
                io::Error::new(
                    io::ErrorKind::Other,
                    format!("Failed unregistering irq_fd: {}", e),
                )
            })?;

            // Update internals to track the irq_fd as "unregistered".
            self.registered.store(false, Ordering::Release);
        }

        Ok(())
    }

    pub fn trigger(&self) -> Result<()> {
        self.irq_fd.write(1)
    }

    pub fn notifier(&self) -> Option<EventFd> {
        Some(
            self.irq_fd
                .try_clone()
                .expect("Failed cloning interrupt's EventFd"),
        )
    }
}

pub struct RoutingEntry {
    route: IrqRoutingEntry,
    masked: bool,
}

pub struct MsiInterruptGroup {
    vm: Arc<dyn hypervisor::Vm>,
    gsi_msi_routes: Arc<Mutex<HashMap<u32, RoutingEntry>>>,
    irq_routes: HashMap<InterruptIndex, InterruptRoute>,
}

impl MsiInterruptGroup {
    fn set_gsi_routes(&self, routes: &HashMap<u32, RoutingEntry>) -> Result<()> {
        let mut entry_vec: Vec<IrqRoutingEntry> = Vec::new();
        for (_, entry) in routes.iter() {
            if entry.masked {
                continue;
            }

            entry_vec.push(entry.route);
        }

        self.vm.set_gsi_routing(&entry_vec).map_err(|e| {
            io::Error::new(
                io::ErrorKind::Other,
                format!("Failed setting GSI routing: {}", e),
            )
        })
    }
}

impl MsiInterruptGroup {
    fn new(
        vm: Arc<dyn hypervisor::Vm>,
        gsi_msi_routes: Arc<Mutex<HashMap<u32, RoutingEntry>>>,
        irq_routes: HashMap<InterruptIndex, InterruptRoute>,
    ) -> Self {
        MsiInterruptGroup {
            vm,
            gsi_msi_routes,
            irq_routes,
        }
    }
}

impl InterruptSourceGroup for MsiInterruptGroup {
    fn enable(&self) -> Result<()> {
        for (_, route) in self.irq_routes.iter() {
            route.enable(&self.vm)?;
        }

        Ok(())
    }

    fn disable(&self) -> Result<()> {
        for (_, route) in self.irq_routes.iter() {
            route.disable(&self.vm)?;
        }

        Ok(())
    }

    fn trigger(&self, index: InterruptIndex) -> Result<()> {
        if let Some(route) = self.irq_routes.get(&index) {
            return route.trigger();
        }

        Err(io::Error::new(
            io::ErrorKind::Other,
            format!("trigger: Invalid interrupt index {}", index),
        ))
    }

    fn notifier(&self, index: InterruptIndex) -> Option<EventFd> {
        if let Some(route) = self.irq_routes.get(&index) {
            return route.notifier();
        }

        None
    }

    fn update(
        &self,
        index: InterruptIndex,
        config: InterruptSourceConfig,
        masked: bool,
    ) -> Result<()> {
        if let Some(route) = self.irq_routes.get(&index) {
            let entry = RoutingEntry {
                route: self.vm.make_routing_entry(route.gsi, &config),
                masked,
            };
            if masked {
                route.disable(&self.vm)?;
            } else {
                route.enable(&self.vm)?;
            }
            let mut routes = self.gsi_msi_routes.lock().unwrap();
            routes.insert(route.gsi, entry);
            return self.set_gsi_routes(&routes);
        }

        Err(io::Error::new(
            io::ErrorKind::Other,
            format!("update: Invalid interrupt index {}", index),
        ))
    }
}

pub struct LegacyUserspaceInterruptGroup {
    ioapic: Arc<Mutex<dyn InterruptController>>,
    irq: u32,
}

impl LegacyUserspaceInterruptGroup {
    fn new(ioapic: Arc<Mutex<dyn InterruptController>>, irq: u32) -> Self {
        LegacyUserspaceInterruptGroup { ioapic, irq }
    }
}

impl InterruptSourceGroup for LegacyUserspaceInterruptGroup {
    fn trigger(&self, _index: InterruptIndex) -> Result<()> {
        self.ioapic
            .lock()
            .unwrap()
            .service_irq(self.irq as usize)
            .map_err(|e| {
                io::Error::new(
                    io::ErrorKind::Other,
                    format!("failed to inject IRQ #{}: {:?}", self.irq, e),
                )
            })
    }

    fn update(
        &self,
        _index: InterruptIndex,
        _config: InterruptSourceConfig,
        _masked: bool,
    ) -> Result<()> {
        Ok(())
    }

    fn notifier(&self, _index: InterruptIndex) -> Option<EventFd> {
        self.ioapic.lock().unwrap().notifier(self.irq as usize)
    }
}

pub struct LegacyUserspaceInterruptManager {
    ioapic: Arc<Mutex<dyn InterruptController>>,
}

pub struct MsiInterruptManager {
    allocator: Arc<Mutex<SystemAllocator>>,
    vm: Arc<dyn hypervisor::Vm>,
    gsi_msi_routes: Arc<Mutex<HashMap<u32, RoutingEntry>>>,
}

impl LegacyUserspaceInterruptManager {
    pub fn new(ioapic: Arc<Mutex<dyn InterruptController>>) -> Self {
        LegacyUserspaceInterruptManager { ioapic }
    }
}

impl MsiInterruptManager {
    pub fn new(allocator: Arc<Mutex<SystemAllocator>>, vm: Arc<dyn hypervisor::Vm>) -> Self {
        // Create a shared list of GSI that can be shared through all PCI
        // devices. This way, we can maintain the full list of used GSI,
        // preventing one device from overriding interrupts setting from
        // another one.
        let gsi_msi_routes = Arc::new(Mutex::new(HashMap::new()));

        MsiInterruptManager {
            allocator,
            vm,
            gsi_msi_routes,
        }
    }
}

impl InterruptManager for LegacyUserspaceInterruptManager {
    type GroupConfig = LegacyIrqGroupConfig;

    fn create_group(&self, config: Self::GroupConfig) -> Result<Arc<dyn InterruptSourceGroup>> {
        Ok(Arc::new(LegacyUserspaceInterruptGroup::new(
            self.ioapic.clone(),
            config.irq as u32,
        )))
    }

    fn destroy_group(&self, _group: Arc<dyn InterruptSourceGroup>) -> Result<()> {
        Ok(())
    }
}

impl InterruptManager for MsiInterruptManager {
    type GroupConfig = MsiIrqGroupConfig;

    fn create_group(&self, config: Self::GroupConfig) -> Result<Arc<dyn InterruptSourceGroup>> {
        let mut allocator = self.allocator.lock().unwrap();
        let mut irq_routes: HashMap<InterruptIndex, InterruptRoute> =
            HashMap::with_capacity(config.count as usize);
        for i in config.base..config.base + config.count {
            irq_routes.insert(i, InterruptRoute::new(&mut allocator)?);
        }

        Ok(Arc::new(MsiInterruptGroup::new(
            self.vm.clone(),
            self.gsi_msi_routes.clone(),
            irq_routes,
        )))
    }

    fn destroy_group(&self, _group: Arc<dyn InterruptSourceGroup>) -> Result<()> {
        Ok(())
    }
<<<<<<< HEAD
}
#[cfg(feature = "kvm")]
pub mod kvm {
    use super::*;
    use hypervisor::kvm::KVM_MSI_VALID_DEVID;
    use hypervisor::kvm::{kvm_irq_routing_entry, KVM_IRQ_ROUTING_IRQCHIP, KVM_IRQ_ROUTING_MSI};

    type KvmRoutingEntry = RoutingEntry<kvm_irq_routing_entry>;
    pub type KvmMsiInterruptManager = MsiInterruptManager<kvm_irq_routing_entry>;

    impl KvmRoutingEntry {
        pub fn make_entry(
            vm: &Arc<dyn hypervisor::Vm>,
            gsi: u32,
            config: &InterruptSourceConfig,
        ) -> Result<Box<Self>> {
            if let InterruptSourceConfig::MsiIrq(cfg) = &config {
                let mut kvm_route = kvm_irq_routing_entry {
                    gsi,
                    type_: KVM_IRQ_ROUTING_MSI,
                    ..Default::default()
                };

                kvm_route.u.msi.address_lo = cfg.low_addr;
                kvm_route.u.msi.address_hi = cfg.high_addr;
                kvm_route.u.msi.data = cfg.data;

                if vm.check_extension(hypervisor::Cap::MsiDevid) {
                    kvm_route.flags = KVM_MSI_VALID_DEVID;
                    kvm_route.u.msi.__bindgen_anon_1.devid = cfg.devid;
                }

                let kvm_entry = KvmRoutingEntry {
                    route: kvm_route,
                    masked: false,
                };

                return Ok(Box::new(kvm_entry));
            } else if let InterruptSourceConfig::LegacyIrq(cfg) = &config {
                let mut kvm_route = kvm_irq_routing_entry {
                    gsi,
                    type_: KVM_IRQ_ROUTING_IRQCHIP,
                    ..Default::default()
                };
                kvm_route.u.irqchip.irqchip = cfg.irqchip;
                kvm_route.u.irqchip.pin = cfg.pin;
                let kvm_entry = KvmRoutingEntry {
                    route: kvm_route,
                    masked: false,
                };

                return Ok(Box::new(kvm_entry));
            }

            Err(io::Error::new(
                io::ErrorKind::Other,
                "Interrupt config type not supported",
            ))
        }
    }
}

#[cfg(feature = "mshv")]
pub mod mshv {
    use super::*;
    use hypervisor::mshv::*;

    type MshvRoutingEntry = RoutingEntry<mshv_msi_routing_entry>;
    pub type MshvMsiInterruptManager = MsiInterruptManager<mshv_msi_routing_entry>;

    impl MshvRoutingEntry {
        pub fn make_entry(
            _vm: &Arc<dyn hypervisor::Vm>,
            gsi: u32,
            config: &InterruptSourceConfig,
        ) -> Result<Box<Self>> {
            if let InterruptSourceConfig::MsiIrq(cfg) = &config {
                let route = mshv_msi_routing_entry {
                    gsi,
                    address_lo: cfg.low_addr,
                    address_hi: cfg.high_addr,
                    data: cfg.data,
                };
                let entry = MshvRoutingEntry {
                    route,
                    masked: false,
                };

                return Ok(Box::new(entry));
            }

            Err(io::Error::new(
                io::ErrorKind::Other,
                "Interrupt config type not supported",
            ))
        }
    }
}

#[cfg(target_arch = "aarch64")]
#[cfg(test)]
mod tests {
    use arch::aarch64::gic::kvm::{create_gic, save_pending_tables};
    use arch::aarch64::gic::{
        get_dist_regs, get_icc_regs, get_redist_regs, set_dist_regs, set_icc_regs, set_redist_regs,
    };

    #[test]
    fn test_create_gic() {
        let hv = hypervisor::new().unwrap();
        let vm = hv.create_vm().unwrap();

        assert!(create_gic(&vm, 1).is_ok());
    }

    #[test]
    fn test_get_set_dist_regs() {
        let hv = hypervisor::new().unwrap();
        let vm = hv.create_vm().unwrap();
        let _ = vm.create_vcpu(0, None).unwrap();
        let gic = create_gic(&vm, 1).expect("Cannot create gic");

        let res = get_dist_regs(gic.device());
        assert!(res.is_ok());
        let state = res.unwrap();
        assert_eq!(state.len(), 568);

        let res = set_dist_regs(gic.device(), &state);
        assert!(res.is_ok());
    }

    #[test]
    fn test_get_set_redist_regs() {
        let hv = hypervisor::new().unwrap();
        let vm = hv.create_vm().unwrap();
        let _ = vm.create_vcpu(0, None).unwrap();
        let gic = create_gic(&vm, 1).expect("Cannot create gic");

        let gicr_typer = vec![123];
        let res = get_redist_regs(gic.device(), &gicr_typer);
        assert!(res.is_ok());
        let state = res.unwrap();
        println!("{}", state.len());
        assert!(state.len() == 24);

        assert!(set_redist_regs(gic.device(), &gicr_typer, &state).is_ok());
    }

    #[test]
    fn test_get_set_icc_regs() {
        let hv = hypervisor::new().unwrap();
        let vm = hv.create_vm().unwrap();
        let _ = vm.create_vcpu(0, None).unwrap();
        let gic = create_gic(&vm, 1).expect("Cannot create gic");

        let gicr_typer = vec![123];
        let res = get_icc_regs(gic.device(), &gicr_typer);
        assert!(res.is_ok());
        let state = res.unwrap();
        println!("{}", state.len());
        assert!(state.len() == 9);

        assert!(set_icc_regs(gic.device(), &gicr_typer, &state).is_ok());
    }

    #[test]
    fn test_save_pending_tables() {
        let hv = hypervisor::new().unwrap();
        let vm = hv.create_vm().unwrap();
        let _ = vm.create_vcpu(0, None).unwrap();
        let gic = create_gic(&vm, 1).expect("Cannot create gic");

        assert!(save_pending_tables(gic.device()).is_ok());
    }
=======
>>>>>>> 0d0013c4
}<|MERGE_RESOLUTION|>--- conflicted
+++ resolved
@@ -300,181 +300,4 @@
     fn destroy_group(&self, _group: Arc<dyn InterruptSourceGroup>) -> Result<()> {
         Ok(())
     }
-<<<<<<< HEAD
-}
-#[cfg(feature = "kvm")]
-pub mod kvm {
-    use super::*;
-    use hypervisor::kvm::KVM_MSI_VALID_DEVID;
-    use hypervisor::kvm::{kvm_irq_routing_entry, KVM_IRQ_ROUTING_IRQCHIP, KVM_IRQ_ROUTING_MSI};
-
-    type KvmRoutingEntry = RoutingEntry<kvm_irq_routing_entry>;
-    pub type KvmMsiInterruptManager = MsiInterruptManager<kvm_irq_routing_entry>;
-
-    impl KvmRoutingEntry {
-        pub fn make_entry(
-            vm: &Arc<dyn hypervisor::Vm>,
-            gsi: u32,
-            config: &InterruptSourceConfig,
-        ) -> Result<Box<Self>> {
-            if let InterruptSourceConfig::MsiIrq(cfg) = &config {
-                let mut kvm_route = kvm_irq_routing_entry {
-                    gsi,
-                    type_: KVM_IRQ_ROUTING_MSI,
-                    ..Default::default()
-                };
-
-                kvm_route.u.msi.address_lo = cfg.low_addr;
-                kvm_route.u.msi.address_hi = cfg.high_addr;
-                kvm_route.u.msi.data = cfg.data;
-
-                if vm.check_extension(hypervisor::Cap::MsiDevid) {
-                    kvm_route.flags = KVM_MSI_VALID_DEVID;
-                    kvm_route.u.msi.__bindgen_anon_1.devid = cfg.devid;
-                }
-
-                let kvm_entry = KvmRoutingEntry {
-                    route: kvm_route,
-                    masked: false,
-                };
-
-                return Ok(Box::new(kvm_entry));
-            } else if let InterruptSourceConfig::LegacyIrq(cfg) = &config {
-                let mut kvm_route = kvm_irq_routing_entry {
-                    gsi,
-                    type_: KVM_IRQ_ROUTING_IRQCHIP,
-                    ..Default::default()
-                };
-                kvm_route.u.irqchip.irqchip = cfg.irqchip;
-                kvm_route.u.irqchip.pin = cfg.pin;
-                let kvm_entry = KvmRoutingEntry {
-                    route: kvm_route,
-                    masked: false,
-                };
-
-                return Ok(Box::new(kvm_entry));
-            }
-
-            Err(io::Error::new(
-                io::ErrorKind::Other,
-                "Interrupt config type not supported",
-            ))
-        }
-    }
-}
-
-#[cfg(feature = "mshv")]
-pub mod mshv {
-    use super::*;
-    use hypervisor::mshv::*;
-
-    type MshvRoutingEntry = RoutingEntry<mshv_msi_routing_entry>;
-    pub type MshvMsiInterruptManager = MsiInterruptManager<mshv_msi_routing_entry>;
-
-    impl MshvRoutingEntry {
-        pub fn make_entry(
-            _vm: &Arc<dyn hypervisor::Vm>,
-            gsi: u32,
-            config: &InterruptSourceConfig,
-        ) -> Result<Box<Self>> {
-            if let InterruptSourceConfig::MsiIrq(cfg) = &config {
-                let route = mshv_msi_routing_entry {
-                    gsi,
-                    address_lo: cfg.low_addr,
-                    address_hi: cfg.high_addr,
-                    data: cfg.data,
-                };
-                let entry = MshvRoutingEntry {
-                    route,
-                    masked: false,
-                };
-
-                return Ok(Box::new(entry));
-            }
-
-            Err(io::Error::new(
-                io::ErrorKind::Other,
-                "Interrupt config type not supported",
-            ))
-        }
-    }
-}
-
-#[cfg(target_arch = "aarch64")]
-#[cfg(test)]
-mod tests {
-    use arch::aarch64::gic::kvm::{create_gic, save_pending_tables};
-    use arch::aarch64::gic::{
-        get_dist_regs, get_icc_regs, get_redist_regs, set_dist_regs, set_icc_regs, set_redist_regs,
-    };
-
-    #[test]
-    fn test_create_gic() {
-        let hv = hypervisor::new().unwrap();
-        let vm = hv.create_vm().unwrap();
-
-        assert!(create_gic(&vm, 1).is_ok());
-    }
-
-    #[test]
-    fn test_get_set_dist_regs() {
-        let hv = hypervisor::new().unwrap();
-        let vm = hv.create_vm().unwrap();
-        let _ = vm.create_vcpu(0, None).unwrap();
-        let gic = create_gic(&vm, 1).expect("Cannot create gic");
-
-        let res = get_dist_regs(gic.device());
-        assert!(res.is_ok());
-        let state = res.unwrap();
-        assert_eq!(state.len(), 568);
-
-        let res = set_dist_regs(gic.device(), &state);
-        assert!(res.is_ok());
-    }
-
-    #[test]
-    fn test_get_set_redist_regs() {
-        let hv = hypervisor::new().unwrap();
-        let vm = hv.create_vm().unwrap();
-        let _ = vm.create_vcpu(0, None).unwrap();
-        let gic = create_gic(&vm, 1).expect("Cannot create gic");
-
-        let gicr_typer = vec![123];
-        let res = get_redist_regs(gic.device(), &gicr_typer);
-        assert!(res.is_ok());
-        let state = res.unwrap();
-        println!("{}", state.len());
-        assert!(state.len() == 24);
-
-        assert!(set_redist_regs(gic.device(), &gicr_typer, &state).is_ok());
-    }
-
-    #[test]
-    fn test_get_set_icc_regs() {
-        let hv = hypervisor::new().unwrap();
-        let vm = hv.create_vm().unwrap();
-        let _ = vm.create_vcpu(0, None).unwrap();
-        let gic = create_gic(&vm, 1).expect("Cannot create gic");
-
-        let gicr_typer = vec![123];
-        let res = get_icc_regs(gic.device(), &gicr_typer);
-        assert!(res.is_ok());
-        let state = res.unwrap();
-        println!("{}", state.len());
-        assert!(state.len() == 9);
-
-        assert!(set_icc_regs(gic.device(), &gicr_typer, &state).is_ok());
-    }
-
-    #[test]
-    fn test_save_pending_tables() {
-        let hv = hypervisor::new().unwrap();
-        let vm = hv.create_vm().unwrap();
-        let _ = vm.create_vcpu(0, None).unwrap();
-        let gic = create_gic(&vm, 1).expect("Cannot create gic");
-
-        assert!(save_pending_tables(gic.device()).is_ok());
-    }
-=======
->>>>>>> 0d0013c4
 }