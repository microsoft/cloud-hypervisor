// Copyright © 2019 Intel Corporation
//
// SPDX-License-Identifier: Apache-2.0 AND BSD-3-Clause
//

use devices::interrupt_controller::InterruptController;
use std::collections::HashMap;
use std::io;
use std::sync::atomic::{AtomicBool, Ordering};
use std::sync::{Arc, Mutex};
use vm_allocator::SystemAllocator;
use vm_device::interrupt::{
    InterruptIndex, InterruptManager, InterruptSourceConfig, InterruptSourceGroup,
    LegacyIrqGroupConfig, MsiIrqGroupConfig,
};
use vmm_sys_util::eventfd::EventFd;

/// Reuse std::io::Result to simplify interoperability among crates.
pub type Result<T> = std::io::Result<T>;

struct InterruptRoute {
    gsi: u32,
    irq_fd: EventFd,
    registered: AtomicBool,
}

impl InterruptRoute {
    pub fn new(allocator: &mut SystemAllocator) -> Result<Self> {
        let irq_fd = EventFd::new(libc::EFD_NONBLOCK)?;
        let gsi = allocator
            .allocate_gsi()
            .ok_or_else(|| io::Error::new(io::ErrorKind::Other, "Failed allocating new GSI"))?;

        Ok(InterruptRoute {
            gsi,
            irq_fd,
            registered: AtomicBool::new(false),
        })
    }

    pub fn enable(&self, vm: &Arc<dyn hypervisor::Vm>) -> Result<()> {
<<<<<<< HEAD
        if !self.registered.load(Ordering::SeqCst) {
            vm.register_irqfd(&self.irq_fd, self.gsi, vm.clone())
                .map_err(|e| {
                    io::Error::new(
                        io::ErrorKind::Other,
                        format!("Failed registering irq_fd: {}", e),
                    )
                })?;
=======
        if !self.registered.load(Ordering::Acquire) {
            vm.register_irqfd(&self.irq_fd, self.gsi).map_err(|e| {
                io::Error::new(
                    io::ErrorKind::Other,
                    format!("Failed registering irq_fd: {}", e),
                )
            })?;
>>>>>>> c352b598

            // Update internals to track the irq_fd as "registered".
            self.registered.store(true, Ordering::Release);
        }

        Ok(())
    }

    pub fn disable(&self, vm: &Arc<dyn hypervisor::Vm>) -> Result<()> {
        if self.registered.load(Ordering::Acquire) {
            vm.unregister_irqfd(&self.irq_fd, self.gsi).map_err(|e| {
                io::Error::new(
                    io::ErrorKind::Other,
                    format!("Failed unregistering irq_fd: {}", e),
                )
            })?;

            // Update internals to track the irq_fd as "unregistered".
            self.registered.store(false, Ordering::Release);
        }

        Ok(())
    }

    pub fn trigger(&self) -> Result<()> {
        self.irq_fd.write(1)
    }

    pub fn notifier(&self) -> Option<&EventFd> {
        Some(&self.irq_fd)
    }
}

pub struct RoutingEntry<E> {
    route: E,
    masked: bool,
}

pub struct MsiInterruptGroup<E> {
    vm: Arc<dyn hypervisor::Vm>,
    gsi_msi_routes: Arc<Mutex<HashMap<u32, RoutingEntry<E>>>>,
    irq_routes: HashMap<InterruptIndex, InterruptRoute>,
}

pub trait MsiInterruptGroupOps<E> {
    fn set_gsi_routes(&self, routes: &HashMap<u32, RoutingEntry<E>>) -> Result<()>;
}

pub trait RoutingEntryExt {
    fn make_entry(
        vm: &Arc<dyn hypervisor::Vm>,
        gsi: u32,
        config: &InterruptSourceConfig,
    ) -> Result<Box<Self>>;
}

impl<E> MsiInterruptGroup<E> {
    fn new(
        vm: Arc<dyn hypervisor::Vm>,
        gsi_msi_routes: Arc<Mutex<HashMap<u32, RoutingEntry<E>>>>,
        irq_routes: HashMap<InterruptIndex, InterruptRoute>,
    ) -> Self {
        MsiInterruptGroup {
            vm,
            gsi_msi_routes,
            irq_routes,
        }
    }
}

impl<E> InterruptSourceGroup for MsiInterruptGroup<E>
where
    E: Send + Sync,
    RoutingEntry<E>: RoutingEntryExt,
    MsiInterruptGroup<E>: MsiInterruptGroupOps<E>,
{
    fn enable(&self) -> Result<()> {
        for (_, route) in self.irq_routes.iter() {
            route.enable(&self.vm)?;
        }

        Ok(())
    }

    fn disable(&self) -> Result<()> {
        for (_, route) in self.irq_routes.iter() {
            route.disable(&self.vm)?;
        }

        Ok(())
    }

    fn trigger(&self, index: InterruptIndex) -> Result<()> {
        if let Some(route) = self.irq_routes.get(&index) {
            return route.trigger();
        }

        Err(io::Error::new(
            io::ErrorKind::Other,
            format!("trigger: Invalid interrupt index {}", index),
        ))
    }

    fn notifier(&self, index: InterruptIndex) -> Option<&EventFd> {
        if let Some(route) = self.irq_routes.get(&index) {
            return route.notifier();
        }

        None
    }

    fn update(&self, index: InterruptIndex, config: InterruptSourceConfig) -> Result<()> {
        if let Some(route) = self.irq_routes.get(&index) {
            let entry = RoutingEntry::<_>::make_entry(&self.vm, route.gsi, &config)?;
            let mut routes = self.gsi_msi_routes.lock().unwrap();
            routes.insert(route.gsi, *entry);
            return self.set_gsi_routes(&routes);
        }

        Err(io::Error::new(
            io::ErrorKind::Other,
            format!("update: Invalid interrupt index {}", index),
        ))
    }

    fn mask(&self, index: InterruptIndex) -> Result<()> {
        if let Some(route) = self.irq_routes.get(&index) {
            let mut routes = self.gsi_msi_routes.lock().unwrap();
            if let Some(entry) = routes.get_mut(&route.gsi) {
                entry.masked = true;
            } else {
                return Err(io::Error::new(
                    io::ErrorKind::Other,
                    format!("mask: No existing route for interrupt index {}", index),
                ));
            }
            self.set_gsi_routes(&routes)?;
            return route.disable(&self.vm);
        }

        Err(io::Error::new(
            io::ErrorKind::Other,
            format!("mask: Invalid interrupt index {}", index),
        ))
    }

    fn unmask(&self, index: InterruptIndex) -> Result<()> {
        if let Some(route) = self.irq_routes.get(&index) {
            let mut routes = self.gsi_msi_routes.lock().unwrap();
            if let Some(entry) = routes.get_mut(&route.gsi) {
                entry.masked = false;
            } else {
                return Err(io::Error::new(
                    io::ErrorKind::Other,
                    format!("mask: No existing route for interrupt index {}", index),
                ));
            }
            self.set_gsi_routes(&routes)?;
            return route.enable(&self.vm);
        }

        Err(io::Error::new(
            io::ErrorKind::Other,
            format!("unmask: Invalid interrupt index {}", index),
        ))
    }
}

pub struct LegacyUserspaceInterruptGroup {
    ioapic: Arc<Mutex<dyn InterruptController>>,
    irq: u32,
}

impl LegacyUserspaceInterruptGroup {
    fn new(ioapic: Arc<Mutex<dyn InterruptController>>, irq: u32) -> Self {
        LegacyUserspaceInterruptGroup { ioapic, irq }
    }
}

impl InterruptSourceGroup for LegacyUserspaceInterruptGroup {
    fn trigger(&self, _index: InterruptIndex) -> Result<()> {
        self.ioapic
            .lock()
            .unwrap()
            .service_irq(self.irq as usize)
            .map_err(|e| {
                io::Error::new(
                    io::ErrorKind::Other,
                    format!("failed to inject IRQ #{}: {:?}", self.irq, e),
                )
            })
    }

    fn update(&self, _index: InterruptIndex, _config: InterruptSourceConfig) -> Result<()> {
        Ok(())
    }
}

pub struct LegacyUserspaceInterruptManager {
    ioapic: Arc<Mutex<dyn InterruptController>>,
}

pub struct MsiInterruptManager<E> {
    allocator: Arc<Mutex<SystemAllocator>>,
    vm: Arc<dyn hypervisor::Vm>,
    gsi_msi_routes: Arc<Mutex<HashMap<u32, RoutingEntry<E>>>>,
}

impl LegacyUserspaceInterruptManager {
    pub fn new(ioapic: Arc<Mutex<dyn InterruptController>>) -> Self {
        LegacyUserspaceInterruptManager { ioapic }
    }
}

impl<E> MsiInterruptManager<E> {
    pub fn new(allocator: Arc<Mutex<SystemAllocator>>, vm: Arc<dyn hypervisor::Vm>) -> Self {
        // Create a shared list of GSI that can be shared through all PCI
        // devices. This way, we can maintain the full list of used GSI,
        // preventing one device from overriding interrupts setting from
        // another one.
        let gsi_msi_routes = Arc::new(Mutex::new(HashMap::new()));

        MsiInterruptManager {
            allocator,
            vm,
            gsi_msi_routes,
        }
    }
}

impl InterruptManager for LegacyUserspaceInterruptManager {
    type GroupConfig = LegacyIrqGroupConfig;

    fn create_group(
        &self,
        config: Self::GroupConfig,
    ) -> Result<Arc<Box<dyn InterruptSourceGroup>>> {
        Ok(Arc::new(Box::new(LegacyUserspaceInterruptGroup::new(
            self.ioapic.clone(),
            config.irq as u32,
        ))))
    }

    fn destroy_group(&self, _group: Arc<Box<dyn InterruptSourceGroup>>) -> Result<()> {
        Ok(())
    }
}

impl<E> InterruptManager for MsiInterruptManager<E>
where
    E: Send + Sync + 'static,
    RoutingEntry<E>: RoutingEntryExt,
    MsiInterruptGroup<E>: MsiInterruptGroupOps<E>,
{
    type GroupConfig = MsiIrqGroupConfig;

    fn create_group(
        &self,
        config: Self::GroupConfig,
    ) -> Result<Arc<Box<dyn InterruptSourceGroup>>> {
        let mut allocator = self.allocator.lock().unwrap();
        let mut irq_routes: HashMap<InterruptIndex, InterruptRoute> =
            HashMap::with_capacity(config.count as usize);
        for i in config.base..config.base + config.count {
            irq_routes.insert(i, InterruptRoute::new(&mut allocator)?);
        }

        Ok(Arc::new(Box::new(MsiInterruptGroup::new(
            self.vm.clone(),
            self.gsi_msi_routes.clone(),
            irq_routes,
        ))))
    }

    fn destroy_group(&self, _group: Arc<Box<dyn InterruptSourceGroup>>) -> Result<()> {
        Ok(())
    }
}
#[cfg(feature = "kvm")]
pub mod kvm {
    use super::*;
    use hypervisor::kvm::KVM_MSI_VALID_DEVID;
    use hypervisor::kvm::{kvm_irq_routing_entry, KVM_IRQ_ROUTING_MSI};

    type KvmMsiInterruptGroup = MsiInterruptGroup<kvm_irq_routing_entry>;
    type KvmRoutingEntry = RoutingEntry<kvm_irq_routing_entry>;
    pub type KvmMsiInterruptManager = MsiInterruptManager<kvm_irq_routing_entry>;

    impl RoutingEntryExt for KvmRoutingEntry {
        fn make_entry(
            vm: &Arc<dyn hypervisor::Vm>,
            gsi: u32,
            config: &InterruptSourceConfig,
        ) -> Result<Box<Self>> {
            if let InterruptSourceConfig::MsiIrq(cfg) = &config {
                let mut kvm_route = kvm_irq_routing_entry {
                    gsi,
                    type_: KVM_IRQ_ROUTING_MSI,
                    ..Default::default()
                };

                kvm_route.u.msi.address_lo = cfg.low_addr;
                kvm_route.u.msi.address_hi = cfg.high_addr;
                kvm_route.u.msi.data = cfg.data;

                if vm.check_extension(hypervisor::Cap::MsiDevid) {
                    kvm_route.flags = KVM_MSI_VALID_DEVID;
                    kvm_route.u.msi.__bindgen_anon_1.devid = cfg.devid;
                }

                let kvm_entry = KvmRoutingEntry {
                    route: kvm_route,
                    masked: false,
                };

                return Ok(Box::new(kvm_entry));
            }

            Err(io::Error::new(
                io::ErrorKind::Other,
                "Interrupt config type not supported",
            ))
        }
    }

    impl MsiInterruptGroupOps<kvm_irq_routing_entry> for KvmMsiInterruptGroup {
        fn set_gsi_routes(
            &self,
            routes: &HashMap<u32, RoutingEntry<kvm_irq_routing_entry>>,
        ) -> Result<()> {
            let mut entry_vec: Vec<kvm_irq_routing_entry> = Vec::new();
            for (_, entry) in routes.iter() {
                if entry.masked {
                    continue;
                }

                entry_vec.push(entry.route);
            }

            self.vm.set_gsi_routing(&entry_vec).map_err(|e| {
                io::Error::new(
                    io::ErrorKind::Other,
                    format!("Failed setting GSI routing: {}", e),
                )
            })
        }
    }
}

#[cfg(feature = "mshv")]
pub mod mshv {
    use super::*;
    use hypervisor::mshv::*;

    type MshvMsiInterruptGroup = MsiInterruptGroup<MshvIrqRoutingEntry>;
    type MshvRoutingEntry = RoutingEntry<MshvIrqRoutingEntry>;
    pub type MshvMsiInterruptManager = MsiInterruptManager<MshvIrqRoutingEntry>;

    impl RoutingEntryExt for MshvRoutingEntry {
        fn make_entry(
            _vm: &Arc<dyn hypervisor::Vm>,
            gsi: u32,
            config: &InterruptSourceConfig,
        ) -> Result<Box<Self>> {
            if let InterruptSourceConfig::MsiIrq(cfg) = &config {
                let route = MshvIrqRoutingEntry {
                    gsi,
                    route: MshvIrqRouting::Msi(MshvIrqRoutingMsi {
                        address_lo: cfg.low_addr,
                        address_hi: cfg.high_addr,
                        data: cfg.data,
                    }),
                };
                let entry = MshvRoutingEntry {
                    route,
                    masked: false,
                };

                return Ok(Box::new(entry));
            }

            Err(io::Error::new(
                io::ErrorKind::Other,
                "Interrupt config type not supported",
            ))
        }
    }

    impl MsiInterruptGroupOps<MshvIrqRoutingEntry> for MshvMsiInterruptGroup {
        fn set_gsi_routes(
            &self,
            routes: &HashMap<u32, RoutingEntry<MshvIrqRoutingEntry>>,
        ) -> Result<()> {
            let mut entry_vec: Vec<MshvIrqRoutingEntry> = Vec::new();
            for (_, entry) in routes.iter() {
                if entry.masked {
                    continue;
                }

                entry_vec.push(entry.route);
            }

            self.vm.set_gsi_routing(&entry_vec).map_err(|e| {
                io::Error::new(
                    io::ErrorKind::Other,
                    format!("Failed setting GSI routing: {}", e),
                )
            })
        }
    }
}

#[cfg(target_arch = "aarch64")]
#[cfg(test)]
mod tests {
    use arch::aarch64::gic::kvm::{create_gic, save_pending_tables};
    use arch::aarch64::gic::{
        get_dist_regs, get_icc_regs, get_redist_regs, set_dist_regs, set_icc_regs, set_redist_regs,
    };

    #[test]
    fn test_create_gic() {
        let hv = hypervisor::new().unwrap();
        let vm = hv.create_vm().unwrap();

        assert!(create_gic(&vm, 1).is_ok());
    }

    #[test]
    fn test_get_set_dist_regs() {
        let hv = hypervisor::new().unwrap();
        let vm = hv.create_vm().unwrap();
        let _ = vm.create_vcpu(0, None).unwrap();
        let gic = create_gic(&vm, 1).expect("Cannot create gic");

        let res = get_dist_regs(gic.device());
        assert!(res.is_ok());
        let state = res.unwrap();
        assert_eq!(state.len(), 244);

        let res = set_dist_regs(gic.device(), &state);
        assert!(res.is_ok());
    }

    #[test]
    fn test_get_set_redist_regs() {
        let hv = hypervisor::new().unwrap();
        let vm = hv.create_vm().unwrap();
        let _ = vm.create_vcpu(0, None).unwrap();
        let gic = create_gic(&vm, 1).expect("Cannot create gic");

        let mut gicr_typer = Vec::new();
        gicr_typer.push(123);
        let res = get_redist_regs(gic.device(), &gicr_typer);
        assert!(res.is_ok());
        let state = res.unwrap();
        println!("{}", state.len());
        assert!(state.len() == 24);

        assert!(set_redist_regs(gic.device(), &gicr_typer, &state).is_ok());
    }

    #[test]
    fn test_get_set_icc_regs() {
        let hv = hypervisor::new().unwrap();
        let vm = hv.create_vm().unwrap();
        let _ = vm.create_vcpu(0, None).unwrap();
        let gic = create_gic(&vm, 1).expect("Cannot create gic");

        let mut gicr_typer = Vec::new();
        gicr_typer.push(123);
        let res = get_icc_regs(gic.device(), &gicr_typer);
        assert!(res.is_ok());
        let state = res.unwrap();
        println!("{}", state.len());
        assert!(state.len() == 9);

        assert!(set_icc_regs(gic.device(), &gicr_typer, &state).is_ok());
    }

    #[test]
    fn test_save_pending_tables() {
        let hv = hypervisor::new().unwrap();
        let vm = hv.create_vm().unwrap();
        let _ = vm.create_vcpu(0, None).unwrap();
        let gic = create_gic(&vm, 1).expect("Cannot create gic");

        assert!(save_pending_tables(gic.device()).is_ok());
    }
}<|MERGE_RESOLUTION|>--- conflicted
+++ resolved
@@ -39,8 +39,7 @@
     }
 
     pub fn enable(&self, vm: &Arc<dyn hypervisor::Vm>) -> Result<()> {
-<<<<<<< HEAD
-        if !self.registered.load(Ordering::SeqCst) {
+        if !self.registered.load(Ordering::Acquire) {
             vm.register_irqfd(&self.irq_fd, self.gsi, vm.clone())
                 .map_err(|e| {
                     io::Error::new(
@@ -48,15 +47,6 @@
                         format!("Failed registering irq_fd: {}", e),
                     )
                 })?;
-=======
-        if !self.registered.load(Ordering::Acquire) {
-            vm.register_irqfd(&self.irq_fd, self.gsi).map_err(|e| {
-                io::Error::new(
-                    io::ErrorKind::Other,
-                    format!("Failed registering irq_fd: {}", e),
-                )
-            })?;
->>>>>>> c352b598
 
             // Update internals to track the irq_fd as "registered".
             self.registered.store(true, Ordering::Release);
