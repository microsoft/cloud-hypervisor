--- conflicted
+++ resolved
@@ -21,18 +21,12 @@
     CpuElf64Writable, DumpState, Elf64Writable, GuestDebuggable, GuestDebuggableError, NoteDescType,
 };
 use crate::cpu;
-#[cfg(feature = "igvm")]
-use crate::cpu::CpuManager;
 use crate::device_manager::{DeviceManager, DeviceManagerError, PtyPair};
 use crate::device_tree::DeviceTree;
 #[cfg(feature = "guest_debug")]
 use crate::gdb::{Debuggable, DebuggableError, GdbRequestPayload, GdbResponsePayload};
 #[cfg(feature = "igvm")]
-<<<<<<< HEAD
-use crate::igvm::*;
-=======
 use crate::igvm::igvm_loader;
->>>>>>> 5e702dcd
 use crate::memory_manager::{
     Error as MemoryManagerError, MemoryManager, MemoryManagerSnapshotData,
 };
@@ -41,8 +35,6 @@
 #[cfg(all(target_arch = "x86_64", feature = "guest_debug"))]
 use crate::migration::url_to_file;
 use crate::migration::{url_to_path, SNAPSHOT_CONFIG_FILE, SNAPSHOT_STATE_FILE};
-#[cfg(feature = "igvm")]
-use crate::ArchMemRegion;
 use crate::GuestMemoryMmap;
 use crate::{
     PciDeviceInfo, CPU_MANAGER_SNAPSHOT_ID, DEVICE_MANAGER_SNAPSHOT_ID, MEMORY_MANAGER_SNAPSHOT_ID,
@@ -56,8 +48,6 @@
 use arch::EntryPoint;
 #[cfg(target_arch = "aarch64")]
 use arch::PciSpaceInfo;
-#[cfg(feature = "igvm")]
-use arch::RegionType;
 use arch::{NumaNode, NumaNodes};
 #[cfg(target_arch = "aarch64")]
 use devices::interrupt_controller;
@@ -111,19 +101,11 @@
 /// Errors associated with VM management
 #[derive(Debug, Error)]
 pub enum Error {
-    #[cfg(feature = "igvm")]
-    #[error("Cannot open igvm file: {0}")]
-    IgvmFile(#[source] io::Error),
-
     #[error("Cannot open kernel file: {0}")]
     KernelFile(#[source] io::Error),
 
     #[error("Cannot open initramfs file: {0}")]
     InitramfsFile(#[source] io::Error),
-
-    #[cfg(feature = "igvm")]
-    #[error("Cannot load the igvm into memory: {0}")]
-    IgvmLoad(#[source] igvm_loader::Error),
 
     #[error("Cannot load the kernel into memory: {0}")]
     KernelLoad(#[source] linux_loader::loader::Error),
@@ -510,8 +492,6 @@
             .validate()
             .map_err(Error::ConfigValidation)?;
 
-<<<<<<< HEAD
-=======
         #[cfg(not(feature = "igvm"))]
         let load_payload_handle = if snapshot.is_none() {
             Self::load_payload_async(&memory_manager, &config)?
@@ -519,7 +499,6 @@
             None
         };
 
->>>>>>> 5e702dcd
         info!("Booting VM from config: {:?}", &config);
 
         // Create NUMA nodes based on NumaConfig.
@@ -534,11 +513,11 @@
         let force_iommu = tdx_enabled;
         #[cfg(all(not(feature = "tdx"), not(feature = "snp")))]
         let force_iommu = false;
-        #[cfg(not(feature = "snp"))]
+        #[cfg(not(feature = "sev_snp"))]
         let snp_enabled = false;
-        #[cfg(feature = "snp")]
+        #[cfg(feature = "sev_snp")]
         let snp_enabled = config.lock().unwrap().is_snp_enabled();
-        #[cfg(feature = "snp")]
+        #[cfg(feature = "sev_snp")]
         let force_iommu = snp_enabled;
 
         #[cfg(feature = "guest_debug")]
@@ -617,18 +596,6 @@
             .create_boot_vcpus(snapshot_from_id(snapshot.as_ref(), CPU_MANAGER_SNAPSHOT_ID))
             .map_err(Error::CpuManager)?;
 
-<<<<<<< HEAD
-        let load_payload_handle = if snapshot.is_none() {
-            Self::load_payload_async(
-                &memory_manager,
-                #[cfg(feature = "igvm")]
-                &cpu_manager,
-                &config,
-            )?
-        } else {
-            None
-        };
-=======
         // This initial SEV-SNP configuration must be done immediately after
         // vCPUs are created. As part of this initialization we are
         // transitioning the guest into secure state.
@@ -636,7 +603,6 @@
         if sev_snp_enabled {
             vm.sev_snp_init().map_err(Error::InitializeSevSnpVm)?;
         }
->>>>>>> 5e702dcd
 
         #[cfg(feature = "tdx")]
         let dynamic = !tdx_enabled;
@@ -844,36 +810,19 @@
             vm_config.lock().unwrap().is_tdx_enabled()
         };
 
-<<<<<<< HEAD
-        #[cfg(not(feature = "snp"))]
-        let snp_enabled = false;
-        #[cfg(feature = "snp")]
-        let snp_enabled = if snapshot.is_some() {
-            false
-        } else {
-            vm_config.lock().unwrap().is_snp_enabled()
-=======
         #[cfg(feature = "sev_snp")]
         let sev_snp_enabled = if snapshot.is_some() {
             false
         } else {
             vm_config.lock().unwrap().is_sev_snp_enabled()
->>>>>>> 5e702dcd
         };
 
         let vm = Self::create_hypervisor_vm(
             &hypervisor,
             #[cfg(feature = "tdx")]
             tdx_enabled,
-<<<<<<< HEAD
-            #[cfg(feature = "snp")]
-            snp_enabled,
-            #[cfg(feature = "snp")]
-            vm_config.lock().unwrap().memory.total_size(),
-=======
             #[cfg(feature = "sev_snp")]
             sev_snp_enabled,
->>>>>>> 5e702dcd
         )?;
 
         let phys_bits = physical_bits(&hypervisor, vm_config.lock().unwrap().cpus.max_phys_bits);
@@ -933,31 +882,13 @@
     pub fn create_hypervisor_vm(
         hypervisor: &Arc<dyn hypervisor::Hypervisor>,
         #[cfg(feature = "tdx")] tdx_enabled: bool,
-<<<<<<< HEAD
-        #[cfg(feature = "snp")] snp_enabled: bool,
+        #[cfg(feature = "sev_snp")] sev_snp_enabled: bool,
         #[cfg(feature = "snp")] mem_size: u64,
-=======
-        #[cfg(feature = "sev_snp")] sev_snp_enabled: bool,
->>>>>>> 5e702dcd
     ) -> Result<Arc<dyn hypervisor::Vm>> {
         hypervisor.check_required_extensions().unwrap();
 
         cfg_if::cfg_if! {
             if #[cfg(feature = "tdx")] {
-<<<<<<< HEAD
-                let vm = hypervisor
-                    .create_vm_with_type(if tdx_enabled {
-                        2 // KVM_X86_TDX_VM
-                    } else {
-                        0 // KVM_X86_LEGACY_VM
-                    })
-                    .unwrap();
-            } else if #[cfg(feature = "snp")] {
-                // 1 - SNP_ENABLED
-                // 0 - SNP_DISABLED
-                let vm = hypervisor
-                    .create_vm_with_type(u64::from(snp_enabled), mem_size)
-=======
                 // Passing KVM_X86_TDX_VM: 1 if tdx_enabled is true
                 // Otherwise KVM_X86_LEGACY_VM: 0
                 // value of tdx_enabled is mapped to KVM_X86_TDX_VM or KVM_X86_LEGACY_VM
@@ -970,7 +901,6 @@
                 // value of sev_snp_enabled is mapped to SEV_SNP_ENABLED for true or SEV_SNP_DISABLED for false
                 let vm = hypervisor
                     .create_vm_with_type(u64::from(sev_snp_enabled))
->>>>>>> 5e702dcd
                     .unwrap();
             } else {
                 let vm = hypervisor.create_vm().unwrap();
@@ -1077,62 +1007,6 @@
     fn load_igvm(
         igvm: File,
         memory_manager: Arc<Mutex<MemoryManager>>,
-<<<<<<< HEAD
-        cpu_manager: Arc<Mutex<CpuManager>>,
-        #[cfg(feature = "snp")] host_data: &str,
-    ) -> Result<EntryPoint> {
-        /*
-        BIOS-e820: [mem 0x0000000000000000-0x000000000009ffff] usable
-        BIOS-e820: [mem 0x00000000000a0000-0x00000000000fffff] reserved
-        BIOS-e820: [mem 0x0000000000100000-0x00000000001fffff] ACPI data
-        BIOS-e820: [mem 0x0000000001a00000-0x0000000003c79fff] usable
-         */
-        let cur_ram_size = memory_manager.lock().unwrap().current_ram;
-        debug!("current ram size: {:?}", cur_ram_size);
-        let num_cpus = cpu_manager.lock().unwrap().vcpus().len() as u32;
-        let mut arch_mem_regions: Vec<ArchMemRegion> = Vec::new();
-        arch_mem_regions.push(ArchMemRegion {
-            base: 0x00000000e8000000,
-            size: 0x10000000,
-            r_type: RegionType::Reserved,
-        });
-        if cur_ram_size <= 3 * 1024 * 1024 * 1024 {
-            arch_mem_regions.push(ArchMemRegion {
-                base: 0x200000,
-                size: (cur_ram_size - 0x200000) as usize,
-                r_type: RegionType::Ram,
-            });
-        } else {
-            arch_mem_regions.push(ArchMemRegion {
-                base: 0x200000,
-                size: 3 * 1024 * 1024 * 1024 - 0x200000,
-                r_type: RegionType::Ram,
-            });
-            arch_mem_regions.push(ArchMemRegion {
-                base: 0x0000000100000000,
-                size: (cur_ram_size - 3 * 1024 * 1024 * 1024) as usize,
-                r_type: RegionType::Ram,
-            });
-        }
-        let res = igvm_loader::load_igvm(
-            &igvm,
-            memory_manager,
-            cpu_manager,
-            arch_mem_regions,
-            num_cpus,
-            "",
-            #[cfg(feature = "snp")]
-            host_data,
-        )
-        .map_err(Error::IgvmLoad)?;
-
-        Ok(EntryPoint {
-            entry_addr: Some(vm_memory::GuestAddress(res.vmsa.rip)),
-            #[cfg(feature = "igvm")]
-            vmsa: Some(res.vmsa),
-            #[cfg(feature = "snp")]
-            vmsa_pfn: res.vmsa_gpa / 4096,
-=======
         cpu_manager: Arc<Mutex<cpu::CpuManager>>,
     ) -> Result<EntryPoint> {
         //TODO: see issue https://github.com/cloud-hypervisor/cloud-hypervisor/issues/5993
@@ -1142,7 +1016,6 @@
 
         Ok(EntryPoint {
             entry_addr: vm_memory::GuestAddress(res.vmsa.rip),
->>>>>>> 5e702dcd
         })
     }
 
@@ -1174,17 +1047,7 @@
         if let PvhEntryPresent(entry_addr) = entry_addr.pvh_boot_cap {
             // Use the PVH kernel entry point to boot the guest
             info!("Kernel loaded: entry_addr = 0x{:x}", entry_addr.0);
-<<<<<<< HEAD
-            Ok(EntryPoint {
-                entry_addr: Some(entry_addr),
-                #[cfg(feature = "igvm")]
-                vmsa: None,
-                #[cfg(feature = "snp")]
-                vmsa_pfn: 0,
-            })
-=======
             Ok(EntryPoint { entry_addr })
->>>>>>> 5e702dcd
         } else {
             Err(Error::KernelMissingPvhHeader)
         }
@@ -1194,24 +1057,6 @@
     fn load_payload(
         payload: &PayloadConfig,
         memory_manager: Arc<Mutex<MemoryManager>>,
-<<<<<<< HEAD
-        #[cfg(feature = "igvm")] cpu_manager: Arc<Mutex<CpuManager>>,
-    ) -> Result<EntryPoint> {
-        trace_scoped!("load_payload");
-        let firmware = &payload.firmware;
-        let kernel = &payload.kernel;
-        #[cfg(not(feature = "igvm"))]
-        let igvm: Option<std::path::PathBuf> = None;
-        #[cfg(feature = "igvm")]
-        let igvm = &payload.igvm;
-        #[cfg(feature = "snp")]
-        let host_data = &payload.host_data;
-        #[cfg(feature = "igvm")]
-        {
-            if kernel.is_some() && igvm.is_some() {
-                // Providing both Kernel and IGVM is wrong
-                panic!("Invalid playload: Either igvm or kernel should be provided");
-=======
         #[cfg(feature = "igvm")] cpu_manager: Arc<Mutex<cpu::CpuManager>>,
     ) -> Result<EntryPoint> {
         trace_scoped!("load_payload");
@@ -1229,33 +1074,14 @@
             (Some(firmware), None, None, None) => {
                 let firmware = File::open(firmware).map_err(Error::FirmwareFile)?;
                 Self::load_kernel(firmware, None, memory_manager)
->>>>>>> 5e702dcd
-            }
-        }
-        if firmware.is_some() {
-            let firmware = File::open(firmware.as_ref().unwrap()).map_err(Error::FirmwareFile)?;
-            return Self::load_kernel(firmware, None, memory_manager);
-        } else if kernel.is_some() {
-            let kernel = File::open(kernel.as_ref().unwrap()).map_err(Error::KernelFile)?;
-            let cmdline = Self::generate_cmdline(payload)?;
-            return Self::load_kernel(kernel, Some(cmdline), memory_manager);
-        } else if igvm.is_some() {
-            #[cfg(feature = "igvm")]
-            {
-                let igvm = File::open(igvm.as_ref().unwrap()).map_err(Error::IgvmFile)?;
-                #[cfg(feature = "snp")]
-                {
-                    if let Some(host_data_str) = host_data {
-                        return Self::load_igvm(igvm, memory_manager, cpu_manager, host_data_str);
-                    } else {
-                        return Self::load_igvm(igvm, memory_manager, cpu_manager, "");
-                    }
-                }
-                #[cfg(not(feature = "snp"))]
-                return Self::load_igvm(igvm, memory_manager, cpu_manager);
-            }
-        }
-        Err(Error::InvalidPayload)
+            }
+            (None, Some(kernel), _, _) => {
+                let kernel = File::open(kernel).map_err(Error::KernelFile)?;
+                let cmdline = Self::generate_cmdline(payload)?;
+                Self::load_kernel(kernel, Some(cmdline), memory_manager)
+            }
+            _ => Err(Error::InvalidPayload),
+        }
     }
 
     #[cfg(target_arch = "aarch64")]
@@ -1278,7 +1104,6 @@
 
     fn load_payload_async(
         memory_manager: &Arc<Mutex<MemoryManager>>,
-        #[cfg(feature = "igvm")] cpu_manager: &Arc<Mutex<CpuManager>>,
         config: &Arc<Mutex<VmConfig>>,
         #[cfg(feature = "igvm")] cpu_manager: &Arc<Mutex<cpu::CpuManager>>,
     ) -> Result<Option<thread::JoinHandle<Result<EntryPoint>>>> {
@@ -1295,8 +1120,6 @@
             .as_ref()
             .map(|payload| {
                 let memory_manager = memory_manager.clone();
-                #[cfg(feature = "igvm")]
-                let cpu_manager = cpu_manager.clone();
                 let payload = payload.clone();
                 #[cfg(feature = "igvm")]
                 let cpu_manager = cpu_manager.clone();
@@ -1517,14 +1340,12 @@
     ) -> Result<()> {
         event!("vm", "resizing");
 
-        let guest_memory = self.memory_manager.lock().as_ref().unwrap().guest_memory();
-
         if let Some(desired_vcpus) = desired_vcpus {
             if self
                 .cpu_manager
                 .lock()
                 .unwrap()
-                .resize(desired_vcpus, &guest_memory)
+                .resize(desired_vcpus)
                 .map_err(Error::CpuManager)?
             {
                 self.device_manager
@@ -2207,18 +2028,6 @@
         // Load kernel synchronously or if asynchronous then wait for load to
         // finish.
         let entry_point = self.entry_point()?;
-        #[cfg(feature = "snp")]
-        let vmsa = if self.snp_enabled {
-            entry_point.unwrap().vmsa
-        } else {
-            None
-        };
-        #[cfg(feature = "snp")]
-        let vmsa_pfn = if self.snp_enabled {
-            entry_point.unwrap().vmsa_pfn
-        } else {
-            0
-        };
 
         #[cfg(feature = "tdx")]
         let tdx_enabled = self.config.lock().unwrap().is_tdx_enabled();
@@ -2231,14 +2040,7 @@
             self.cpu_manager
                 .lock()
                 .unwrap()
-                .configure_vcpu(
-                    vcpu,
-                    boot_setup,
-                    #[cfg(feature = "igvm")]
-                    vmsa,
-                    #[cfg(feature = "snp")]
-                    vmsa_pfn,
-                )
+                .configure_vcpu(vcpu, boot_setup)
                 .map_err(Error::CpuManager)?;
         }
 
@@ -2263,18 +2065,6 @@
         #[cfg(target_arch = "aarch64")]
         let rsdp_addr = self.create_acpi_tables();
 
-<<<<<<< HEAD
-        if !self.snp_enabled {
-            // Configure shared state based on loaded kernel
-            entry_point
-                .map(|_| {
-                    // Safe to unwrap rsdp_addr as we know it can't be None when
-                    // the entry_point is Some.
-                    self.configure_system(rsdp_addr.unwrap())
-                })
-                .transpose()?;
-        }
-=======
         // Configure shared state based on loaded kernel
         entry_point
             .map(|_| {
@@ -2296,7 +2086,6 @@
             .allocate_address_space()
             .map_err(Error::MemoryManager)?;
 
->>>>>>> 5e702dcd
         #[cfg(feature = "tdx")]
         if let Some(hob_address) = hob_address {
             // With the HOB address extracted the vCPUs can have
@@ -2314,27 +2103,22 @@
             self.vm.tdx_finalize().map_err(Error::FinalizeTdx)?;
         }
 
-<<<<<<< HEAD
         #[cfg(target_arch = "x86_64")]
         // Note: For x86, always call this function before invoking start boot vcpus.
         // Otherwise guest would fail to boot because we haven't created the
         // userspace mappings to update the hypervisor about the memory mappings.
         // These mappings must be created before we start the vCPU threads for
         // the very first time.
-        if !self.snp_enabled {
-            self.memory_manager
-                .lock()
-                .unwrap()
-                .allocate_address_space()
-                .map_err(Error::MemoryManager)?;
-        }
-        let guest_memory = self.memory_manager.lock().as_ref().unwrap().guest_memory();
-=======
->>>>>>> 5e702dcd
+        self.memory_manager
+            .lock()
+            .unwrap()
+            .allocate_address_space()
+            .map_err(Error::MemoryManager)?;
+
         self.cpu_manager
             .lock()
             .unwrap()
-            .start_boot_vcpus(new_state == VmState::BreakPoint, &guest_memory)
+            .start_boot_vcpus(new_state == VmState::BreakPoint)
             .map_err(Error::CpuManager)?;
 
         let mut state = self.state.try_write().map_err(|_| Error::PoisonedState)?;
@@ -2345,7 +2129,6 @@
 
     pub fn restore(&mut self) -> Result<()> {
         event!("vm", "restoring");
-        let guest_memory = self.memory_manager.lock().as_ref().unwrap().guest_memory();
 
         #[cfg(target_arch = "x86_64")]
         // Note: For x86, always call this function before invoking start boot vcpus.
@@ -2363,7 +2146,7 @@
         self.cpu_manager
             .lock()
             .unwrap()
-            .start_restored_vcpus(&guest_memory)
+            .start_restored_vcpus()
             .map_err(Error::CpuManager)?;
 
         event!("vm", "restored");
@@ -3344,8 +3127,8 @@
     }
 }
 
+#[cfg(not(all(feature = "mshv", feature = "snp")))]
 #[test]
-#[cfg(not(all(feature = "mshv", feature = "snp")))]
 pub fn test_vm() {
     use hypervisor::VmExit;
     use vm_memory::{Address, GuestMemory, GuestMemoryRegion};
@@ -3397,9 +3180,8 @@
     vcpu_regs.rflags = 2;
     vcpu.set_regs(&vcpu_regs).expect("set regs failed");
 
-    let gm = GuestMemoryAtomic::new(mem);
     loop {
-        match vcpu.run(&gm).expect("run failed") {
+        match vcpu.run().expect("run failed") {
             VmExit::IoOut(addr, data) => {
                 println!(
                     "IO out -- addr: {:#x} data [{:?}]",
