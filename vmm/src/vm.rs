--- conflicted
+++ resolved
@@ -808,10 +808,6 @@
 
         hypervisor.check_required_extensions().unwrap();
         let vm = hypervisor.create_vm().unwrap();
-<<<<<<< HEAD
-        #[cfg(all(feature = "kvm", target_arch = "x86_64"))]
-        vm.enable_split_irq().unwrap();
-=======
 
         #[cfg(target_arch = "x86_64")]
         {
@@ -821,7 +817,6 @@
             vm.enable_split_irq().unwrap();
         }
 
->>>>>>> 0d0013c4
         let vm_snapshot = get_vm_snapshot(snapshot).map_err(Error::Restore)?;
         if let Some(state) = vm_snapshot.state {
             vm.set_state(state)
@@ -2692,6 +2687,7 @@
                 None,
                 None,
                 phys_bits,
+                #[cfg(feature = "kvm")]
                 self.config.lock().unwrap().cpus.kvm_hyperv,
                 #[cfg(feature = "tdx")]
                 tdx_enabled,
