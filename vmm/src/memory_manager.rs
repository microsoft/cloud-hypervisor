--- conflicted
+++ resolved
@@ -61,9 +61,6 @@
 const MPOL_MF_STRICT: u32 = 1;
 const MPOL_MF_MOVE: u32 = 1 << 1;
 
-#[cfg(all(feature = "mshv", target_arch = "x86_64"))]
-const DIRTY_BITMAP_SET_DIRTY: u64 = 0x8;
-const DIRTY_BITMAP_CLEAR_DIRTY: u64 = 0x4;
 #[derive(Default)]
 struct HotPlugState {
     base: u64,
@@ -1505,18 +1502,9 @@
         let page_size = 4096; // TODO: Does this need to vary?
         let mut table = MemoryRangeTable::default();
         for r in &self.guest_ram_mappings {
-<<<<<<< HEAD
-            let vm_dirty_bitmap = self
-                .vm
-                .get_dirty_log(r.slot, r.gpa, r.size, DIRTY_BITMAP_CLEAR_DIRTY)
-                .map_err(|e| {
-                    MigratableError::MigrateSend(anyhow!("Error getting VM dirty log {}", e))
-                })?;
-=======
             let vm_dirty_bitmap = self.vm.get_dirty_log(r.slot, r.gpa, r.size).map_err(|e| {
                 MigratableError::MigrateSend(anyhow!("Error getting VM dirty log {}", e))
             })?;
->>>>>>> 3baa0c37
             let vmm_dirty_bitmap = match self.guest_memory.memory().find_region(GuestAddress(r.gpa))
             {
                 Some(region) => {
@@ -1578,19 +1566,9 @@
     // Just before we do a bulk copy we want to start/clear the dirty log so that
     // pages touched during our bulk copy are tracked.
     pub fn start_memory_dirty_log(&self) -> std::result::Result<(), MigratableError> {
-<<<<<<< HEAD
-        for r in &self.guest_ram_mappings {
-            self.vm
-                .get_dirty_log(r.slot, r.gpa, r.size, DIRTY_BITMAP_CLEAR_DIRTY)
-                .map_err(|e| {
-                    MigratableError::MigrateSend(anyhow!("Error getting VM dirty log {}", e))
-                })?;
-        }
-=======
         self.vm.start_dirty_log().map_err(|e| {
             MigratableError::MigrateSend(anyhow!("Error starting VM dirty log {}", e))
         })?;
->>>>>>> 3baa0c37
 
         for r in self.guest_memory.memory().iter() {
             r.bitmap().reset();
@@ -1598,28 +1576,12 @@
 
         Ok(())
     }
-<<<<<<< HEAD
-    #[cfg(all(feature = "mshv", target_arch = "x86_64"))]
-    //
-    // Live migration is compete and we want to set the dirty bits in the
-    // dirty log bitmap so that hypervisor can reconstruct the large pages
-    //
-    pub fn end_memory_dirty_log(&self) -> std::result::Result<(), MigratableError> {
-        for r in &self.guest_ram_mappings {
-            self.vm
-                .get_dirty_log(r.slot, r.gpa, r.size, DIRTY_BITMAP_SET_DIRTY)
-                .map_err(|e| {
-                    MigratableError::MigrateSend(anyhow!("Error getting VM dirty log {}", e))
-                })?;
-        }
-=======
 
     pub fn stop_memory_dirty_log(&self) -> std::result::Result<(), MigratableError> {
         self.vm.stop_dirty_log().map_err(|e| {
             MigratableError::MigrateSend(anyhow!("Error stopping VM dirty log {}", e))
         })?;
 
->>>>>>> 3baa0c37
         Ok(())
     }
 }
