// Copyright © 2019 Intel Corporation
//
// SPDX-License-Identifier: Apache-2.0
//

pub use crate::vm_config::*;
use clap::ArgMatches;
use option_parser::{
    ByteSized, IntegerList, OptionParser, OptionParserError, StringList, Toggle, Tuple,
};
use serde::{Deserialize, Serialize};
use std::collections::{BTreeSet, HashMap};
use std::convert::From;
use std::fmt;
use std::path::PathBuf;
use std::result;
use std::str::FromStr;
use thiserror::Error;
use virtio_devices::{RateLimiterConfig, TokenBucketConfig};

const MAX_NUM_PCI_SEGMENTS: u16 = 96;

/// Errors associated with VM configuration parameters.
#[derive(Debug, Error)]
pub enum Error {
    /// Filesystem tag is missing
    ParseFsTagMissing,
    /// Filesystem socket is missing
    ParseFsSockMissing,
    /// Missing persistent memory file parameter.
    ParsePmemFileMissing,
    /// Missing vsock socket path parameter.
    ParseVsockSockMissing,
    /// Missing vsock cid parameter.
    ParseVsockCidMissing,
    /// Missing restore source_url parameter.
    ParseRestoreSourceUrlMissing,
    /// Error parsing CPU options
    ParseCpus(OptionParserError),
    /// Invalid CPU features
    InvalidCpuFeatures(String),
    /// Error parsing memory options
    ParseMemory(OptionParserError),
    /// Error parsing memory zone options
    ParseMemoryZone(OptionParserError),
    /// Missing 'id' from memory zone
    ParseMemoryZoneIdMissing,
    /// Error parsing disk options
    ParseDisk(OptionParserError),
    /// Error parsing network options
    ParseNetwork(OptionParserError),
    /// Error parsing RNG options
    ParseRng(OptionParserError),
    /// Error parsing balloon options
    ParseBalloon(OptionParserError),
    /// Error parsing filesystem parameters
    ParseFileSystem(OptionParserError),
    /// Error parsing persistent memory parameters
    ParsePersistentMemory(OptionParserError),
    /// Failed parsing console
    ParseConsole(OptionParserError),
    /// No mode given for console
    ParseConsoleInvalidModeGiven,
    /// Failed parsing device parameters
    ParseDevice(OptionParserError),
    /// Missing path from device,
    ParseDevicePathMissing,
    /// Failed parsing vsock parameters
    ParseVsock(OptionParserError),
    /// Failed parsing restore parameters
    ParseRestore(OptionParserError),
    /// Failed parsing SGX EPC parameters
    #[cfg(target_arch = "x86_64")]
    ParseSgxEpc(OptionParserError),
    /// Missing 'id' from SGX EPC section
    #[cfg(target_arch = "x86_64")]
    ParseSgxEpcIdMissing,
    /// Failed parsing NUMA parameters
    ParseNuma(OptionParserError),
    /// Failed validating configuration
    Validation(ValidationError),
<<<<<<< HEAD
    #[cfg(feature = "snp")]
    /// Failed parsing SNP config
    ParseSnp(OptionParserError),
=======
    #[cfg(feature = "sev_snp")]
    /// Failed parsing SEV-SNP config
    ParseSevSnp(OptionParserError),
>>>>>>> 5e702dcd
    #[cfg(feature = "tdx")]
    /// Failed parsing TDX config
    ParseTdx(OptionParserError),
    #[cfg(feature = "tdx")]
    /// No TDX firmware
    FirmwarePathMissing,
    /// Failed parsing userspace device
    ParseUserDevice(OptionParserError),
    /// Missing socket for userspace device
    ParseUserDeviceSocketMissing,
    /// Failed parsing platform parameters
    ParsePlatform(OptionParserError),
    /// Failed parsing vDPA device
    ParseVdpa(OptionParserError),
    /// Missing path for vDPA device
    ParseVdpaPathMissing,
    /// Failed parsing TPM device
    ParseTpm(OptionParserError),
    /// Missing path for TPM device
    ParseTpmPathMissing,
}

#[derive(Debug, PartialEq, Eq, Error)]
pub enum ValidationError {
    /// No kernel specified
    KernelMissing,
    /// Missing file value for console
    ConsoleFileMissing,
    /// Missing socket path for console
    ConsoleSocketPathMissing,
    /// Max is less than boot
    CpusMaxLowerThanBoot,
    /// Both socket and path specified
    DiskSocketAndPath,
    /// Using vhost user requires shared memory
    VhostUserRequiresSharedMemory,
    /// No socket provided for vhost_use
    VhostUserMissingSocket,
    /// Trying to use IOMMU without PCI
    IommuUnsupported,
    /// Trying to use VFIO without PCI
    VfioUnsupported,
    /// CPU topology count doesn't match max
    CpuTopologyCount,
    /// One part of the CPU topology was zero
    CpuTopologyZeroPart,
    #[cfg(target_arch = "aarch64")]
    /// Dies per package must be 1
    CpuTopologyDiesPerPackage,
    /// Virtio needs a min of 2 queues
    VnetQueueLowerThan2,
    /// The input queue number for virtio_net must match the number of input fds
    VnetQueueFdMismatch,
    /// Using reserved fd
    VnetReservedFd,
    /// Hardware checksum offload is disabled.
    NoHardwareChecksumOffload,
    /// Hugepages not turned on
    HugePageSizeWithoutHugePages,
    /// Huge page size is not power of 2
    InvalidHugePageSize(u64),
    /// CPU Hotplug is not permitted with TDX
    #[cfg(feature = "tdx")]
    TdxNoCpuHotplug,
    /// Missing firmware for TDX
    #[cfg(feature = "tdx")]
    TdxFirmwareMissing,
    /// Insufficient vCPUs for queues
    TooManyQueues,
    /// Need shared memory for vfio-user
    UserDevicesRequireSharedMemory,
    /// Memory zone is reused across NUMA nodes
    MemoryZoneReused(String, u32, u32),
    /// Invalid number of PCI segments
    InvalidNumPciSegments(u16),
    /// Invalid PCI segment id
    InvalidPciSegment(u16),
    /// Balloon too big
    BalloonLargerThanRam(u64, u64),
    /// On a IOMMU segment but not behind IOMMU
    OnIommuSegment(u16),
    // On a IOMMU segment but IOMMU not supported
    IommuNotSupportedOnSegment(u16),
    // Identifier is not unique
    IdentifierNotUnique(String),
    /// Invalid identifier
    InvalidIdentifier(String),
    /// Placing the device behind a virtual IOMMU is not supported
    IommuNotSupported,
    /// Duplicated device path (device added twice)
    DuplicateDevicePath(String),
    /// Provided MTU is lower than what the VIRTIO specification expects
    InvalidMtu(u16),
    /// PCI segment is reused across NUMA nodes
    PciSegmentReused(u16, u32, u32),
    /// Default PCI segment is assigned to NUMA node other than 0.
    DefaultPciSegmentInvalidNode(u32),
}

type ValidationResult<T> = std::result::Result<T, ValidationError>;

impl fmt::Display for ValidationError {
    fn fmt(&self, f: &mut fmt::Formatter) -> fmt::Result {
        use self::ValidationError::*;
        match self {
            KernelMissing => write!(f, "No kernel specified"),
            ConsoleFileMissing => write!(f, "Path missing when using file console mode"),
            ConsoleSocketPathMissing => write!(f, "Path missing when using socket console mode"),
            CpusMaxLowerThanBoot => write!(f, "Max CPUs lower than boot CPUs"),
            DiskSocketAndPath => write!(f, "Disk path and vhost socket both provided"),
            VhostUserRequiresSharedMemory => {
                write!(
                    f,
                    "Using vhost-user requires using shared memory or huge pages"
                )
            }
            VhostUserMissingSocket => write!(f, "No socket provided when using vhost-user"),
            IommuUnsupported => write!(f, "Using an IOMMU without PCI support is unsupported"),
            VfioUnsupported => write!(f, "Using VFIO without PCI support is unsupported"),
            CpuTopologyZeroPart => write!(f, "No part of the CPU topology can be zero"),
            CpuTopologyCount => write!(
                f,
                "Product of CPU topology parts does not match maximum vCPUs"
            ),
            #[cfg(target_arch = "aarch64")]
            CpuTopologyDiesPerPackage => write!(f, "Dies per package must be 1"),
            VnetQueueLowerThan2 => write!(f, "Number of queues to virtio_net less than 2"),
            VnetQueueFdMismatch => write!(
                f,
                "Number of queues to virtio_net does not match the number of input FDs"
            ),
            VnetReservedFd => write!(f, "Reserved fd number (<= 2)"),
            NoHardwareChecksumOffload => write!(
                f,
                "\"offload_tso\" and \"offload_ufo\" depend on \"offload_tso\""
            ),
            HugePageSizeWithoutHugePages => {
                write!(f, "Huge page size specified but huge pages not enabled")
            }
            InvalidHugePageSize(s) => {
                write!(f, "Huge page size is not power of 2: {s}")
            }
            #[cfg(feature = "tdx")]
            TdxNoCpuHotplug => {
                write!(f, "CPU hotplug is not permitted with TDX")
            }
            #[cfg(feature = "tdx")]
            TdxFirmwareMissing => {
                write!(f, "No TDX firmware specified")
            }
            TooManyQueues => {
                write!(f, "Number of vCPUs is insufficient for number of queues")
            }
            UserDevicesRequireSharedMemory => {
                write!(
                    f,
                    "Using user devices requires using shared memory or huge pages"
                )
            }
            MemoryZoneReused(s, u1, u2) => {
                write!(
                    f,
                    "Memory zone: {s} belongs to multiple NUMA nodes {u1} and {u2}"
                )
            }
            InvalidNumPciSegments(n) => {
                write!(
                    f,
                    "Number of PCI segments ({n}) not in range of 1 to {MAX_NUM_PCI_SEGMENTS}"
                )
            }
            InvalidPciSegment(pci_segment) => {
                write!(f, "Invalid PCI segment id: {pci_segment}")
            }
            BalloonLargerThanRam(balloon_size, ram_size) => {
                write!(
                    f,
                    "Ballon size ({balloon_size}) greater than RAM ({ram_size})"
                )
            }
            OnIommuSegment(pci_segment) => {
                write!(
                    f,
                    "Device is on an IOMMU PCI segment ({pci_segment}) but not placed behind IOMMU"
                )
            }
            IommuNotSupportedOnSegment(pci_segment) => {
                write!(
                    f,
                    "Device is on an IOMMU PCI segment ({pci_segment}) but does not support being placed behind IOMMU"
                )
            }
            IdentifierNotUnique(s) => {
                write!(f, "Identifier {s} is not unique")
            }
            InvalidIdentifier(s) => {
                write!(f, "Identifier {s} is invalid")
            }
            IommuNotSupported => {
                write!(f, "Device does not support being placed behind IOMMU")
            }
            DuplicateDevicePath(p) => write!(f, "Duplicated device path: {p}"),
            &InvalidMtu(mtu) => {
                write!(
                    f,
                    "Provided MTU {mtu} is lower than 1280 (expected by VIRTIO specification)"
                )
            }
            PciSegmentReused(pci_segment, u1, u2) => {
                write!(
                    f,
                    "PCI segment: {pci_segment} belongs to multiple NUMA nodes {u1} and {u2}"
                )
            }
            DefaultPciSegmentInvalidNode(u1) => {
                write!(f, "Default PCI segment assigned to non-zero NUMA node {u1}")
            }
        }
    }
}

impl fmt::Display for Error {
    fn fmt(&self, f: &mut fmt::Formatter) -> fmt::Result {
        use self::Error::*;
        match self {
            ParseConsole(o) => write!(f, "Error parsing --console: {o}"),
            ParseConsoleInvalidModeGiven => {
                write!(f, "Error parsing --console: invalid console mode given")
            }
            ParseCpus(o) => write!(f, "Error parsing --cpus: {o}"),
            InvalidCpuFeatures(o) => write!(f, "Invalid feature in --cpus features list: {o}"),
            ParseDevice(o) => write!(f, "Error parsing --device: {o}"),
            ParseDevicePathMissing => write!(f, "Error parsing --device: path missing"),
            ParseFileSystem(o) => write!(f, "Error parsing --fs: {o}"),
            ParseFsSockMissing => write!(f, "Error parsing --fs: socket missing"),
            ParseFsTagMissing => write!(f, "Error parsing --fs: tag missing"),
            ParsePersistentMemory(o) => write!(f, "Error parsing --pmem: {o}"),
            ParsePmemFileMissing => write!(f, "Error parsing --pmem: file missing"),
            ParseVsock(o) => write!(f, "Error parsing --vsock: {o}"),
            ParseVsockCidMissing => write!(f, "Error parsing --vsock: cid missing"),
            ParseVsockSockMissing => write!(f, "Error parsing --vsock: socket missing"),
            ParseMemory(o) => write!(f, "Error parsing --memory: {o}"),
            ParseMemoryZone(o) => write!(f, "Error parsing --memory-zone: {o}"),
            ParseMemoryZoneIdMissing => write!(f, "Error parsing --memory-zone: id missing"),
            ParseNetwork(o) => write!(f, "Error parsing --net: {o}"),
            ParseDisk(o) => write!(f, "Error parsing --disk: {o}"),
            ParseRng(o) => write!(f, "Error parsing --rng: {o}"),
            ParseBalloon(o) => write!(f, "Error parsing --balloon: {o}"),
            ParseRestore(o) => write!(f, "Error parsing --restore: {o}"),
            #[cfg(target_arch = "x86_64")]
            ParseSgxEpc(o) => write!(f, "Error parsing --sgx-epc: {o}"),
            #[cfg(target_arch = "x86_64")]
            ParseSgxEpcIdMissing => write!(f, "Error parsing --sgx-epc: id missing"),
            ParseNuma(o) => write!(f, "Error parsing --numa: {o}"),
            ParseRestoreSourceUrlMissing => {
                write!(f, "Error parsing --restore: source_url missing")
            }
            ParseUserDeviceSocketMissing => {
                write!(f, "Error parsing --user-device: socket missing")
            }
            ParseUserDevice(o) => write!(f, "Error parsing --user-device: {o}"),
            Validation(v) => write!(f, "Error validating configuration: {v}"),
<<<<<<< HEAD
            #[cfg(feature = "snp")]
            ParseSnp(o) => write!(f, "Error parsing --snp: {o}"),
=======
            #[cfg(feature = "sev_snp")]
            ParseSevSnp(o) => write!(f, "Error parsing --sev_snp: {o}"),
>>>>>>> 5e702dcd
            #[cfg(feature = "tdx")]
            ParseTdx(o) => write!(f, "Error parsing --tdx: {o}"),
            #[cfg(feature = "tdx")]
            FirmwarePathMissing => write!(f, "TDX firmware missing"),
            ParsePlatform(o) => write!(f, "Error parsing --platform: {o}"),
            ParseVdpa(o) => write!(f, "Error parsing --vdpa: {o}"),
            ParseVdpaPathMissing => write!(f, "Error parsing --vdpa: path missing"),
            ParseTpm(o) => write!(f, "Error parsing --tpm: {o}"),
            ParseTpmPathMissing => write!(f, "Error parsing --tpm: path missing"),
        }
    }
}

pub fn add_to_config<T>(items: &mut Option<Vec<T>>, item: T) {
    if let Some(items) = items {
        items.push(item);
    } else {
        *items = Some(vec![item]);
    }
}

pub type Result<T> = result::Result<T, Error>;

pub struct VmParams<'a> {
    pub cpus: &'a str,
    pub memory: &'a str,
    pub memory_zones: Option<Vec<&'a str>>,
    pub firmware: Option<&'a str>,
    pub kernel: Option<&'a str>,
    pub initramfs: Option<&'a str>,
    pub cmdline: Option<&'a str>,
    pub disks: Option<Vec<&'a str>>,
    pub net: Option<Vec<&'a str>>,
    pub rng: &'a str,
    pub balloon: Option<&'a str>,
    pub fs: Option<Vec<&'a str>>,
    pub pmem: Option<Vec<&'a str>>,
    pub serial: &'a str,
    pub console: &'a str,
    pub devices: Option<Vec<&'a str>>,
    pub user_devices: Option<Vec<&'a str>>,
    pub vdpa: Option<Vec<&'a str>>,
    pub vsock: Option<&'a str>,
    pub pvpanic: bool,
    #[cfg(target_arch = "x86_64")]
    pub sgx_epc: Option<Vec<&'a str>>,
    pub numa: Option<Vec<&'a str>>,
    pub watchdog: bool,
    #[cfg(feature = "guest_debug")]
    pub gdb: bool,
    pub platform: Option<&'a str>,
    pub tpm: Option<&'a str>,
    #[cfg(feature = "igvm")]
    pub igvm: Option<&'a str>,
<<<<<<< HEAD
    #[cfg(feature = "snp")]
    pub host_data: Option<&'a str>,
=======
}

impl<'a> VmParams<'a> {
    pub fn from_arg_matches(args: &'a ArgMatches) -> Self {
        // These .unwrap()s cannot fail as there is a default value defined
        let cpus = args.get_one::<String>("cpus").unwrap();
        let memory = args.get_one::<String>("memory").unwrap();
        let memory_zones: Option<Vec<&str>> = args
            .get_many::<String>("memory-zone")
            .map(|x| x.map(|y| y as &str).collect());
        let rng = args.get_one::<String>("rng").unwrap();
        let serial = args.get_one::<String>("serial").unwrap();
        let firmware = args.get_one::<String>("firmware").map(|x| x as &str);
        let kernel = args.get_one::<String>("kernel").map(|x| x as &str);
        let initramfs = args.get_one::<String>("initramfs").map(|x| x as &str);
        let cmdline = args.get_one::<String>("cmdline").map(|x| x as &str);
        let disks: Option<Vec<&str>> = args
            .get_many::<String>("disk")
            .map(|x| x.map(|y| y as &str).collect());
        let net: Option<Vec<&str>> = args
            .get_many::<String>("net")
            .map(|x| x.map(|y| y as &str).collect());
        let console = args.get_one::<String>("console").unwrap();
        let balloon = args.get_one::<String>("balloon").map(|x| x as &str);
        let fs: Option<Vec<&str>> = args
            .get_many::<String>("fs")
            .map(|x| x.map(|y| y as &str).collect());
        let pmem: Option<Vec<&str>> = args
            .get_many::<String>("pmem")
            .map(|x| x.map(|y| y as &str).collect());
        let devices: Option<Vec<&str>> = args
            .get_many::<String>("device")
            .map(|x| x.map(|y| y as &str).collect());
        let user_devices: Option<Vec<&str>> = args
            .get_many::<String>("user-device")
            .map(|x| x.map(|y| y as &str).collect());
        let vdpa: Option<Vec<&str>> = args
            .get_many::<String>("vdpa")
            .map(|x| x.map(|y| y as &str).collect());
        let vsock: Option<&str> = args.get_one::<String>("vsock").map(|x| x as &str);
        let pvpanic = args.get_flag("pvpanic");
        #[cfg(target_arch = "x86_64")]
        let sgx_epc: Option<Vec<&str>> = args
            .get_many::<String>("sgx-epc")
            .map(|x| x.map(|y| y as &str).collect());
        let numa: Option<Vec<&str>> = args
            .get_many::<String>("numa")
            .map(|x| x.map(|y| y as &str).collect());
        let watchdog = args.get_flag("watchdog");
        let platform = args.get_one::<String>("platform").map(|x| x as &str);
        #[cfg(feature = "guest_debug")]
        let gdb = args.contains_id("gdb");
        let tpm: Option<&str> = args.get_one::<String>("tpm").map(|x| x as &str);
        #[cfg(feature = "igvm")]
        let igvm = args.get_one::<String>("igvm").map(|x| x as &str);
        VmParams {
            cpus,
            memory,
            memory_zones,
            firmware,
            kernel,
            initramfs,
            cmdline,
            disks,
            net,
            rng,
            balloon,
            fs,
            pmem,
            serial,
            console,
            devices,
            user_devices,
            vdpa,
            vsock,
            pvpanic,
            #[cfg(target_arch = "x86_64")]
            sgx_epc,
            numa,
            watchdog,
            #[cfg(feature = "guest_debug")]
            gdb,
            platform,
            tpm,
            #[cfg(feature = "igvm")]
            igvm,
        }
    }
>>>>>>> 5e702dcd
}

#[derive(Debug)]
pub enum ParseHotplugMethodError {
    InvalidValue(String),
}

impl FromStr for HotplugMethod {
    type Err = ParseHotplugMethodError;

    fn from_str(s: &str) -> std::result::Result<Self, Self::Err> {
        match s.to_lowercase().as_str() {
            "acpi" => Ok(HotplugMethod::Acpi),
            "virtio-mem" => Ok(HotplugMethod::VirtioMem),
            _ => Err(ParseHotplugMethodError::InvalidValue(s.to_owned())),
        }
    }
}

pub enum CpuTopologyParseError {
    InvalidValue(String),
}

impl FromStr for CpuTopology {
    type Err = CpuTopologyParseError;

    fn from_str(s: &str) -> std::result::Result<Self, Self::Err> {
        let parts: Vec<&str> = s.split(':').collect();

        if parts.len() != 4 {
            return Err(Self::Err::InvalidValue(s.to_owned()));
        }

        let t = CpuTopology {
            threads_per_core: parts[0]
                .parse()
                .map_err(|_| Self::Err::InvalidValue(s.to_owned()))?,
            cores_per_die: parts[1]
                .parse()
                .map_err(|_| Self::Err::InvalidValue(s.to_owned()))?,
            dies_per_package: parts[2]
                .parse()
                .map_err(|_| Self::Err::InvalidValue(s.to_owned()))?,
            packages: parts[3]
                .parse()
                .map_err(|_| Self::Err::InvalidValue(s.to_owned()))?,
        };

        Ok(t)
    }
}

impl CpusConfig {
    pub fn parse(cpus: &str) -> Result<Self> {
        let mut parser = OptionParser::new();
        parser
            .add("boot")
            .add("max")
            .add("topology")
            .add("kvm_hyperv")
            .add("max_phys_bits")
            .add("affinity")
            .add("features");
        parser.parse(cpus).map_err(Error::ParseCpus)?;

        let boot_vcpus: u8 = parser
            .convert("boot")
            .map_err(Error::ParseCpus)?
            .unwrap_or(DEFAULT_VCPUS);
        let max_vcpus: u8 = parser
            .convert("max")
            .map_err(Error::ParseCpus)?
            .unwrap_or(boot_vcpus);
        let topology = parser.convert("topology").map_err(Error::ParseCpus)?;
        let kvm_hyperv = parser
            .convert::<Toggle>("kvm_hyperv")
            .map_err(Error::ParseCpus)?
            .unwrap_or(Toggle(false))
            .0;
        let max_phys_bits = parser
            .convert::<u8>("max_phys_bits")
            .map_err(Error::ParseCpus)?
            .unwrap_or(DEFAULT_MAX_PHYS_BITS);
        let affinity = parser
            .convert::<Tuple<u8, Vec<u8>>>("affinity")
            .map_err(Error::ParseCpus)?
            .map(|v| {
                v.0.iter()
                    .map(|(e1, e2)| CpuAffinity {
                        vcpu: *e1,
                        host_cpus: e2.clone(),
                    })
                    .collect()
            });
        let features_list = parser
            .convert::<StringList>("features")
            .map_err(Error::ParseCpus)?
            .unwrap_or_default();
        // Some ugliness here as the features being checked might be disabled
        // at compile time causing the below allow and the need to specify the
        // ref type in the match.
        // The issue will go away once kvm_hyperv is moved under the features
        // list as it will always be checked for.
        #[allow(unused_mut)]
        let mut features = CpuFeatures::default();
        for s in features_list.0 {
            match <std::string::String as AsRef<str>>::as_ref(&s) {
                #[cfg(target_arch = "x86_64")]
                "amx" => {
                    features.amx = true;
                    Ok(())
                }
                _ => Err(Error::InvalidCpuFeatures(s)),
            }?;
        }

        Ok(CpusConfig {
            boot_vcpus,
            max_vcpus,
            topology,
            kvm_hyperv,
            max_phys_bits,
            affinity,
            features,
        })
    }
}

impl PlatformConfig {
    pub fn parse(platform: &str) -> Result<Self> {
        let mut parser = OptionParser::new();
        parser
            .add("num_pci_segments")
            .add("iommu_segments")
            .add("serial_number")
            .add("uuid")
            .add("oem_strings");
        #[cfg(feature = "tdx")]
        parser.add("tdx");
<<<<<<< HEAD
        #[cfg(feature = "snp")]
        parser.add("snp");
=======
        #[cfg(feature = "sev_snp")]
        parser.add("sev_snp");
>>>>>>> 5e702dcd
        parser.parse(platform).map_err(Error::ParsePlatform)?;

        let num_pci_segments: u16 = parser
            .convert("num_pci_segments")
            .map_err(Error::ParsePlatform)?
            .unwrap_or(DEFAULT_NUM_PCI_SEGMENTS);
        let iommu_segments = parser
            .convert::<IntegerList>("iommu_segments")
            .map_err(Error::ParsePlatform)?
            .map(|v| v.0.iter().map(|e| *e as u16).collect());
        let serial_number = parser
            .convert("serial_number")
            .map_err(Error::ParsePlatform)?;
        let uuid = parser.convert("uuid").map_err(Error::ParsePlatform)?;
        let oem_strings = parser
            .convert::<StringList>("oem_strings")
            .map_err(Error::ParsePlatform)?
            .map(|v| v.0);
        #[cfg(feature = "tdx")]
        let tdx = parser
            .convert::<Toggle>("tdx")
            .map_err(Error::ParsePlatform)?
            .unwrap_or(Toggle(false))
            .0;
<<<<<<< HEAD
        #[cfg(feature = "snp")]
        let snp = parser
            .convert::<Toggle>("snp")
=======
        #[cfg(feature = "sev_snp")]
        let sev_snp = parser
            .convert::<Toggle>("sev_snp")
>>>>>>> 5e702dcd
            .map_err(Error::ParsePlatform)?
            .unwrap_or(Toggle(false))
            .0;
        Ok(PlatformConfig {
            num_pci_segments,
            iommu_segments,
            serial_number,
            uuid,
            oem_strings,
            #[cfg(feature = "tdx")]
            tdx,
<<<<<<< HEAD
            #[cfg(feature = "snp")]
            snp,
=======
            #[cfg(feature = "sev_snp")]
            sev_snp,
>>>>>>> 5e702dcd
        })
    }

    pub fn validate(&self) -> ValidationResult<()> {
        if self.num_pci_segments == 0 || self.num_pci_segments > MAX_NUM_PCI_SEGMENTS {
            return Err(ValidationError::InvalidNumPciSegments(
                self.num_pci_segments,
            ));
        }

        if let Some(iommu_segments) = &self.iommu_segments {
            for segment in iommu_segments {
                if *segment >= self.num_pci_segments {
                    return Err(ValidationError::InvalidPciSegment(*segment));
                }
            }
        }

        Ok(())
    }
}

impl MemoryConfig {
    pub fn parse(memory: &str, memory_zones: Option<Vec<&str>>) -> Result<Self> {
        let mut parser = OptionParser::new();
        parser
            .add("size")
            .add("file")
            .add("mergeable")
            .add("hotplug_method")
            .add("hotplug_size")
            .add("hotplugged_size")
            .add("shared")
            .add("hugepages")
            .add("hugepage_size")
            .add("prefault")
            .add("thp");
        parser.parse(memory).map_err(Error::ParseMemory)?;

        let size = parser
            .convert::<ByteSized>("size")
            .map_err(Error::ParseMemory)?
            .unwrap_or(ByteSized(DEFAULT_MEMORY_MB << 20))
            .0;
        let mergeable = parser
            .convert::<Toggle>("mergeable")
            .map_err(Error::ParseMemory)?
            .unwrap_or(Toggle(false))
            .0;
        let hotplug_method = parser
            .convert("hotplug_method")
            .map_err(Error::ParseMemory)?
            .unwrap_or_default();
        let hotplug_size = parser
            .convert::<ByteSized>("hotplug_size")
            .map_err(Error::ParseMemory)?
            .map(|v| v.0);
        let hotplugged_size = parser
            .convert::<ByteSized>("hotplugged_size")
            .map_err(Error::ParseMemory)?
            .map(|v| v.0);
        let shared = parser
            .convert::<Toggle>("shared")
            .map_err(Error::ParseMemory)?
            .unwrap_or(Toggle(false))
            .0;
        let hugepages = parser
            .convert::<Toggle>("hugepages")
            .map_err(Error::ParseMemory)?
            .unwrap_or(Toggle(false))
            .0;
        let hugepage_size = parser
            .convert::<ByteSized>("hugepage_size")
            .map_err(Error::ParseMemory)?
            .map(|v| v.0);
        let prefault = parser
            .convert::<Toggle>("prefault")
            .map_err(Error::ParseMemory)?
            .unwrap_or(Toggle(false))
            .0;
        let thp = parser
            .convert::<Toggle>("thp")
            .map_err(Error::ParseMemory)?
            .unwrap_or(Toggle(true))
            .0;

        let zones: Option<Vec<MemoryZoneConfig>> = if let Some(memory_zones) = &memory_zones {
            let mut zones = Vec::new();
            for memory_zone in memory_zones.iter() {
                let mut parser = OptionParser::new();
                parser
                    .add("id")
                    .add("size")
                    .add("file")
                    .add("shared")
                    .add("hugepages")
                    .add("hugepage_size")
                    .add("host_numa_node")
                    .add("hotplug_size")
                    .add("hotplugged_size")
                    .add("prefault");
                parser.parse(memory_zone).map_err(Error::ParseMemoryZone)?;

                let id = parser.get("id").ok_or(Error::ParseMemoryZoneIdMissing)?;
                let size = parser
                    .convert::<ByteSized>("size")
                    .map_err(Error::ParseMemoryZone)?
                    .unwrap_or(ByteSized(DEFAULT_MEMORY_MB << 20))
                    .0;
                let file = parser.get("file").map(PathBuf::from);
                let shared = parser
                    .convert::<Toggle>("shared")
                    .map_err(Error::ParseMemoryZone)?
                    .unwrap_or(Toggle(false))
                    .0;
                let hugepages = parser
                    .convert::<Toggle>("hugepages")
                    .map_err(Error::ParseMemoryZone)?
                    .unwrap_or(Toggle(false))
                    .0;
                let hugepage_size = parser
                    .convert::<ByteSized>("hugepage_size")
                    .map_err(Error::ParseMemoryZone)?
                    .map(|v| v.0);

                let host_numa_node = parser
                    .convert::<u32>("host_numa_node")
                    .map_err(Error::ParseMemoryZone)?;
                let hotplug_size = parser
                    .convert::<ByteSized>("hotplug_size")
                    .map_err(Error::ParseMemoryZone)?
                    .map(|v| v.0);
                let hotplugged_size = parser
                    .convert::<ByteSized>("hotplugged_size")
                    .map_err(Error::ParseMemoryZone)?
                    .map(|v| v.0);
                let prefault = parser
                    .convert::<Toggle>("prefault")
                    .map_err(Error::ParseMemoryZone)?
                    .unwrap_or(Toggle(false))
                    .0;

                zones.push(MemoryZoneConfig {
                    id,
                    size,
                    file,
                    shared,
                    hugepages,
                    hugepage_size,
                    host_numa_node,
                    hotplug_size,
                    hotplugged_size,
                    prefault,
                });
            }
            Some(zones)
        } else {
            None
        };

        Ok(MemoryConfig {
            size,
            mergeable,
            hotplug_method,
            hotplug_size,
            hotplugged_size,
            shared,
            hugepages,
            hugepage_size,
            prefault,
            zones,
            thp,
        })
    }

    pub fn total_size(&self) -> u64 {
        let mut size = self.size;
        if let Some(hotplugged_size) = self.hotplugged_size {
            size += hotplugged_size;
        }

        if let Some(zones) = &self.zones {
            for zone in zones.iter() {
                size += zone.size;
                if let Some(hotplugged_size) = zone.hotplugged_size {
                    size += hotplugged_size;
                }
            }
        }

        size
    }
}

impl DiskConfig {
    pub const SYNTAX: &'static str = "Disk parameters \
         \"path=<disk_image_path>,readonly=on|off,direct=on|off,iommu=on|off,\
         num_queues=<number_of_queues>,queue_size=<size_of_each_queue>,\
         vhost_user=on|off,socket=<vhost_user_socket_path>,\
         bw_size=<bytes>,bw_one_time_burst=<bytes>,bw_refill_time=<ms>,\
         ops_size=<io_ops>,ops_one_time_burst=<io_ops>,ops_refill_time=<ms>,\
         id=<device_id>,pci_segment=<segment_id>\"";

    pub fn parse(disk: &str) -> Result<Self> {
        let mut parser = OptionParser::new();
        parser
            .add("path")
            .add("readonly")
            .add("direct")
            .add("iommu")
            .add("queue_size")
            .add("num_queues")
            .add("vhost_user")
            .add("socket")
            .add("bw_size")
            .add("bw_one_time_burst")
            .add("bw_refill_time")
            .add("ops_size")
            .add("ops_one_time_burst")
            .add("ops_refill_time")
            .add("id")
            .add("_disable_io_uring")
            .add("_disable_aio")
            .add("pci_segment")
            .add("serial");
        parser.parse(disk).map_err(Error::ParseDisk)?;

        let path = parser.get("path").map(PathBuf::from);
        let readonly = parser
            .convert::<Toggle>("readonly")
            .map_err(Error::ParseDisk)?
            .unwrap_or(Toggle(false))
            .0;
        let direct = parser
            .convert::<Toggle>("direct")
            .map_err(Error::ParseDisk)?
            .unwrap_or(Toggle(false))
            .0;
        let iommu = parser
            .convert::<Toggle>("iommu")
            .map_err(Error::ParseDisk)?
            .unwrap_or(Toggle(false))
            .0;
        let queue_size = parser
            .convert("queue_size")
            .map_err(Error::ParseDisk)?
            .unwrap_or_else(default_diskconfig_queue_size);
        let num_queues = parser
            .convert("num_queues")
            .map_err(Error::ParseDisk)?
            .unwrap_or_else(default_diskconfig_num_queues);
        let vhost_user = parser
            .convert::<Toggle>("vhost_user")
            .map_err(Error::ParseDisk)?
            .unwrap_or(Toggle(false))
            .0;
        let vhost_socket = parser.get("socket");
        let id = parser.get("id");
        let disable_io_uring = parser
            .convert::<Toggle>("_disable_io_uring")
            .map_err(Error::ParseDisk)?
            .unwrap_or(Toggle(false))
            .0;
        let disable_aio = parser
            .convert::<Toggle>("_disable_aio")
            .map_err(Error::ParseDisk)?
            .unwrap_or(Toggle(false))
            .0;
        let pci_segment = parser
            .convert("pci_segment")
            .map_err(Error::ParseDisk)?
            .unwrap_or_default();
        let bw_size = parser
            .convert("bw_size")
            .map_err(Error::ParseDisk)?
            .unwrap_or_default();
        let bw_one_time_burst = parser
            .convert("bw_one_time_burst")
            .map_err(Error::ParseDisk)?
            .unwrap_or_default();
        let bw_refill_time = parser
            .convert("bw_refill_time")
            .map_err(Error::ParseDisk)?
            .unwrap_or_default();
        let ops_size = parser
            .convert("ops_size")
            .map_err(Error::ParseDisk)?
            .unwrap_or_default();
        let ops_one_time_burst = parser
            .convert("ops_one_time_burst")
            .map_err(Error::ParseDisk)?
            .unwrap_or_default();
        let ops_refill_time = parser
            .convert("ops_refill_time")
            .map_err(Error::ParseDisk)?
            .unwrap_or_default();
        let serial = parser.get("serial");
        let bw_tb_config = if bw_size != 0 && bw_refill_time != 0 {
            Some(TokenBucketConfig {
                size: bw_size,
                one_time_burst: Some(bw_one_time_burst),
                refill_time: bw_refill_time,
            })
        } else {
            None
        };
        let ops_tb_config = if ops_size != 0 && ops_refill_time != 0 {
            Some(TokenBucketConfig {
                size: ops_size,
                one_time_burst: Some(ops_one_time_burst),
                refill_time: ops_refill_time,
            })
        } else {
            None
        };
        let rate_limiter_config = if bw_tb_config.is_some() || ops_tb_config.is_some() {
            Some(RateLimiterConfig {
                bandwidth: bw_tb_config,
                ops: ops_tb_config,
            })
        } else {
            None
        };

        Ok(DiskConfig {
            path,
            readonly,
            direct,
            iommu,
            num_queues,
            queue_size,
            vhost_user,
            vhost_socket,
            rate_limiter_config,
            id,
            disable_io_uring,
            disable_aio,
            pci_segment,
            serial,
        })
    }

    pub fn validate(&self, vm_config: &VmConfig) -> ValidationResult<()> {
        if self.num_queues > vm_config.cpus.boot_vcpus as usize {
            return Err(ValidationError::TooManyQueues);
        }

        if self.vhost_user && self.iommu {
            return Err(ValidationError::IommuNotSupported);
        }

        if let Some(platform_config) = vm_config.platform.as_ref() {
            if self.pci_segment >= platform_config.num_pci_segments {
                return Err(ValidationError::InvalidPciSegment(self.pci_segment));
            }

            if let Some(iommu_segments) = platform_config.iommu_segments.as_ref() {
                if iommu_segments.contains(&self.pci_segment) && !self.iommu {
                    return Err(ValidationError::OnIommuSegment(self.pci_segment));
                }
            }
        }

        Ok(())
    }
}

#[derive(Debug)]
pub enum ParseVhostModeError {
    InvalidValue(String),
}

impl FromStr for VhostMode {
    type Err = ParseVhostModeError;

    fn from_str(s: &str) -> std::result::Result<Self, Self::Err> {
        match s.to_lowercase().as_str() {
            "client" => Ok(VhostMode::Client),
            "server" => Ok(VhostMode::Server),
            _ => Err(ParseVhostModeError::InvalidValue(s.to_owned())),
        }
    }
}

impl NetConfig {
    pub const SYNTAX: &'static str = "Network parameters \
    \"tap=<if_name>,ip=<ip_addr>,mask=<net_mask>,mac=<mac_addr>,fd=<fd1,fd2...>,iommu=on|off,\
    num_queues=<number_of_queues>,queue_size=<size_of_each_queue>,id=<device_id>,\
    vhost_user=<vhost_user_enable>,socket=<vhost_user_socket_path>,vhost_mode=client|server,\
    bw_size=<bytes>,bw_one_time_burst=<bytes>,bw_refill_time=<ms>,\
    ops_size=<io_ops>,ops_one_time_burst=<io_ops>,ops_refill_time=<ms>,pci_segment=<segment_id>\
    offload_tso=on|off,offload_ufo=on|off,offload_csum=on|off\"";

    pub fn parse(net: &str) -> Result<Self> {
        let mut parser = OptionParser::new();

        parser
            .add("tap")
            .add("ip")
            .add("mask")
            .add("mac")
            .add("host_mac")
            .add("offload_tso")
            .add("offload_ufo")
            .add("offload_csum")
            .add("mtu")
            .add("iommu")
            .add("queue_size")
            .add("num_queues")
            .add("vhost_user")
            .add("socket")
            .add("vhost_mode")
            .add("id")
            .add("fd")
            .add("bw_size")
            .add("bw_one_time_burst")
            .add("bw_refill_time")
            .add("ops_size")
            .add("ops_one_time_burst")
            .add("ops_refill_time")
            .add("pci_segment");
        parser.parse(net).map_err(Error::ParseNetwork)?;

        let tap = parser.get("tap");
        let ip = parser
            .convert("ip")
            .map_err(Error::ParseNetwork)?
            .unwrap_or_else(default_netconfig_ip);
        let mask = parser
            .convert("mask")
            .map_err(Error::ParseNetwork)?
            .unwrap_or_else(default_netconfig_mask);
        let mac = parser
            .convert("mac")
            .map_err(Error::ParseNetwork)?
            .unwrap_or_else(default_netconfig_mac);
        let host_mac = parser.convert("host_mac").map_err(Error::ParseNetwork)?;
        let offload_tso = parser
            .convert::<Toggle>("offload_tso")
            .map_err(Error::ParseNetwork)?
            .unwrap_or(Toggle(true))
            .0;
        let offload_ufo = parser
            .convert::<Toggle>("offload_ufo")
            .map_err(Error::ParseNetwork)?
            .unwrap_or(Toggle(true))
            .0;
        let offload_csum = parser
            .convert::<Toggle>("offload_csum")
            .map_err(Error::ParseNetwork)?
            .unwrap_or(Toggle(true))
            .0;
        let mtu = parser.convert("mtu").map_err(Error::ParseNetwork)?;
        let iommu = parser
            .convert::<Toggle>("iommu")
            .map_err(Error::ParseNetwork)?
            .unwrap_or(Toggle(false))
            .0;
        let queue_size = parser
            .convert("queue_size")
            .map_err(Error::ParseNetwork)?
            .unwrap_or_else(default_netconfig_queue_size);
        let num_queues = parser
            .convert("num_queues")
            .map_err(Error::ParseNetwork)?
            .unwrap_or_else(default_netconfig_num_queues);
        let vhost_user = parser
            .convert::<Toggle>("vhost_user")
            .map_err(Error::ParseNetwork)?
            .unwrap_or(Toggle(false))
            .0;
        let vhost_socket = parser.get("socket");
        let vhost_mode = parser
            .convert("vhost_mode")
            .map_err(Error::ParseNetwork)?
            .unwrap_or_default();
        let id = parser.get("id");
        let fds = parser
            .convert::<IntegerList>("fd")
            .map_err(Error::ParseNetwork)?
            .map(|v| v.0.iter().map(|e| *e as i32).collect());
        let pci_segment = parser
            .convert("pci_segment")
            .map_err(Error::ParseNetwork)?
            .unwrap_or_default();
        let bw_size = parser
            .convert("bw_size")
            .map_err(Error::ParseNetwork)?
            .unwrap_or_default();
        let bw_one_time_burst = parser
            .convert("bw_one_time_burst")
            .map_err(Error::ParseNetwork)?
            .unwrap_or_default();
        let bw_refill_time = parser
            .convert("bw_refill_time")
            .map_err(Error::ParseNetwork)?
            .unwrap_or_default();
        let ops_size = parser
            .convert("ops_size")
            .map_err(Error::ParseNetwork)?
            .unwrap_or_default();
        let ops_one_time_burst = parser
            .convert("ops_one_time_burst")
            .map_err(Error::ParseNetwork)?
            .unwrap_or_default();
        let ops_refill_time = parser
            .convert("ops_refill_time")
            .map_err(Error::ParseNetwork)?
            .unwrap_or_default();
        let bw_tb_config = if bw_size != 0 && bw_refill_time != 0 {
            Some(TokenBucketConfig {
                size: bw_size,
                one_time_burst: Some(bw_one_time_burst),
                refill_time: bw_refill_time,
            })
        } else {
            None
        };
        let ops_tb_config = if ops_size != 0 && ops_refill_time != 0 {
            Some(TokenBucketConfig {
                size: ops_size,
                one_time_burst: Some(ops_one_time_burst),
                refill_time: ops_refill_time,
            })
        } else {
            None
        };
        let rate_limiter_config = if bw_tb_config.is_some() || ops_tb_config.is_some() {
            Some(RateLimiterConfig {
                bandwidth: bw_tb_config,
                ops: ops_tb_config,
            })
        } else {
            None
        };

        let config = NetConfig {
            tap,
            ip,
            mask,
            mac,
            host_mac,
            mtu,
            iommu,
            num_queues,
            queue_size,
            vhost_user,
            vhost_socket,
            vhost_mode,
            id,
            fds,
            rate_limiter_config,
            pci_segment,
            offload_tso,
            offload_ufo,
            offload_csum,
        };
        Ok(config)
    }

    pub fn validate(&self, vm_config: &VmConfig) -> ValidationResult<()> {
        if self.num_queues < 2 {
            return Err(ValidationError::VnetQueueLowerThan2);
        }

        if self.fds.is_some() && self.fds.as_ref().unwrap().len() * 2 != self.num_queues {
            return Err(ValidationError::VnetQueueFdMismatch);
        }

        if let Some(fds) = self.fds.as_ref() {
            for fd in fds {
                if *fd <= 2 {
                    return Err(ValidationError::VnetReservedFd);
                }
            }
        }

        if (self.num_queues / 2) > vm_config.cpus.boot_vcpus as usize {
            return Err(ValidationError::TooManyQueues);
        }

        if self.vhost_user && self.iommu {
            return Err(ValidationError::IommuNotSupported);
        }

        if let Some(platform_config) = vm_config.platform.as_ref() {
            if self.pci_segment >= platform_config.num_pci_segments {
                return Err(ValidationError::InvalidPciSegment(self.pci_segment));
            }

            if let Some(iommu_segments) = platform_config.iommu_segments.as_ref() {
                if iommu_segments.contains(&self.pci_segment) && !self.iommu {
                    return Err(ValidationError::OnIommuSegment(self.pci_segment));
                }
            }
        }

        if let Some(mtu) = self.mtu {
            if mtu < virtio_devices::net::MIN_MTU {
                return Err(ValidationError::InvalidMtu(mtu));
            }
        }

        if !self.offload_csum && (self.offload_tso || self.offload_ufo) {
            return Err(ValidationError::NoHardwareChecksumOffload);
        }

        Ok(())
    }
}

impl RngConfig {
    pub fn parse(rng: &str) -> Result<Self> {
        let mut parser = OptionParser::new();
        parser.add("src").add("iommu");
        parser.parse(rng).map_err(Error::ParseRng)?;

        let src = PathBuf::from(
            parser
                .get("src")
                .unwrap_or_else(|| DEFAULT_RNG_SOURCE.to_owned()),
        );
        let iommu = parser
            .convert::<Toggle>("iommu")
            .map_err(Error::ParseRng)?
            .unwrap_or(Toggle(false))
            .0;

        Ok(RngConfig { src, iommu })
    }
}

impl BalloonConfig {
    pub const SYNTAX: &'static str =
        "Balloon parameters \"size=<balloon_size>,deflate_on_oom=on|off,\
        free_page_reporting=on|off\"";

    pub fn parse(balloon: &str) -> Result<Self> {
        let mut parser = OptionParser::new();
        parser.add("size");
        parser.add("deflate_on_oom");
        parser.add("free_page_reporting");
        parser.parse(balloon).map_err(Error::ParseBalloon)?;

        let size = parser
            .convert::<ByteSized>("size")
            .map_err(Error::ParseBalloon)?
            .map(|v| v.0)
            .unwrap_or(0);

        let deflate_on_oom = parser
            .convert::<Toggle>("deflate_on_oom")
            .map_err(Error::ParseBalloon)?
            .unwrap_or(Toggle(false))
            .0;

        let free_page_reporting = parser
            .convert::<Toggle>("free_page_reporting")
            .map_err(Error::ParseBalloon)?
            .unwrap_or(Toggle(false))
            .0;

        Ok(BalloonConfig {
            size,
            deflate_on_oom,
            free_page_reporting,
        })
    }
}

impl FsConfig {
    pub const SYNTAX: &'static str = "virtio-fs parameters \
    \"tag=<tag_name>,socket=<socket_path>,num_queues=<number_of_queues>,\
    queue_size=<size_of_each_queue>,id=<device_id>,pci_segment=<segment_id>\"";

    pub fn parse(fs: &str) -> Result<Self> {
        let mut parser = OptionParser::new();
        parser
            .add("tag")
            .add("queue_size")
            .add("num_queues")
            .add("socket")
            .add("id")
            .add("pci_segment");
        parser.parse(fs).map_err(Error::ParseFileSystem)?;

        let tag = parser.get("tag").ok_or(Error::ParseFsTagMissing)?;
        let socket = PathBuf::from(parser.get("socket").ok_or(Error::ParseFsSockMissing)?);

        let queue_size = parser
            .convert("queue_size")
            .map_err(Error::ParseFileSystem)?
            .unwrap_or_else(default_fsconfig_queue_size);
        let num_queues = parser
            .convert("num_queues")
            .map_err(Error::ParseFileSystem)?
            .unwrap_or_else(default_fsconfig_num_queues);

        let id = parser.get("id");

        let pci_segment = parser
            .convert("pci_segment")
            .map_err(Error::ParseFileSystem)?
            .unwrap_or_default();

        Ok(FsConfig {
            tag,
            socket,
            num_queues,
            queue_size,
            id,
            pci_segment,
        })
    }

    pub fn validate(&self, vm_config: &VmConfig) -> ValidationResult<()> {
        if self.num_queues > vm_config.cpus.boot_vcpus as usize {
            return Err(ValidationError::TooManyQueues);
        }

        if let Some(platform_config) = vm_config.platform.as_ref() {
            if self.pci_segment >= platform_config.num_pci_segments {
                return Err(ValidationError::InvalidPciSegment(self.pci_segment));
            }

            if let Some(iommu_segments) = platform_config.iommu_segments.as_ref() {
                if iommu_segments.contains(&self.pci_segment) {
                    return Err(ValidationError::IommuNotSupportedOnSegment(
                        self.pci_segment,
                    ));
                }
            }
        }

        Ok(())
    }
}

impl PmemConfig {
    pub const SYNTAX: &'static str = "Persistent memory parameters \
    \"file=<backing_file_path>,size=<persistent_memory_size>,iommu=on|off,\
    discard_writes=on|off,id=<device_id>,pci_segment=<segment_id>\"";

    pub fn parse(pmem: &str) -> Result<Self> {
        let mut parser = OptionParser::new();
        parser
            .add("size")
            .add("file")
            .add("iommu")
            .add("discard_writes")
            .add("id")
            .add("pci_segment");
        parser.parse(pmem).map_err(Error::ParsePersistentMemory)?;

        let file = PathBuf::from(parser.get("file").ok_or(Error::ParsePmemFileMissing)?);
        let size = parser
            .convert::<ByteSized>("size")
            .map_err(Error::ParsePersistentMemory)?
            .map(|v| v.0);
        let iommu = parser
            .convert::<Toggle>("iommu")
            .map_err(Error::ParsePersistentMemory)?
            .unwrap_or(Toggle(false))
            .0;
        let discard_writes = parser
            .convert::<Toggle>("discard_writes")
            .map_err(Error::ParsePersistentMemory)?
            .unwrap_or(Toggle(false))
            .0;
        let id = parser.get("id");
        let pci_segment = parser
            .convert("pci_segment")
            .map_err(Error::ParsePersistentMemory)?
            .unwrap_or_default();

        Ok(PmemConfig {
            file,
            size,
            iommu,
            discard_writes,
            id,
            pci_segment,
        })
    }

    pub fn validate(&self, vm_config: &VmConfig) -> ValidationResult<()> {
        if let Some(platform_config) = vm_config.platform.as_ref() {
            if self.pci_segment >= platform_config.num_pci_segments {
                return Err(ValidationError::InvalidPciSegment(self.pci_segment));
            }

            if let Some(iommu_segments) = platform_config.iommu_segments.as_ref() {
                if iommu_segments.contains(&self.pci_segment) && !self.iommu {
                    return Err(ValidationError::OnIommuSegment(self.pci_segment));
                }
            }
        }

        Ok(())
    }
}

impl ConsoleConfig {
    pub fn parse(console: &str) -> Result<Self> {
        let mut parser = OptionParser::new();
        parser
            .add_valueless("off")
            .add_valueless("pty")
            .add_valueless("tty")
            .add_valueless("null")
            .add("file")
            .add("iommu")
            .add("socket");
        parser.parse(console).map_err(Error::ParseConsole)?;

        let mut file: Option<PathBuf> = default_consoleconfig_file();
        let mut socket: Option<PathBuf> = None;
        let mut mode: ConsoleOutputMode = ConsoleOutputMode::Off;

        if parser.is_set("off") {
        } else if parser.is_set("pty") {
            mode = ConsoleOutputMode::Pty
        } else if parser.is_set("tty") {
            mode = ConsoleOutputMode::Tty
        } else if parser.is_set("null") {
            mode = ConsoleOutputMode::Null
        } else if parser.is_set("file") {
            mode = ConsoleOutputMode::File;
            file =
                Some(PathBuf::from(parser.get("file").ok_or(
                    Error::Validation(ValidationError::ConsoleFileMissing),
                )?));
        } else if parser.is_set("socket") {
            mode = ConsoleOutputMode::Socket;
            socket = Some(PathBuf::from(parser.get("socket").ok_or(
                Error::Validation(ValidationError::ConsoleSocketPathMissing),
            )?));
        } else {
            return Err(Error::ParseConsoleInvalidModeGiven);
        }
        let iommu = parser
            .convert::<Toggle>("iommu")
            .map_err(Error::ParseConsole)?
            .unwrap_or(Toggle(false))
            .0;

        Ok(Self {
            file,
            mode,
            iommu,
            socket,
        })
    }
}

impl DeviceConfig {
    pub const SYNTAX: &'static str =
        "Direct device assignment parameters \"path=<device_path>,iommu=on|off,id=<device_id>,pci_segment=<segment_id>\"";

    pub fn parse(device: &str) -> Result<Self> {
        let mut parser = OptionParser::new();
        parser.add("path").add("id").add("iommu").add("pci_segment");
        parser.parse(device).map_err(Error::ParseDevice)?;

        let path = parser
            .get("path")
            .map(PathBuf::from)
            .ok_or(Error::ParseDevicePathMissing)?;
        let iommu = parser
            .convert::<Toggle>("iommu")
            .map_err(Error::ParseDevice)?
            .unwrap_or(Toggle(false))
            .0;
        let id = parser.get("id");
        let pci_segment = parser
            .convert::<u16>("pci_segment")
            .map_err(Error::ParseDevice)?
            .unwrap_or_default();

        Ok(DeviceConfig {
            path,
            iommu,
            id,
            pci_segment,
        })
    }

    pub fn validate(&self, vm_config: &VmConfig) -> ValidationResult<()> {
        if let Some(platform_config) = vm_config.platform.as_ref() {
            if self.pci_segment >= platform_config.num_pci_segments {
                return Err(ValidationError::InvalidPciSegment(self.pci_segment));
            }

            if let Some(iommu_segments) = platform_config.iommu_segments.as_ref() {
                if iommu_segments.contains(&self.pci_segment) && !self.iommu {
                    return Err(ValidationError::OnIommuSegment(self.pci_segment));
                }
            }
        }

        Ok(())
    }
}

impl UserDeviceConfig {
    pub const SYNTAX: &'static str =
        "Userspace device socket=<socket_path>,id=<device_id>,pci_segment=<segment_id>\"";

    pub fn parse(user_device: &str) -> Result<Self> {
        let mut parser = OptionParser::new();
        parser.add("socket").add("id").add("pci_segment");
        parser.parse(user_device).map_err(Error::ParseUserDevice)?;

        let socket = parser
            .get("socket")
            .map(PathBuf::from)
            .ok_or(Error::ParseUserDeviceSocketMissing)?;
        let id = parser.get("id");
        let pci_segment = parser
            .convert::<u16>("pci_segment")
            .map_err(Error::ParseUserDevice)?
            .unwrap_or_default();

        Ok(UserDeviceConfig {
            socket,
            id,
            pci_segment,
        })
    }

    pub fn validate(&self, vm_config: &VmConfig) -> ValidationResult<()> {
        if let Some(platform_config) = vm_config.platform.as_ref() {
            if self.pci_segment >= platform_config.num_pci_segments {
                return Err(ValidationError::InvalidPciSegment(self.pci_segment));
            }

            if let Some(iommu_segments) = platform_config.iommu_segments.as_ref() {
                if iommu_segments.contains(&self.pci_segment) {
                    return Err(ValidationError::IommuNotSupportedOnSegment(
                        self.pci_segment,
                    ));
                }
            }
        }

        Ok(())
    }
}

impl VdpaConfig {
    pub const SYNTAX: &'static str = "vDPA device \
        \"path=<device_path>,num_queues=<number_of_queues>,iommu=on|off,\
        id=<device_id>,pci_segment=<segment_id>\"";

    pub fn parse(vdpa: &str) -> Result<Self> {
        let mut parser = OptionParser::new();
        parser
            .add("path")
            .add("num_queues")
            .add("iommu")
            .add("id")
            .add("pci_segment");
        parser.parse(vdpa).map_err(Error::ParseVdpa)?;

        let path = parser
            .get("path")
            .map(PathBuf::from)
            .ok_or(Error::ParseVdpaPathMissing)?;
        let num_queues = parser
            .convert("num_queues")
            .map_err(Error::ParseVdpa)?
            .unwrap_or_else(default_vdpaconfig_num_queues);
        let iommu = parser
            .convert::<Toggle>("iommu")
            .map_err(Error::ParseVdpa)?
            .unwrap_or(Toggle(false))
            .0;
        let id = parser.get("id");
        let pci_segment = parser
            .convert("pci_segment")
            .map_err(Error::ParseVdpa)?
            .unwrap_or_default();

        Ok(VdpaConfig {
            path,
            num_queues,
            iommu,
            id,
            pci_segment,
        })
    }

    pub fn validate(&self, vm_config: &VmConfig) -> ValidationResult<()> {
        if let Some(platform_config) = vm_config.platform.as_ref() {
            if self.pci_segment >= platform_config.num_pci_segments {
                return Err(ValidationError::InvalidPciSegment(self.pci_segment));
            }

            if let Some(iommu_segments) = platform_config.iommu_segments.as_ref() {
                if iommu_segments.contains(&self.pci_segment) && !self.iommu {
                    return Err(ValidationError::OnIommuSegment(self.pci_segment));
                }
            }
        }

        Ok(())
    }
}

impl VsockConfig {
    pub const SYNTAX: &'static str = "Virtio VSOCK parameters \
        \"cid=<context_id>,socket=<socket_path>,iommu=on|off,id=<device_id>,pci_segment=<segment_id>\"";

    pub fn parse(vsock: &str) -> Result<Self> {
        let mut parser = OptionParser::new();
        parser
            .add("socket")
            .add("cid")
            .add("iommu")
            .add("id")
            .add("pci_segment");
        parser.parse(vsock).map_err(Error::ParseVsock)?;

        let socket = parser
            .get("socket")
            .map(PathBuf::from)
            .ok_or(Error::ParseVsockSockMissing)?;
        let iommu = parser
            .convert::<Toggle>("iommu")
            .map_err(Error::ParseVsock)?
            .unwrap_or(Toggle(false))
            .0;
        let cid = parser
            .convert("cid")
            .map_err(Error::ParseVsock)?
            .ok_or(Error::ParseVsockCidMissing)?;
        let id = parser.get("id");
        let pci_segment = parser
            .convert("pci_segment")
            .map_err(Error::ParseVsock)?
            .unwrap_or_default();

        Ok(VsockConfig {
            cid,
            socket,
            iommu,
            id,
            pci_segment,
        })
    }

    pub fn validate(&self, vm_config: &VmConfig) -> ValidationResult<()> {
        if let Some(platform_config) = vm_config.platform.as_ref() {
            if self.pci_segment >= platform_config.num_pci_segments {
                return Err(ValidationError::InvalidPciSegment(self.pci_segment));
            }

            if let Some(iommu_segments) = platform_config.iommu_segments.as_ref() {
                if iommu_segments.contains(&self.pci_segment) && !self.iommu {
                    return Err(ValidationError::OnIommuSegment(self.pci_segment));
                }
            }
        }

        Ok(())
    }
}

#[cfg(target_arch = "x86_64")]
impl SgxEpcConfig {
    pub const SYNTAX: &'static str = "SGX EPC parameters \
        \"id=<epc_section_identifier>,size=<epc_section_size>,prefault=on|off\"";

    pub fn parse(sgx_epc: &str) -> Result<Self> {
        let mut parser = OptionParser::new();
        parser.add("id").add("size").add("prefault");
        parser.parse(sgx_epc).map_err(Error::ParseSgxEpc)?;

        let id = parser.get("id").ok_or(Error::ParseSgxEpcIdMissing)?;
        let size = parser
            .convert::<ByteSized>("size")
            .map_err(Error::ParseSgxEpc)?
            .unwrap_or(ByteSized(0))
            .0;
        let prefault = parser
            .convert::<Toggle>("prefault")
            .map_err(Error::ParseSgxEpc)?
            .unwrap_or(Toggle(false))
            .0;

        Ok(SgxEpcConfig { id, size, prefault })
    }
}

impl NumaConfig {
    pub const SYNTAX: &'static str = "Settings related to a given NUMA node \
        \"guest_numa_id=<node_id>,cpus=<cpus_id>,distances=<list_of_distances_to_destination_nodes>,\
        memory_zones=<list_of_memory_zones>,sgx_epc_sections=<list_of_sgx_epc_sections>,\
        pci_segments=<list_of_pci_segments>\"";

    pub fn parse(numa: &str) -> Result<Self> {
        let mut parser = OptionParser::new();
        parser
            .add("guest_numa_id")
            .add("cpus")
            .add("distances")
            .add("memory_zones")
            .add("sgx_epc_sections")
            .add("pci_segments");

        parser.parse(numa).map_err(Error::ParseNuma)?;

        let guest_numa_id = parser
            .convert::<u32>("guest_numa_id")
            .map_err(Error::ParseNuma)?
            .unwrap_or(0);
        let cpus = parser
            .convert::<IntegerList>("cpus")
            .map_err(Error::ParseNuma)?
            .map(|v| v.0.iter().map(|e| *e as u8).collect());
        let distances = parser
            .convert::<Tuple<u64, u64>>("distances")
            .map_err(Error::ParseNuma)?
            .map(|v| {
                v.0.iter()
                    .map(|(e1, e2)| NumaDistance {
                        destination: *e1 as u32,
                        distance: *e2 as u8,
                    })
                    .collect()
            });
        let memory_zones = parser
            .convert::<StringList>("memory_zones")
            .map_err(Error::ParseNuma)?
            .map(|v| v.0);
        #[cfg(target_arch = "x86_64")]
        let sgx_epc_sections = parser
            .convert::<StringList>("sgx_epc_sections")
            .map_err(Error::ParseNuma)?
            .map(|v| v.0);
        let pci_segments = parser
            .convert::<IntegerList>("pci_segments")
            .map_err(Error::ParseNuma)?
            .map(|v| v.0.iter().map(|e| *e as u16).collect());
        Ok(NumaConfig {
            guest_numa_id,
            cpus,
            distances,
            memory_zones,
            #[cfg(target_arch = "x86_64")]
            sgx_epc_sections,
            pci_segments,
        })
    }
}

#[derive(Clone, Debug, PartialEq, Eq, Deserialize, Serialize, Default)]
pub struct RestoreConfig {
    pub source_url: PathBuf,
    #[serde(default)]
    pub prefault: bool,
}

impl RestoreConfig {
    pub const SYNTAX: &'static str = "Restore from a VM snapshot. \
        \nRestore parameters \"source_url=<source_url>,prefault=on|off\" \
        \n`source_url` should be a valid URL (e.g file:///foo/bar or tcp://192.168.1.10/foo) \
        \n`prefault` brings memory pages in when enabled (disabled by default)";

    pub fn parse(restore: &str) -> Result<Self> {
        let mut parser = OptionParser::new();
        parser.add("source_url").add("prefault");
        parser.parse(restore).map_err(Error::ParseRestore)?;

        let source_url = parser
            .get("source_url")
            .map(PathBuf::from)
            .ok_or(Error::ParseRestoreSourceUrlMissing)?;
        let prefault = parser
            .convert::<Toggle>("prefault")
            .map_err(Error::ParseRestore)?
            .unwrap_or(Toggle(false))
            .0;

        Ok(RestoreConfig {
            source_url,
            prefault,
        })
    }
}

impl TpmConfig {
    pub const SYNTAX: &'static str = "TPM device \
        \"(UNIX Domain Socket from swtpm) socket=</path/to/a/socket>\"";

    pub fn parse(tpm: &str) -> Result<Self> {
        let mut parser = OptionParser::new();
        parser.add("socket");
        parser.parse(tpm).map_err(Error::ParseTpm)?;
        let socket = parser
            .get("socket")
            .map(PathBuf::from)
            .ok_or(Error::ParseTpmPathMissing)?;
        Ok(TpmConfig { socket })
    }
}

impl VmConfig {
    fn validate_identifier(
        id_list: &mut BTreeSet<String>,
        id: &Option<String>,
    ) -> ValidationResult<()> {
        if let Some(id) = id.as_ref() {
            if id.starts_with("__") {
                return Err(ValidationError::InvalidIdentifier(id.clone()));
            }

            if !id_list.insert(id.clone()) {
                return Err(ValidationError::IdentifierNotUnique(id.clone()));
            }
        }

        Ok(())
    }

    pub fn backed_by_shared_memory(&self) -> bool {
        if self.memory.shared || self.memory.hugepages {
            return true;
        }

        if self.memory.size == 0 {
            for zone in self.memory.zones.as_ref().unwrap() {
                if !zone.shared && !zone.hugepages {
                    return false;
                }
            }
            true
        } else {
            false
        }
    }

    // Also enables virtio-iommu if the config needs it
    // Returns the list of unique identifiers provided through the
    // configuration.
    pub fn validate(&mut self) -> ValidationResult<BTreeSet<String>> {
        let mut id_list = BTreeSet::new();

        self.payload
            .as_ref()
            .ok_or(ValidationError::KernelMissing)?;

        #[cfg(feature = "tdx")]
        {
            let tdx_enabled = self.platform.as_ref().map(|p| p.tdx).unwrap_or(false);
            // At this point we know payload isn't None.
            if tdx_enabled && self.payload.as_ref().unwrap().firmware.is_none() {
                return Err(ValidationError::TdxFirmwareMissing);
            }
            if tdx_enabled && (self.cpus.max_vcpus != self.cpus.boot_vcpus) {
                return Err(ValidationError::TdxNoCpuHotplug);
            }
        }

        // The 'conflict' check is introduced in commit 24438e0390d3
        // (vm-virtio: Enable the vmm support for virtio-console).
        //
        // Allow simultaneously set serial and console as TTY mode, for
        // someone want to use virtio console for better performance, and
        // want to keep legacy serial to catch boot stage logs for debug.
        // Using such double tty mode, you need to configure the kernel
        // properly, such as:
        // "console=hvc0 earlyprintk=ttyS0"
        if self.console.mode == ConsoleOutputMode::Tty && self.serial.mode == ConsoleOutputMode::Tty
        {
            warn!("Using TTY output for both virtio-console and serial port");
        }

        if self.console.mode == ConsoleOutputMode::File && self.console.file.is_none() {
            return Err(ValidationError::ConsoleFileMissing);
        }

        if self.serial.mode == ConsoleOutputMode::File && self.serial.file.is_none() {
            return Err(ValidationError::ConsoleFileMissing);
        }

        if self.cpus.max_vcpus < self.cpus.boot_vcpus {
            return Err(ValidationError::CpusMaxLowerThanBoot);
        }

        if let Some(disks) = &self.disks {
            for disk in disks {
                if disk.vhost_socket.as_ref().and(disk.path.as_ref()).is_some() {
                    return Err(ValidationError::DiskSocketAndPath);
                }
                if disk.vhost_user && !self.backed_by_shared_memory() {
                    return Err(ValidationError::VhostUserRequiresSharedMemory);
                }
                if disk.vhost_user && disk.vhost_socket.is_none() {
                    return Err(ValidationError::VhostUserMissingSocket);
                }
                disk.validate(self)?;
                self.iommu |= disk.iommu;

                Self::validate_identifier(&mut id_list, &disk.id)?;
            }
        }

        if let Some(nets) = &self.net {
            for net in nets {
                if net.vhost_user && !self.backed_by_shared_memory() {
                    return Err(ValidationError::VhostUserRequiresSharedMemory);
                }
                net.validate(self)?;
                self.iommu |= net.iommu;

                Self::validate_identifier(&mut id_list, &net.id)?;
            }
        }

        if let Some(fses) = &self.fs {
            if !fses.is_empty() && !self.backed_by_shared_memory() {
                return Err(ValidationError::VhostUserRequiresSharedMemory);
            }
            for fs in fses {
                fs.validate(self)?;

                Self::validate_identifier(&mut id_list, &fs.id)?;
            }
        }

        if let Some(pmems) = &self.pmem {
            for pmem in pmems {
                pmem.validate(self)?;
                self.iommu |= pmem.iommu;

                Self::validate_identifier(&mut id_list, &pmem.id)?;
            }
        }

        self.iommu |= self.rng.iommu;
        self.iommu |= self.console.iommu;

        if let Some(t) = &self.cpus.topology {
            if t.threads_per_core == 0
                || t.cores_per_die == 0
                || t.dies_per_package == 0
                || t.packages == 0
            {
                return Err(ValidationError::CpuTopologyZeroPart);
            }

            // The setting of dies doesen't apply on AArch64.
            // Only '1' value is accepted, so its impact on the vcpu topology
            // setting can be ignored.
            #[cfg(target_arch = "aarch64")]
            if t.dies_per_package != 1 {
                return Err(ValidationError::CpuTopologyDiesPerPackage);
            }

            let total = t.threads_per_core * t.cores_per_die * t.dies_per_package * t.packages;
            if total != self.cpus.max_vcpus {
                return Err(ValidationError::CpuTopologyCount);
            }
        }

        if let Some(hugepage_size) = &self.memory.hugepage_size {
            if !self.memory.hugepages {
                return Err(ValidationError::HugePageSizeWithoutHugePages);
            }
            if !hugepage_size.is_power_of_two() {
                return Err(ValidationError::InvalidHugePageSize(*hugepage_size));
            }
        }

        if let Some(user_devices) = &self.user_devices {
            if !user_devices.is_empty() && !self.backed_by_shared_memory() {
                return Err(ValidationError::UserDevicesRequireSharedMemory);
            }

            for user_device in user_devices {
                user_device.validate(self)?;

                Self::validate_identifier(&mut id_list, &user_device.id)?;
            }
        }

        if let Some(vdpa_devices) = &self.vdpa {
            for vdpa_device in vdpa_devices {
                vdpa_device.validate(self)?;
                self.iommu |= vdpa_device.iommu;

                Self::validate_identifier(&mut id_list, &vdpa_device.id)?;
            }
        }

        if let Some(balloon) = &self.balloon {
            let mut ram_size = self.memory.size;

            if let Some(zones) = &self.memory.zones {
                for zone in zones {
                    ram_size += zone.size;
                }
            }

            if balloon.size >= ram_size {
                return Err(ValidationError::BalloonLargerThanRam(
                    balloon.size,
                    ram_size,
                ));
            }
        }

        if let Some(devices) = &self.devices {
            let mut device_paths = BTreeSet::new();
            for device in devices {
                if !device_paths.insert(device.path.to_string_lossy()) {
                    return Err(ValidationError::DuplicateDevicePath(
                        device.path.to_string_lossy().to_string(),
                    ));
                }

                device.validate(self)?;
                self.iommu |= device.iommu;

                Self::validate_identifier(&mut id_list, &device.id)?;
            }
        }

        if let Some(vsock) = &self.vsock {
            vsock.validate(self)?;
            self.iommu |= vsock.iommu;

            Self::validate_identifier(&mut id_list, &vsock.id)?;
        }

        let num_pci_segments = match &self.platform {
            Some(platform_config) => platform_config.num_pci_segments,
            None => 1,
        };
        if let Some(numa) = &self.numa {
            let mut used_numa_node_memory_zones = HashMap::new();
            let mut used_pci_segments = HashMap::new();
            for numa_node in numa.iter() {
                if let Some(memory_zones) = numa_node.memory_zones.clone() {
                    for memory_zone in memory_zones.iter() {
                        if !used_numa_node_memory_zones.contains_key(memory_zone) {
                            used_numa_node_memory_zones
                                .insert(memory_zone.to_string(), numa_node.guest_numa_id);
                        } else {
                            return Err(ValidationError::MemoryZoneReused(
                                memory_zone.to_string(),
                                *used_numa_node_memory_zones.get(memory_zone).unwrap(),
                                numa_node.guest_numa_id,
                            ));
                        }
                    }
                }

                if let Some(pci_segments) = numa_node.pci_segments.clone() {
                    for pci_segment in pci_segments.iter() {
                        if *pci_segment >= num_pci_segments {
                            return Err(ValidationError::InvalidPciSegment(*pci_segment));
                        }
                        if *pci_segment == 0 && numa_node.guest_numa_id != 0 {
                            return Err(ValidationError::DefaultPciSegmentInvalidNode(
                                numa_node.guest_numa_id,
                            ));
                        }
                        if !used_pci_segments.contains_key(pci_segment) {
                            used_pci_segments.insert(*pci_segment, numa_node.guest_numa_id);
                        } else {
                            return Err(ValidationError::PciSegmentReused(
                                *pci_segment,
                                *used_pci_segments.get(pci_segment).unwrap(),
                                numa_node.guest_numa_id,
                            ));
                        }
                    }
                }
            }
        }

        if let Some(zones) = &self.memory.zones {
            for zone in zones.iter() {
                let id = zone.id.clone();
                Self::validate_identifier(&mut id_list, &Some(id))?;
            }
        }

        #[cfg(target_arch = "x86_64")]
        if let Some(sgx_epcs) = &self.sgx_epc {
            for sgx_epc in sgx_epcs.iter() {
                let id = sgx_epc.id.clone();
                Self::validate_identifier(&mut id_list, &Some(id))?;
            }
        }

        self.platform.as_ref().map(|p| p.validate()).transpose()?;
        self.iommu |= self
            .platform
            .as_ref()
            .map(|p| p.iommu_segments.is_some())
            .unwrap_or_default();

        Ok(id_list)
    }

    pub fn parse(vm_params: VmParams) -> Result<Self> {
        let mut disks: Option<Vec<DiskConfig>> = None;
        if let Some(disk_list) = &vm_params.disks {
            let mut disk_config_list = Vec::new();
            for item in disk_list.iter() {
                let disk_config = DiskConfig::parse(item)?;
                disk_config_list.push(disk_config);
            }
            disks = Some(disk_config_list);
        }

        let mut net: Option<Vec<NetConfig>> = None;
        if let Some(net_list) = &vm_params.net {
            let mut net_config_list = Vec::new();
            for item in net_list.iter() {
                let net_config = NetConfig::parse(item)?;
                net_config_list.push(net_config);
            }
            net = Some(net_config_list);
        }

        let rng = RngConfig::parse(vm_params.rng)?;

        let mut balloon: Option<BalloonConfig> = None;
        if let Some(balloon_params) = &vm_params.balloon {
            balloon = Some(BalloonConfig::parse(balloon_params)?);
        }

        let mut fs: Option<Vec<FsConfig>> = None;
        if let Some(fs_list) = &vm_params.fs {
            let mut fs_config_list = Vec::new();
            for item in fs_list.iter() {
                fs_config_list.push(FsConfig::parse(item)?);
            }
            fs = Some(fs_config_list);
        }

        let mut pmem: Option<Vec<PmemConfig>> = None;
        if let Some(pmem_list) = &vm_params.pmem {
            let mut pmem_config_list = Vec::new();
            for item in pmem_list.iter() {
                let pmem_config = PmemConfig::parse(item)?;
                pmem_config_list.push(pmem_config);
            }
            pmem = Some(pmem_config_list);
        }

        let console = ConsoleConfig::parse(vm_params.console)?;
        let serial = ConsoleConfig::parse(vm_params.serial)?;

        let mut devices: Option<Vec<DeviceConfig>> = None;
        if let Some(device_list) = &vm_params.devices {
            let mut device_config_list = Vec::new();
            for item in device_list.iter() {
                let device_config = DeviceConfig::parse(item)?;
                device_config_list.push(device_config);
            }
            devices = Some(device_config_list);
        }

        let mut user_devices: Option<Vec<UserDeviceConfig>> = None;
        if let Some(user_device_list) = &vm_params.user_devices {
            let mut user_device_config_list = Vec::new();
            for item in user_device_list.iter() {
                let user_device_config = UserDeviceConfig::parse(item)?;
                user_device_config_list.push(user_device_config);
            }
            user_devices = Some(user_device_config_list);
        }

        let mut vdpa: Option<Vec<VdpaConfig>> = None;
        if let Some(vdpa_list) = &vm_params.vdpa {
            let mut vdpa_config_list = Vec::new();
            for item in vdpa_list.iter() {
                let vdpa_config = VdpaConfig::parse(item)?;
                vdpa_config_list.push(vdpa_config);
            }
            vdpa = Some(vdpa_config_list);
        }

        let mut vsock: Option<VsockConfig> = None;
        if let Some(vs) = &vm_params.vsock {
            let vsock_config = VsockConfig::parse(vs)?;
            vsock = Some(vsock_config);
        }

        let platform = vm_params.platform.map(PlatformConfig::parse).transpose()?;

        #[cfg(target_arch = "x86_64")]
        let mut sgx_epc: Option<Vec<SgxEpcConfig>> = None;
        #[cfg(target_arch = "x86_64")]
        {
            if let Some(sgx_epc_list) = &vm_params.sgx_epc {
                let mut sgx_epc_config_list = Vec::new();
                for item in sgx_epc_list.iter() {
                    let sgx_epc_config = SgxEpcConfig::parse(item)?;
                    sgx_epc_config_list.push(sgx_epc_config);
                }
                sgx_epc = Some(sgx_epc_config_list);
            }
        }

        let mut numa: Option<Vec<NumaConfig>> = None;
        if let Some(numa_list) = &vm_params.numa {
            let mut numa_config_list = Vec::new();
            for item in numa_list.iter() {
                let numa_config = NumaConfig::parse(item)?;
                numa_config_list.push(numa_config);
            }
            numa = Some(numa_config_list);
        }

<<<<<<< HEAD
        let payload_present = vm_params.kernel.is_some() || vm_params.firmware.is_some();
        #[cfg(feature = "igvm")]
        let payload_present = payload_present || vm_params.igvm.is_some();
=======
        #[cfg(not(feature = "igvm"))]
        let payload_present = vm_params.kernel.is_some() || vm_params.firmware.is_some();

        #[cfg(feature = "igvm")]
        let payload_present =
            vm_params.kernel.is_some() || vm_params.firmware.is_some() || vm_params.igvm.is_some();
>>>>>>> 5e702dcd

        let payload = if payload_present {
            Some(PayloadConfig {
                kernel: vm_params.kernel.map(PathBuf::from),
                initramfs: vm_params.initramfs.map(PathBuf::from),
                cmdline: vm_params.cmdline.map(|s| s.to_string()),
                firmware: vm_params.firmware.map(PathBuf::from),
                #[cfg(feature = "igvm")]
                igvm: vm_params.igvm.map(PathBuf::from),
<<<<<<< HEAD
                #[cfg(feature = "snp")]
                host_data: vm_params.host_data.map(|s| s.to_string()),
=======
>>>>>>> 5e702dcd
            })
        } else {
            None
        };

        let mut tpm: Option<TpmConfig> = None;
        if let Some(tc) = vm_params.tpm {
            let tpm_conf = TpmConfig::parse(tc)?;
            tpm = Some(TpmConfig {
                socket: tpm_conf.socket,
            });
        }

        #[cfg(feature = "guest_debug")]
        let gdb = vm_params.gdb;

        let mut config = VmConfig {
            cpus: CpusConfig::parse(vm_params.cpus)?,
            memory: MemoryConfig::parse(vm_params.memory, vm_params.memory_zones)?,
            payload,
            disks,
            net,
            rng,
            balloon,
            fs,
            pmem,
            serial,
            console,
            devices,
            user_devices,
            vdpa,
            vsock,
            pvpanic: vm_params.pvpanic,
            iommu: false, // updated in VmConfig::validate()
            #[cfg(target_arch = "x86_64")]
            sgx_epc,
            numa,
            watchdog: vm_params.watchdog,
            #[cfg(feature = "guest_debug")]
            gdb,
            platform,
            tpm,
            preserved_fds: None,
        };
        config.validate().map_err(Error::Validation)?;
        Ok(config)
    }

    pub fn remove_device(&mut self, id: &str) -> bool {
        let mut removed = false;

        // Remove if VFIO device
        if let Some(devices) = self.devices.as_mut() {
            let len = devices.len();
            devices.retain(|dev| dev.id.as_ref().map(|id| id.as_ref()) != Some(id));
            removed |= devices.len() != len;
        }

        // Remove if VFIO user device
        if let Some(user_devices) = self.user_devices.as_mut() {
            let len = user_devices.len();
            user_devices.retain(|dev| dev.id.as_ref().map(|id| id.as_ref()) != Some(id));
            removed |= user_devices.len() != len;
        }

        // Remove if disk device
        if let Some(disks) = self.disks.as_mut() {
            let len = disks.len();
            disks.retain(|dev| dev.id.as_ref().map(|id| id.as_ref()) != Some(id));
            removed |= disks.len() != len;
        }

        // Remove if fs device
        if let Some(fs) = self.fs.as_mut() {
            let len = fs.len();
            fs.retain(|dev| dev.id.as_ref().map(|id| id.as_ref()) != Some(id));
            removed |= fs.len() != len;
        }

        // Remove if net device
        if let Some(net) = self.net.as_mut() {
            let len = net.len();
            net.retain(|dev| dev.id.as_ref().map(|id| id.as_ref()) != Some(id));
            removed |= net.len() != len;
        }

        // Remove if pmem device
        if let Some(pmem) = self.pmem.as_mut() {
            let len = pmem.len();
            pmem.retain(|dev| dev.id.as_ref().map(|id| id.as_ref()) != Some(id));
            removed |= pmem.len() != len;
        }

        // Remove if vDPA device
        if let Some(vdpa) = self.vdpa.as_mut() {
            let len = vdpa.len();
            vdpa.retain(|dev| dev.id.as_ref().map(|id| id.as_ref()) != Some(id));
            removed |= vdpa.len() != len;
        }

        // Remove if vsock device
        if let Some(vsock) = self.vsock.as_ref() {
            if vsock.id.as_ref().map(|id| id.as_ref()) == Some(id) {
                self.vsock = None;
                removed = true;
            }
        }

        removed
    }

    /// # Safety
    /// To use this safely, the caller must guarantee that the input
    /// fds are all valid.
    pub unsafe fn add_preserved_fds(&mut self, mut fds: Vec<i32>) {
        if fds.is_empty() {
            return;
        }

        if let Some(preserved_fds) = &self.preserved_fds {
            fds.append(&mut preserved_fds.clone());
        }

        self.preserved_fds = Some(fds);
    }

    #[cfg(feature = "tdx")]
    pub fn is_tdx_enabled(&self) -> bool {
        self.platform.as_ref().map(|p| p.tdx).unwrap_or(false)
    }

<<<<<<< HEAD
    #[cfg(feature = "snp")]
    pub fn is_snp_enabled(&self) -> bool {
        self.platform.as_ref().map(|p| p.snp).unwrap_or(false)
=======
    #[cfg(feature = "sev_snp")]
    pub fn is_sev_snp_enabled(&self) -> bool {
        self.platform.as_ref().map(|p| p.sev_snp).unwrap_or(false)
>>>>>>> 5e702dcd
    }
}

impl Clone for VmConfig {
    fn clone(&self) -> Self {
        VmConfig {
            cpus: self.cpus.clone(),
            memory: self.memory.clone(),
            payload: self.payload.clone(),
            disks: self.disks.clone(),
            net: self.net.clone(),
            rng: self.rng.clone(),
            balloon: self.balloon.clone(),
            fs: self.fs.clone(),
            pmem: self.pmem.clone(),
            serial: self.serial.clone(),
            console: self.console.clone(),
            devices: self.devices.clone(),
            user_devices: self.user_devices.clone(),
            vdpa: self.vdpa.clone(),
            vsock: self.vsock.clone(),
            #[cfg(target_arch = "x86_64")]
            sgx_epc: self.sgx_epc.clone(),
            numa: self.numa.clone(),
            platform: self.platform.clone(),
            tpm: self.tpm.clone(),
            preserved_fds: self
                .preserved_fds
                .as_ref()
                // SAFETY: FFI call with valid FDs
                .map(|fds| fds.iter().map(|fd| unsafe { libc::dup(*fd) }).collect()),
            ..*self
        }
    }
}

impl Drop for VmConfig {
    fn drop(&mut self) {
        if let Some(mut fds) = self.preserved_fds.take() {
            for fd in fds.drain(..) {
                // SAFETY: FFI call with valid FDs
                unsafe { libc::close(fd) };
            }
        }
    }
}

#[cfg(test)]
mod tests {
    use super::*;
    use net_util::MacAddr;
    use std::fs::File;
    use std::os::unix::io::AsRawFd;

    #[test]
    fn test_cpu_parsing() -> Result<()> {
        assert_eq!(CpusConfig::parse("")?, CpusConfig::default());

        assert_eq!(
            CpusConfig::parse("boot=1")?,
            CpusConfig {
                boot_vcpus: 1,
                max_vcpus: 1,
                ..Default::default()
            }
        );
        assert_eq!(
            CpusConfig::parse("boot=1,max=2")?,
            CpusConfig {
                boot_vcpus: 1,
                max_vcpus: 2,
                ..Default::default()
            }
        );
        assert_eq!(
            CpusConfig::parse("boot=8,topology=2:2:1:2")?,
            CpusConfig {
                boot_vcpus: 8,
                max_vcpus: 8,
                topology: Some(CpuTopology {
                    threads_per_core: 2,
                    cores_per_die: 2,
                    dies_per_package: 1,
                    packages: 2
                }),
                ..Default::default()
            }
        );

        assert!(CpusConfig::parse("boot=8,topology=2:2:1").is_err());
        assert!(CpusConfig::parse("boot=8,topology=2:2:1:x").is_err());
        assert_eq!(
            CpusConfig::parse("boot=1,kvm_hyperv=on")?,
            CpusConfig {
                boot_vcpus: 1,
                max_vcpus: 1,
                kvm_hyperv: true,
                ..Default::default()
            }
        );
        assert_eq!(
            CpusConfig::parse("boot=2,affinity=[0@[0,2],1@[1,3]]")?,
            CpusConfig {
                boot_vcpus: 2,
                max_vcpus: 2,
                affinity: Some(vec![
                    CpuAffinity {
                        vcpu: 0,
                        host_cpus: vec![0, 2],
                    },
                    CpuAffinity {
                        vcpu: 1,
                        host_cpus: vec![1, 3],
                    }
                ]),
                ..Default::default()
            },
        );

        Ok(())
    }

    #[test]
    fn test_mem_parsing() -> Result<()> {
        assert_eq!(MemoryConfig::parse("", None)?, MemoryConfig::default());
        // Default string
        assert_eq!(
            MemoryConfig::parse("size=512M", None)?,
            MemoryConfig::default()
        );
        assert_eq!(
            MemoryConfig::parse("size=512M,mergeable=on", None)?,
            MemoryConfig {
                size: 512 << 20,
                mergeable: true,
                ..Default::default()
            }
        );
        assert_eq!(
            MemoryConfig::parse("mergeable=on", None)?,
            MemoryConfig {
                mergeable: true,
                ..Default::default()
            }
        );
        assert_eq!(
            MemoryConfig::parse("size=1G,mergeable=off", None)?,
            MemoryConfig {
                size: 1 << 30,
                mergeable: false,
                ..Default::default()
            }
        );
        assert_eq!(
            MemoryConfig::parse("hotplug_method=acpi", None)?,
            MemoryConfig {
                ..Default::default()
            }
        );
        assert_eq!(
            MemoryConfig::parse("hotplug_method=acpi,hotplug_size=512M", None)?,
            MemoryConfig {
                hotplug_size: Some(512 << 20),
                ..Default::default()
            }
        );
        assert_eq!(
            MemoryConfig::parse("hotplug_method=virtio-mem,hotplug_size=512M", None)?,
            MemoryConfig {
                hotplug_size: Some(512 << 20),
                hotplug_method: HotplugMethod::VirtioMem,
                ..Default::default()
            }
        );
        assert_eq!(
            MemoryConfig::parse("hugepages=on,size=1G,hugepage_size=2M", None)?,
            MemoryConfig {
                hugepage_size: Some(2 << 20),
                size: 1 << 30,
                hugepages: true,
                ..Default::default()
            }
        );
        Ok(())
    }

    #[test]
    fn test_disk_parsing() -> Result<()> {
        assert_eq!(
            DiskConfig::parse("path=/path/to_file")?,
            DiskConfig {
                path: Some(PathBuf::from("/path/to_file")),
                ..Default::default()
            }
        );
        assert_eq!(
            DiskConfig::parse("path=/path/to_file,id=mydisk0")?,
            DiskConfig {
                path: Some(PathBuf::from("/path/to_file")),
                id: Some("mydisk0".to_owned()),
                ..Default::default()
            }
        );
        assert_eq!(
            DiskConfig::parse("vhost_user=true,socket=/tmp/sock")?,
            DiskConfig {
                vhost_socket: Some(String::from("/tmp/sock")),
                vhost_user: true,
                ..Default::default()
            }
        );
        assert_eq!(
            DiskConfig::parse("path=/path/to_file,iommu=on")?,
            DiskConfig {
                path: Some(PathBuf::from("/path/to_file")),
                iommu: true,
                ..Default::default()
            }
        );
        assert_eq!(
            DiskConfig::parse("path=/path/to_file,iommu=on,queue_size=256")?,
            DiskConfig {
                path: Some(PathBuf::from("/path/to_file")),
                iommu: true,
                queue_size: 256,
                ..Default::default()
            }
        );
        assert_eq!(
            DiskConfig::parse("path=/path/to_file,iommu=on,queue_size=256,num_queues=4")?,
            DiskConfig {
                path: Some(PathBuf::from("/path/to_file")),
                iommu: true,
                queue_size: 256,
                num_queues: 4,
                ..Default::default()
            }
        );
        assert_eq!(
            DiskConfig::parse("path=/path/to_file,direct=on")?,
            DiskConfig {
                path: Some(PathBuf::from("/path/to_file")),
                direct: true,
                ..Default::default()
            }
        );
        assert_eq!(
            DiskConfig::parse("path=/path/to_file")?,
            DiskConfig {
                path: Some(PathBuf::from("/path/to_file")),
                ..Default::default()
            }
        );
        assert_eq!(
            DiskConfig::parse("path=/path/to_file")?,
            DiskConfig {
                path: Some(PathBuf::from("/path/to_file")),
                ..Default::default()
            }
        );
        assert_eq!(
            DiskConfig::parse("path=/path/to_file,serial=test")?,
            DiskConfig {
                path: Some(PathBuf::from("/path/to_file")),
                serial: Some(String::from("test")),
                ..Default::default()
            }
        );
        Ok(())
    }

    #[test]
    fn test_net_parsing() -> Result<()> {
        // mac address is random
        assert_eq!(
            NetConfig::parse("mac=de:ad:be:ef:12:34,host_mac=12:34:de:ad:be:ef")?,
            NetConfig {
                mac: MacAddr::parse_str("de:ad:be:ef:12:34").unwrap(),
                host_mac: Some(MacAddr::parse_str("12:34:de:ad:be:ef").unwrap()),
                ..Default::default()
            }
        );

        assert_eq!(
            NetConfig::parse("mac=de:ad:be:ef:12:34,host_mac=12:34:de:ad:be:ef,id=mynet0")?,
            NetConfig {
                mac: MacAddr::parse_str("de:ad:be:ef:12:34").unwrap(),
                host_mac: Some(MacAddr::parse_str("12:34:de:ad:be:ef").unwrap()),
                id: Some("mynet0".to_owned()),
                ..Default::default()
            }
        );

        assert_eq!(
            NetConfig::parse(
                "mac=de:ad:be:ef:12:34,host_mac=12:34:de:ad:be:ef,tap=tap0,ip=192.168.100.1,mask=255.255.255.128"
            )?,
            NetConfig {
                mac: MacAddr::parse_str("de:ad:be:ef:12:34").unwrap(),
                host_mac: Some(MacAddr::parse_str("12:34:de:ad:be:ef").unwrap()),
                tap: Some("tap0".to_owned()),
                ip: "192.168.100.1".parse().unwrap(),
                mask: "255.255.255.128".parse().unwrap(),
                ..Default::default()
            }
        );

        assert_eq!(
            NetConfig::parse(
                "mac=de:ad:be:ef:12:34,host_mac=12:34:de:ad:be:ef,vhost_user=true,socket=/tmp/sock"
            )?,
            NetConfig {
                mac: MacAddr::parse_str("de:ad:be:ef:12:34").unwrap(),
                host_mac: Some(MacAddr::parse_str("12:34:de:ad:be:ef").unwrap()),
                vhost_user: true,
                vhost_socket: Some("/tmp/sock".to_owned()),
                ..Default::default()
            }
        );

        assert_eq!(
            NetConfig::parse("mac=de:ad:be:ef:12:34,host_mac=12:34:de:ad:be:ef,num_queues=4,queue_size=1024,iommu=on")?,
            NetConfig {
                mac: MacAddr::parse_str("de:ad:be:ef:12:34").unwrap(),
                host_mac: Some(MacAddr::parse_str("12:34:de:ad:be:ef").unwrap()),
                num_queues: 4,
                queue_size: 1024,
                iommu: true,
                ..Default::default()
            }
        );

        assert_eq!(
            NetConfig::parse("mac=de:ad:be:ef:12:34,fd=[3,7],num_queues=4")?,
            NetConfig {
                mac: MacAddr::parse_str("de:ad:be:ef:12:34").unwrap(),
                fds: Some(vec![3, 7]),
                num_queues: 4,
                ..Default::default()
            }
        );

        Ok(())
    }

    #[test]
    fn test_parse_rng() -> Result<()> {
        assert_eq!(RngConfig::parse("")?, RngConfig::default());
        assert_eq!(
            RngConfig::parse("src=/dev/random")?,
            RngConfig {
                src: PathBuf::from("/dev/random"),
                ..Default::default()
            }
        );
        assert_eq!(
            RngConfig::parse("src=/dev/random,iommu=on")?,
            RngConfig {
                src: PathBuf::from("/dev/random"),
                iommu: true,
            }
        );
        assert_eq!(
            RngConfig::parse("iommu=on")?,
            RngConfig {
                iommu: true,
                ..Default::default()
            }
        );
        Ok(())
    }

    #[test]
    fn test_parse_fs() -> Result<()> {
        // "tag" and "socket" must be supplied
        assert!(FsConfig::parse("").is_err());
        assert!(FsConfig::parse("tag=mytag").is_err());
        assert!(FsConfig::parse("socket=/tmp/sock").is_err());
        assert_eq!(
            FsConfig::parse("tag=mytag,socket=/tmp/sock")?,
            FsConfig {
                socket: PathBuf::from("/tmp/sock"),
                tag: "mytag".to_owned(),
                ..Default::default()
            }
        );
        assert_eq!(
            FsConfig::parse("tag=mytag,socket=/tmp/sock")?,
            FsConfig {
                socket: PathBuf::from("/tmp/sock"),
                tag: "mytag".to_owned(),
                ..Default::default()
            }
        );
        assert_eq!(
            FsConfig::parse("tag=mytag,socket=/tmp/sock,num_queues=4,queue_size=1024")?,
            FsConfig {
                socket: PathBuf::from("/tmp/sock"),
                tag: "mytag".to_owned(),
                num_queues: 4,
                queue_size: 1024,
                ..Default::default()
            }
        );

        Ok(())
    }

    #[test]
    fn test_pmem_parsing() -> Result<()> {
        // Must always give a file and size
        assert!(PmemConfig::parse("").is_err());
        assert!(PmemConfig::parse("size=128M").is_err());
        assert_eq!(
            PmemConfig::parse("file=/tmp/pmem,size=128M")?,
            PmemConfig {
                file: PathBuf::from("/tmp/pmem"),
                size: Some(128 << 20),
                ..Default::default()
            }
        );
        assert_eq!(
            PmemConfig::parse("file=/tmp/pmem,size=128M,id=mypmem0")?,
            PmemConfig {
                file: PathBuf::from("/tmp/pmem"),
                size: Some(128 << 20),
                id: Some("mypmem0".to_owned()),
                ..Default::default()
            }
        );
        assert_eq!(
            PmemConfig::parse("file=/tmp/pmem,size=128M,iommu=on,discard_writes=on")?,
            PmemConfig {
                file: PathBuf::from("/tmp/pmem"),
                size: Some(128 << 20),
                discard_writes: true,
                iommu: true,
                ..Default::default()
            }
        );

        Ok(())
    }

    #[test]
    fn test_console_parsing() -> Result<()> {
        assert!(ConsoleConfig::parse("").is_err());
        assert!(ConsoleConfig::parse("badmode").is_err());
        assert_eq!(
            ConsoleConfig::parse("off")?,
            ConsoleConfig {
                mode: ConsoleOutputMode::Off,
                iommu: false,
                file: None,
                socket: None,
            }
        );
        assert_eq!(
            ConsoleConfig::parse("pty")?,
            ConsoleConfig {
                mode: ConsoleOutputMode::Pty,
                iommu: false,
                file: None,
                socket: None,
            }
        );
        assert_eq!(
            ConsoleConfig::parse("tty")?,
            ConsoleConfig {
                mode: ConsoleOutputMode::Tty,
                iommu: false,
                file: None,
                socket: None,
            }
        );
        assert_eq!(
            ConsoleConfig::parse("null")?,
            ConsoleConfig {
                mode: ConsoleOutputMode::Null,
                iommu: false,
                file: None,
                socket: None,
            }
        );
        assert_eq!(
            ConsoleConfig::parse("file=/tmp/console")?,
            ConsoleConfig {
                mode: ConsoleOutputMode::File,
                iommu: false,
                file: Some(PathBuf::from("/tmp/console")),
                socket: None,
            }
        );
        assert_eq!(
            ConsoleConfig::parse("null,iommu=on")?,
            ConsoleConfig {
                mode: ConsoleOutputMode::Null,
                iommu: true,
                file: None,
                socket: None,
            }
        );
        assert_eq!(
            ConsoleConfig::parse("file=/tmp/console,iommu=on")?,
            ConsoleConfig {
                mode: ConsoleOutputMode::File,
                iommu: true,
                file: Some(PathBuf::from("/tmp/console")),
                socket: None,
            }
        );
        assert_eq!(
            ConsoleConfig::parse("socket=/tmp/serial.sock,iommu=on")?,
            ConsoleConfig {
                mode: ConsoleOutputMode::Socket,
                iommu: true,
                file: None,
                socket: Some(PathBuf::from("/tmp/serial.sock")),
            }
        );
        Ok(())
    }

    #[test]
    fn test_device_parsing() -> Result<()> {
        // Device must have a path provided
        assert!(DeviceConfig::parse("").is_err());
        assert_eq!(
            DeviceConfig::parse("path=/path/to/device")?,
            DeviceConfig {
                path: PathBuf::from("/path/to/device"),
                id: None,
                iommu: false,
                ..Default::default()
            }
        );

        assert_eq!(
            DeviceConfig::parse("path=/path/to/device,iommu=on")?,
            DeviceConfig {
                path: PathBuf::from("/path/to/device"),
                id: None,
                iommu: true,
                ..Default::default()
            }
        );

        assert_eq!(
            DeviceConfig::parse("path=/path/to/device,iommu=on,id=mydevice0")?,
            DeviceConfig {
                path: PathBuf::from("/path/to/device"),
                id: Some("mydevice0".to_owned()),
                iommu: true,
                ..Default::default()
            }
        );

        Ok(())
    }

    #[test]
    fn test_vdpa_parsing() -> Result<()> {
        // path is required
        assert!(VdpaConfig::parse("").is_err());
        assert_eq!(
            VdpaConfig::parse("path=/dev/vhost-vdpa")?,
            VdpaConfig {
                path: PathBuf::from("/dev/vhost-vdpa"),
                num_queues: 1,
                id: None,
                ..Default::default()
            }
        );
        assert_eq!(
            VdpaConfig::parse("path=/dev/vhost-vdpa,num_queues=2,id=my_vdpa")?,
            VdpaConfig {
                path: PathBuf::from("/dev/vhost-vdpa"),
                num_queues: 2,
                id: Some("my_vdpa".to_owned()),
                ..Default::default()
            }
        );
        Ok(())
    }

    #[test]
    fn test_tpm_parsing() -> Result<()> {
        // path is required
        assert!(TpmConfig::parse("").is_err());
        assert_eq!(
            TpmConfig::parse("socket=/var/run/tpm.sock")?,
            TpmConfig {
                socket: PathBuf::from("/var/run/tpm.sock"),
            }
        );
        Ok(())
    }

    #[test]
    fn test_vsock_parsing() -> Result<()> {
        // socket and cid is required
        assert!(VsockConfig::parse("").is_err());
        assert_eq!(
            VsockConfig::parse("socket=/tmp/sock,cid=1")?,
            VsockConfig {
                cid: 1,
                socket: PathBuf::from("/tmp/sock"),
                iommu: false,
                id: None,
                ..Default::default()
            }
        );
        assert_eq!(
            VsockConfig::parse("socket=/tmp/sock,cid=1,iommu=on")?,
            VsockConfig {
                cid: 1,
                socket: PathBuf::from("/tmp/sock"),
                iommu: true,
                id: None,
                ..Default::default()
            }
        );
        Ok(())
    }

    #[test]
    fn test_config_validation() {
        let mut valid_config = VmConfig {
            cpus: CpusConfig {
                boot_vcpus: 1,
                max_vcpus: 1,
                ..Default::default()
            },
            memory: MemoryConfig {
                size: 536_870_912,
                mergeable: false,
                hotplug_method: HotplugMethod::Acpi,
                hotplug_size: None,
                hotplugged_size: None,
                shared: false,
                hugepages: false,
                hugepage_size: None,
                prefault: false,
                zones: None,
                thp: true,
            },
            payload: Some(PayloadConfig {
                kernel: Some(PathBuf::from("/path/to/kernel")),
                ..Default::default()
            }),
            disks: None,
            net: None,
            rng: RngConfig {
                src: PathBuf::from("/dev/urandom"),
                iommu: false,
            },
            balloon: None,
            fs: None,
            pmem: None,
            serial: ConsoleConfig {
                file: None,
                mode: ConsoleOutputMode::Null,
                iommu: false,
                socket: None,
            },
            console: ConsoleConfig {
                file: None,
                mode: ConsoleOutputMode::Tty,
                iommu: false,
                socket: None,
            },
            devices: None,
            user_devices: None,
            vdpa: None,
            vsock: None,
            pvpanic: false,
            iommu: false,
            #[cfg(target_arch = "x86_64")]
            sgx_epc: None,
            numa: None,
            watchdog: false,
            #[cfg(feature = "guest_debug")]
            gdb: false,
            platform: None,
            tpm: None,
            preserved_fds: None,
        };

        assert!(valid_config.validate().is_ok());

        let mut invalid_config = valid_config.clone();
        invalid_config.serial.mode = ConsoleOutputMode::Tty;
        invalid_config.console.mode = ConsoleOutputMode::Tty;
        assert!(valid_config.validate().is_ok());

        let mut invalid_config = valid_config.clone();
        invalid_config.payload = None;
        assert_eq!(
            invalid_config.validate(),
            Err(ValidationError::KernelMissing)
        );

        let mut invalid_config = valid_config.clone();
        invalid_config.serial.mode = ConsoleOutputMode::File;
        invalid_config.serial.file = None;
        assert_eq!(
            invalid_config.validate(),
            Err(ValidationError::ConsoleFileMissing)
        );

        let mut invalid_config = valid_config.clone();
        invalid_config.cpus.max_vcpus = 16;
        invalid_config.cpus.boot_vcpus = 32;
        assert_eq!(
            invalid_config.validate(),
            Err(ValidationError::CpusMaxLowerThanBoot)
        );

        let mut invalid_config = valid_config.clone();
        invalid_config.cpus.max_vcpus = 16;
        invalid_config.cpus.boot_vcpus = 16;
        invalid_config.cpus.topology = Some(CpuTopology {
            threads_per_core: 2,
            cores_per_die: 8,
            dies_per_package: 1,
            packages: 2,
        });
        assert_eq!(
            invalid_config.validate(),
            Err(ValidationError::CpuTopologyCount)
        );

        let mut invalid_config = valid_config.clone();
        invalid_config.disks = Some(vec![DiskConfig {
            vhost_socket: Some("/path/to/sock".to_owned()),
            path: Some(PathBuf::from("/path/to/image")),
            ..Default::default()
        }]);
        assert_eq!(
            invalid_config.validate(),
            Err(ValidationError::DiskSocketAndPath)
        );

        let mut invalid_config = valid_config.clone();
        invalid_config.memory.shared = true;
        invalid_config.disks = Some(vec![DiskConfig {
            vhost_user: true,
            ..Default::default()
        }]);
        assert_eq!(
            invalid_config.validate(),
            Err(ValidationError::VhostUserMissingSocket)
        );

        let mut invalid_config = valid_config.clone();
        invalid_config.disks = Some(vec![DiskConfig {
            vhost_user: true,
            vhost_socket: Some("/path/to/sock".to_owned()),
            ..Default::default()
        }]);
        assert_eq!(
            invalid_config.validate(),
            Err(ValidationError::VhostUserRequiresSharedMemory)
        );

        let mut still_valid_config = valid_config.clone();
        still_valid_config.disks = Some(vec![DiskConfig {
            vhost_user: true,
            vhost_socket: Some("/path/to/sock".to_owned()),
            ..Default::default()
        }]);
        still_valid_config.memory.shared = true;
        assert!(still_valid_config.validate().is_ok());

        let mut invalid_config = valid_config.clone();
        invalid_config.net = Some(vec![NetConfig {
            vhost_user: true,
            ..Default::default()
        }]);
        assert_eq!(
            invalid_config.validate(),
            Err(ValidationError::VhostUserRequiresSharedMemory)
        );

        let mut still_valid_config = valid_config.clone();
        still_valid_config.net = Some(vec![NetConfig {
            vhost_user: true,
            vhost_socket: Some("/path/to/sock".to_owned()),
            ..Default::default()
        }]);
        still_valid_config.memory.shared = true;
        assert!(still_valid_config.validate().is_ok());

        let mut invalid_config = valid_config.clone();
        invalid_config.net = Some(vec![NetConfig {
            fds: Some(vec![0]),
            ..Default::default()
        }]);
        assert_eq!(
            invalid_config.validate(),
            Err(ValidationError::VnetReservedFd)
        );

        let mut invalid_config = valid_config.clone();
        invalid_config.net = Some(vec![NetConfig {
            offload_csum: false,
            ..Default::default()
        }]);
        assert_eq!(
            invalid_config.validate(),
            Err(ValidationError::NoHardwareChecksumOffload)
        );

        let mut invalid_config = valid_config.clone();
        invalid_config.fs = Some(vec![FsConfig {
            ..Default::default()
        }]);
        assert_eq!(
            invalid_config.validate(),
            Err(ValidationError::VhostUserRequiresSharedMemory)
        );

        let mut still_valid_config = valid_config.clone();
        still_valid_config.memory.shared = true;
        assert!(still_valid_config.validate().is_ok());

        let mut still_valid_config = valid_config.clone();
        still_valid_config.memory.hugepages = true;
        assert!(still_valid_config.validate().is_ok());

        let mut still_valid_config = valid_config.clone();
        still_valid_config.memory.hugepages = true;
        still_valid_config.memory.hugepage_size = Some(2 << 20);
        assert!(still_valid_config.validate().is_ok());

        let mut invalid_config = valid_config.clone();
        invalid_config.memory.hugepages = false;
        invalid_config.memory.hugepage_size = Some(2 << 20);
        assert_eq!(
            invalid_config.validate(),
            Err(ValidationError::HugePageSizeWithoutHugePages)
        );

        let mut invalid_config = valid_config.clone();
        invalid_config.memory.hugepages = true;
        invalid_config.memory.hugepage_size = Some(3 << 20);
        assert_eq!(
            invalid_config.validate(),
            Err(ValidationError::InvalidHugePageSize(3 << 20))
        );

        let mut still_valid_config = valid_config.clone();
        still_valid_config.platform = Some(PlatformConfig {
            num_pci_segments: MAX_NUM_PCI_SEGMENTS,
            ..Default::default()
        });
        assert!(still_valid_config.validate().is_ok());

        let mut invalid_config = valid_config.clone();
        invalid_config.platform = Some(PlatformConfig {
            num_pci_segments: MAX_NUM_PCI_SEGMENTS + 1,
            ..Default::default()
        });
        assert_eq!(
            invalid_config.validate(),
            Err(ValidationError::InvalidNumPciSegments(
                MAX_NUM_PCI_SEGMENTS + 1
            ))
        );

        let mut still_valid_config = valid_config.clone();
        still_valid_config.platform = Some(PlatformConfig {
            num_pci_segments: MAX_NUM_PCI_SEGMENTS,
            iommu_segments: Some(vec![1, 2, 3]),
            ..Default::default()
        });
        assert!(still_valid_config.validate().is_ok());

        let mut invalid_config = valid_config.clone();
        invalid_config.platform = Some(PlatformConfig {
            num_pci_segments: MAX_NUM_PCI_SEGMENTS,
            iommu_segments: Some(vec![MAX_NUM_PCI_SEGMENTS + 1, MAX_NUM_PCI_SEGMENTS + 2]),
            ..Default::default()
        });
        assert_eq!(
            invalid_config.validate(),
            Err(ValidationError::InvalidPciSegment(MAX_NUM_PCI_SEGMENTS + 1))
        );

        let mut still_valid_config = valid_config.clone();
        still_valid_config.platform = Some(PlatformConfig {
            num_pci_segments: MAX_NUM_PCI_SEGMENTS,
            iommu_segments: Some(vec![1, 2, 3]),
            ..Default::default()
        });
        still_valid_config.disks = Some(vec![DiskConfig {
            iommu: true,
            pci_segment: 1,
            ..Default::default()
        }]);
        assert!(still_valid_config.validate().is_ok());

        let mut still_valid_config = valid_config.clone();
        still_valid_config.platform = Some(PlatformConfig {
            num_pci_segments: MAX_NUM_PCI_SEGMENTS,
            iommu_segments: Some(vec![1, 2, 3]),
            ..Default::default()
        });
        still_valid_config.net = Some(vec![NetConfig {
            iommu: true,
            pci_segment: 1,
            ..Default::default()
        }]);
        assert!(still_valid_config.validate().is_ok());

        let mut still_valid_config = valid_config.clone();
        still_valid_config.platform = Some(PlatformConfig {
            num_pci_segments: MAX_NUM_PCI_SEGMENTS,
            iommu_segments: Some(vec![1, 2, 3]),
            ..Default::default()
        });
        still_valid_config.pmem = Some(vec![PmemConfig {
            iommu: true,
            pci_segment: 1,
            ..Default::default()
        }]);
        assert!(still_valid_config.validate().is_ok());

        let mut still_valid_config = valid_config.clone();
        still_valid_config.platform = Some(PlatformConfig {
            num_pci_segments: MAX_NUM_PCI_SEGMENTS,
            iommu_segments: Some(vec![1, 2, 3]),
            ..Default::default()
        });
        still_valid_config.devices = Some(vec![DeviceConfig {
            iommu: true,
            pci_segment: 1,
            ..Default::default()
        }]);
        assert!(still_valid_config.validate().is_ok());

        let mut still_valid_config = valid_config.clone();
        still_valid_config.platform = Some(PlatformConfig {
            num_pci_segments: MAX_NUM_PCI_SEGMENTS,
            iommu_segments: Some(vec![1, 2, 3]),
            ..Default::default()
        });
        still_valid_config.vsock = Some(VsockConfig {
            iommu: true,
            pci_segment: 1,
            ..Default::default()
        });
        assert!(still_valid_config.validate().is_ok());

        let mut invalid_config = valid_config.clone();
        invalid_config.platform = Some(PlatformConfig {
            num_pci_segments: MAX_NUM_PCI_SEGMENTS,
            iommu_segments: Some(vec![1, 2, 3]),
            ..Default::default()
        });
        invalid_config.disks = Some(vec![DiskConfig {
            iommu: false,
            pci_segment: 1,
            ..Default::default()
        }]);
        assert_eq!(
            invalid_config.validate(),
            Err(ValidationError::OnIommuSegment(1))
        );

        let mut invalid_config = valid_config.clone();
        invalid_config.platform = Some(PlatformConfig {
            num_pci_segments: MAX_NUM_PCI_SEGMENTS,
            iommu_segments: Some(vec![1, 2, 3]),
            ..Default::default()
        });
        invalid_config.net = Some(vec![NetConfig {
            iommu: false,
            pci_segment: 1,
            ..Default::default()
        }]);
        assert_eq!(
            invalid_config.validate(),
            Err(ValidationError::OnIommuSegment(1))
        );

        let mut invalid_config = valid_config.clone();
        invalid_config.platform = Some(PlatformConfig {
            num_pci_segments: MAX_NUM_PCI_SEGMENTS,
            iommu_segments: Some(vec![1, 2, 3]),
            ..Default::default()
        });
        invalid_config.pmem = Some(vec![PmemConfig {
            iommu: false,
            pci_segment: 1,
            ..Default::default()
        }]);
        assert_eq!(
            invalid_config.validate(),
            Err(ValidationError::OnIommuSegment(1))
        );

        let mut invalid_config = valid_config.clone();
        invalid_config.platform = Some(PlatformConfig {
            num_pci_segments: MAX_NUM_PCI_SEGMENTS,
            iommu_segments: Some(vec![1, 2, 3]),
            ..Default::default()
        });
        invalid_config.devices = Some(vec![DeviceConfig {
            iommu: false,
            pci_segment: 1,
            ..Default::default()
        }]);
        assert_eq!(
            invalid_config.validate(),
            Err(ValidationError::OnIommuSegment(1))
        );

        let mut invalid_config = valid_config.clone();
        invalid_config.platform = Some(PlatformConfig {
            num_pci_segments: MAX_NUM_PCI_SEGMENTS,
            iommu_segments: Some(vec![1, 2, 3]),
            ..Default::default()
        });
        invalid_config.vsock = Some(VsockConfig {
            iommu: false,
            pci_segment: 1,
            ..Default::default()
        });
        assert_eq!(
            invalid_config.validate(),
            Err(ValidationError::OnIommuSegment(1))
        );

        let mut invalid_config = valid_config.clone();
        invalid_config.memory.shared = true;
        invalid_config.platform = Some(PlatformConfig {
            num_pci_segments: MAX_NUM_PCI_SEGMENTS,
            iommu_segments: Some(vec![1, 2, 3]),
            ..Default::default()
        });
        invalid_config.user_devices = Some(vec![UserDeviceConfig {
            pci_segment: 1,
            ..Default::default()
        }]);
        assert_eq!(
            invalid_config.validate(),
            Err(ValidationError::IommuNotSupportedOnSegment(1))
        );

        let mut invalid_config = valid_config.clone();
        invalid_config.platform = Some(PlatformConfig {
            num_pci_segments: MAX_NUM_PCI_SEGMENTS,
            iommu_segments: Some(vec![1, 2, 3]),
            ..Default::default()
        });
        invalid_config.vdpa = Some(vec![VdpaConfig {
            pci_segment: 1,
            ..Default::default()
        }]);
        assert_eq!(
            invalid_config.validate(),
            Err(ValidationError::OnIommuSegment(1))
        );

        let mut invalid_config = valid_config.clone();
        invalid_config.memory.shared = true;
        invalid_config.platform = Some(PlatformConfig {
            num_pci_segments: MAX_NUM_PCI_SEGMENTS,
            iommu_segments: Some(vec![1, 2, 3]),
            ..Default::default()
        });
        invalid_config.fs = Some(vec![FsConfig {
            pci_segment: 1,
            ..Default::default()
        }]);
        assert_eq!(
            invalid_config.validate(),
            Err(ValidationError::IommuNotSupportedOnSegment(1))
        );

        let mut invalid_config = valid_config.clone();
        invalid_config.platform = Some(PlatformConfig {
            num_pci_segments: 2,
            ..Default::default()
        });
        invalid_config.numa = Some(vec![
            NumaConfig {
                guest_numa_id: 0,
                pci_segments: Some(vec![1]),
                ..Default::default()
            },
            NumaConfig {
                guest_numa_id: 1,
                pci_segments: Some(vec![1]),
                ..Default::default()
            },
        ]);
        assert_eq!(
            invalid_config.validate(),
            Err(ValidationError::PciSegmentReused(1, 0, 1))
        );

        let mut invalid_config = valid_config.clone();
        invalid_config.numa = Some(vec![
            NumaConfig {
                guest_numa_id: 0,
                ..Default::default()
            },
            NumaConfig {
                guest_numa_id: 1,
                pci_segments: Some(vec![0]),
                ..Default::default()
            },
        ]);
        assert_eq!(
            invalid_config.validate(),
            Err(ValidationError::DefaultPciSegmentInvalidNode(1))
        );

        let mut invalid_config = valid_config.clone();
        invalid_config.numa = Some(vec![
            NumaConfig {
                guest_numa_id: 0,
                pci_segments: Some(vec![0]),
                ..Default::default()
            },
            NumaConfig {
                guest_numa_id: 1,
                pci_segments: Some(vec![1]),
                ..Default::default()
            },
        ]);
        assert_eq!(
            invalid_config.validate(),
            Err(ValidationError::InvalidPciSegment(1))
        );

        let mut still_valid_config = valid_config.clone();
        still_valid_config.devices = Some(vec![
            DeviceConfig {
                path: "/device1".into(),
                ..Default::default()
            },
            DeviceConfig {
                path: "/device2".into(),
                ..Default::default()
            },
        ]);
        assert!(still_valid_config.validate().is_ok());

        let mut invalid_config = valid_config.clone();
        invalid_config.devices = Some(vec![
            DeviceConfig {
                path: "/device1".into(),
                ..Default::default()
            },
            DeviceConfig {
                path: "/device1".into(),
                ..Default::default()
            },
        ]);
        assert!(invalid_config.validate().is_err());

        let mut still_valid_config = valid_config;
        // SAFETY: Safe as the file was just opened
        let fd1 = unsafe { libc::dup(File::open("/dev/null").unwrap().as_raw_fd()) };
        // SAFETY: Safe as the file was just opened
        let fd2 = unsafe { libc::dup(File::open("/dev/null").unwrap().as_raw_fd()) };
        // SAFETY: safe as both FDs are valid
        unsafe {
            still_valid_config.add_preserved_fds(vec![fd1, fd2]);
        }
        let _still_valid_config = still_valid_config.clone();
    }
}<|MERGE_RESOLUTION|>--- conflicted
+++ resolved
@@ -79,15 +79,9 @@
     ParseNuma(OptionParserError),
     /// Failed validating configuration
     Validation(ValidationError),
-<<<<<<< HEAD
-    #[cfg(feature = "snp")]
-    /// Failed parsing SNP config
-    ParseSnp(OptionParserError),
-=======
     #[cfg(feature = "sev_snp")]
     /// Failed parsing SEV-SNP config
     ParseSevSnp(OptionParserError),
->>>>>>> 5e702dcd
     #[cfg(feature = "tdx")]
     /// Failed parsing TDX config
     ParseTdx(OptionParserError),
@@ -112,6 +106,8 @@
 
 #[derive(Debug, PartialEq, Eq, Error)]
 pub enum ValidationError {
+    /// Both console and serial are tty.
+    DoubleTtyMode,
     /// No kernel specified
     KernelMissing,
     /// Missing file value for console
@@ -193,6 +189,7 @@
     fn fmt(&self, f: &mut fmt::Formatter) -> fmt::Result {
         use self::ValidationError::*;
         match self {
+            DoubleTtyMode => write!(f, "Console mode tty specified for both serial and console"),
             KernelMissing => write!(f, "No kernel specified"),
             ConsoleFileMissing => write!(f, "Path missing when using file console mode"),
             ConsoleSocketPathMissing => write!(f, "Path missing when using socket console mode"),
@@ -350,13 +347,8 @@
             }
             ParseUserDevice(o) => write!(f, "Error parsing --user-device: {o}"),
             Validation(v) => write!(f, "Error validating configuration: {v}"),
-<<<<<<< HEAD
-            #[cfg(feature = "snp")]
-            ParseSnp(o) => write!(f, "Error parsing --snp: {o}"),
-=======
             #[cfg(feature = "sev_snp")]
             ParseSevSnp(o) => write!(f, "Error parsing --sev_snp: {o}"),
->>>>>>> 5e702dcd
             #[cfg(feature = "tdx")]
             ParseTdx(o) => write!(f, "Error parsing --tdx: {o}"),
             #[cfg(feature = "tdx")]
@@ -411,10 +403,8 @@
     pub tpm: Option<&'a str>,
     #[cfg(feature = "igvm")]
     pub igvm: Option<&'a str>,
-<<<<<<< HEAD
     #[cfg(feature = "snp")]
     pub host_data: Option<&'a str>,
-=======
 }
 
 impl<'a> VmParams<'a> {
@@ -503,7 +493,6 @@
             igvm,
         }
     }
->>>>>>> 5e702dcd
 }
 
 #[derive(Debug)]
@@ -643,13 +632,8 @@
             .add("oem_strings");
         #[cfg(feature = "tdx")]
         parser.add("tdx");
-<<<<<<< HEAD
-        #[cfg(feature = "snp")]
-        parser.add("snp");
-=======
         #[cfg(feature = "sev_snp")]
         parser.add("sev_snp");
->>>>>>> 5e702dcd
         parser.parse(platform).map_err(Error::ParsePlatform)?;
 
         let num_pci_segments: u16 = parser
@@ -674,15 +658,9 @@
             .map_err(Error::ParsePlatform)?
             .unwrap_or(Toggle(false))
             .0;
-<<<<<<< HEAD
-        #[cfg(feature = "snp")]
-        let snp = parser
-            .convert::<Toggle>("snp")
-=======
         #[cfg(feature = "sev_snp")]
         let sev_snp = parser
             .convert::<Toggle>("sev_snp")
->>>>>>> 5e702dcd
             .map_err(Error::ParsePlatform)?
             .unwrap_or(Toggle(false))
             .0;
@@ -694,13 +672,8 @@
             oem_strings,
             #[cfg(feature = "tdx")]
             tdx,
-<<<<<<< HEAD
-            #[cfg(feature = "snp")]
-            snp,
-=======
             #[cfg(feature = "sev_snp")]
             sev_snp,
->>>>>>> 5e702dcd
         })
     }
 
@@ -2321,18 +2294,12 @@
             numa = Some(numa_config_list);
         }
 
-<<<<<<< HEAD
-        let payload_present = vm_params.kernel.is_some() || vm_params.firmware.is_some();
-        #[cfg(feature = "igvm")]
-        let payload_present = payload_present || vm_params.igvm.is_some();
-=======
         #[cfg(not(feature = "igvm"))]
         let payload_present = vm_params.kernel.is_some() || vm_params.firmware.is_some();
 
         #[cfg(feature = "igvm")]
         let payload_present =
             vm_params.kernel.is_some() || vm_params.firmware.is_some() || vm_params.igvm.is_some();
->>>>>>> 5e702dcd
 
         let payload = if payload_present {
             Some(PayloadConfig {
@@ -2342,11 +2309,8 @@
                 firmware: vm_params.firmware.map(PathBuf::from),
                 #[cfg(feature = "igvm")]
                 igvm: vm_params.igvm.map(PathBuf::from),
-<<<<<<< HEAD
                 #[cfg(feature = "snp")]
                 host_data: vm_params.host_data.map(|s| s.to_string()),
-=======
->>>>>>> 5e702dcd
             })
         } else {
             None
@@ -2478,15 +2442,9 @@
         self.platform.as_ref().map(|p| p.tdx).unwrap_or(false)
     }
 
-<<<<<<< HEAD
-    #[cfg(feature = "snp")]
-    pub fn is_snp_enabled(&self) -> bool {
-        self.platform.as_ref().map(|p| p.snp).unwrap_or(false)
-=======
     #[cfg(feature = "sev_snp")]
     pub fn is_sev_snp_enabled(&self) -> bool {
         self.platform.as_ref().map(|p| p.sev_snp).unwrap_or(false)
->>>>>>> 5e702dcd
     }
 }
 
