--- conflicted
+++ resolved
@@ -89,15 +89,9 @@
     #[cfg(feature = "tdx")]
     #[serde(default)]
     pub tdx: bool,
-<<<<<<< HEAD
-    #[cfg(feature = "snp")]
-    #[serde(default)]
-    pub snp: bool,
-=======
     #[cfg(feature = "sev_snp")]
     #[serde(default)]
     pub sev_snp: bool,
->>>>>>> 5e702dcd
 }
 
 impl Default for PlatformConfig {
@@ -110,13 +104,8 @@
             oem_strings: None,
             #[cfg(feature = "tdx")]
             tdx: false,
-<<<<<<< HEAD
-            #[cfg(feature = "snp")]
-            snp: false,
-=======
             #[cfg(feature = "sev_snp")]
             sev_snp: false,
->>>>>>> 5e702dcd
         }
     }
 }
@@ -570,12 +559,9 @@
     #[cfg(feature = "igvm")]
     #[serde(default)]
     pub igvm: Option<PathBuf>,
-<<<<<<< HEAD
     #[cfg(feature = "snp")]
     #[serde(default)]
     pub host_data: Option<String>,
-=======
->>>>>>> 5e702dcd
 }
 
 pub fn default_serial() -> ConsoleConfig {
