// Copyright © 2020, Oracle and/or its affiliates.
//
// Copyright 2018 Amazon.com, Inc. or its affiliates. All Rights Reserved.
//
// Portions Copyright 2017 The Chromium OS Authors. All rights reserved.
// Use of this source code is governed by a BSD-style license that can be
// found in the LICENSE-BSD-3-Clause file.
//
// Copyright © 2019 Intel Corporation
//
// SPDX-License-Identifier: Apache-2.0 AND BSD-3-Clause
//

use crate::config::CpusConfig;
#[cfg(all(target_arch = "x86_64", feature = "guest_debug"))]
use crate::coredump::{
    CpuElf64Writable, CpuSegment, CpuState as DumpCpusState, DumpState, Elf64Writable,
    GuestDebuggableError, NoteDescType, X86_64ElfPrStatus, X86_64UserRegs, COREDUMP_NAME_SIZE,
    NT_PRSTATUS,
};
#[cfg(feature = "guest_debug")]
use crate::gdb::{get_raw_tid, Debuggable, DebuggableError};
#[cfg(target_arch = "x86_64")]
use crate::memory_manager::MemoryManager;
use crate::seccomp_filters::{get_seccomp_filter, Thread};
#[cfg(target_arch = "x86_64")]
use crate::vm::physical_bits;
use crate::GuestMemoryMmap;
use crate::CPU_MANAGER_SNAPSHOT_ID;
use acpi_tables::{aml, sdt::Sdt, Aml};
use anyhow::anyhow;
#[cfg(all(target_arch = "aarch64", feature = "guest_debug"))]
use arch::aarch64::regs;
use arch::EntryPoint;
use arch::NumaNodes;
#[cfg(target_arch = "aarch64")]
use devices::gic::Gic;
use devices::interrupt_controller::InterruptController;
#[cfg(all(target_arch = "aarch64", feature = "guest_debug"))]
use gdbstub_arch::aarch64::reg::AArch64CoreRegs as CoreRegs;
#[cfg(all(target_arch = "x86_64", feature = "guest_debug"))]
use gdbstub_arch::x86::reg::{X86SegmentRegs, X86_64CoreRegs as CoreRegs};
#[cfg(all(target_arch = "aarch64", feature = "guest_debug"))]
use hypervisor::aarch64::StandardRegisters;
#[cfg(all(target_arch = "x86_64", feature = "guest_debug"))]
use hypervisor::arch::x86::msr_index;
#[cfg(target_arch = "x86_64")]
use hypervisor::arch::x86::CpuIdEntry;
#[cfg(all(target_arch = "x86_64", feature = "guest_debug"))]
use hypervisor::arch::x86::MsrEntry;
#[cfg(all(target_arch = "x86_64", feature = "guest_debug"))]
use hypervisor::arch::x86::{SpecialRegisters, StandardRegisters};
#[cfg(target_arch = "aarch64")]
use hypervisor::kvm::kvm_bindings;
#[cfg(all(target_arch = "aarch64", feature = "kvm"))]
use hypervisor::kvm::kvm_ioctls::Cap;
#[cfg(feature = "tdx")]
use hypervisor::kvm::{TdxExitDetails, TdxExitStatus};
#[cfg(target_arch = "x86_64")]
use hypervisor::CpuVendor;
use hypervisor::{CpuState, HypervisorCpuError, HypervisorType, VmExit, VmOps};
#[cfg(feature = "igvm")]
use igvm_parser::page_table::X64_PAGE_SIZE as HV_PAGE_SIZE;
#[cfg(feature = "igvm")]
use igvm_parser::snp_defs::SevVmsa;
use libc::{c_void, siginfo_t};
#[cfg(all(target_arch = "x86_64", feature = "guest_debug"))]
use linux_loader::elf::Elf64_Nhdr;
use seccompiler::{apply_filter, SeccompAction};
use std::collections::BTreeMap;
#[cfg(all(target_arch = "x86_64", feature = "guest_debug"))]
use std::io::Write;
#[cfg(all(target_arch = "x86_64", feature = "guest_debug"))]
use std::mem::size_of;
use std::os::unix::thread::JoinHandleExt;
use std::sync::atomic::{AtomicBool, Ordering};
use std::sync::{Arc, Barrier, Mutex};
use std::{cmp, io, result, thread};
use thiserror::Error;
use tracer::trace_scoped;
use vm_device::BusDevice;
#[cfg(all(target_arch = "x86_64", feature = "guest_debug"))]
use vm_memory::ByteValued;
#[cfg(feature = "guest_debug")]
use vm_memory::{Bytes, GuestAddressSpace};
use vm_memory::{GuestAddress, GuestMemoryAtomic};
#[cfg(feature = "snp")]
use vm_memory::{GuestAddressSpace, GuestMemory};
use vm_migration::{
    snapshot_from_id, Migratable, MigratableError, Pausable, Snapshot, SnapshotData, Snapshottable,
    Transportable,
};
use vmm_sys_util::eventfd::EventFd;
use vmm_sys_util::signal::{register_signal_handler, SIGRTMIN};
use zerocopy::AsBytes;
#[cfg(all(target_arch = "aarch64", feature = "guest_debug"))]
/// Extract the specified bits of a 64-bit integer.
/// For example, to extrace 2 bits from offset 1 (zero based) of `6u64`,
/// following expression should return 3 (`0b11`):
/// `extract_bits_64!(0b0000_0110u64, 1, 2)`
///
macro_rules! extract_bits_64 {
    ($value: tt, $offset: tt, $length: tt) => {
        ($value >> $offset) & (!0u64 >> (64 - $length))
    };
}

#[cfg(all(target_arch = "aarch64", feature = "guest_debug"))]
macro_rules! extract_bits_64_without_offset {
    ($value: tt, $length: tt) => {
        $value & (!0u64 >> (64 - $length))
    };
}

pub const CPU_MANAGER_ACPI_SIZE: usize = 0xc;

#[derive(Debug, Error)]
pub enum Error {
    #[error("Error creating vCPU: {0}")]
    VcpuCreate(#[source] anyhow::Error),

    #[error("Error running bCPU: {0}")]
    VcpuRun(#[source] anyhow::Error),

    #[error("Error spawning vCPU thread: {0}")]
    VcpuSpawn(#[source] io::Error),

    #[error("Error generating common CPUID: {0}")]
    CommonCpuId(#[source] arch::Error),

    #[error("Error configuring vCPU: {0}")]
    VcpuConfiguration(#[source] arch::Error),

    #[error("Still pending removed vcpu")]
    VcpuPendingRemovedVcpu,

    #[cfg(target_arch = "aarch64")]
    #[error("Error fetching preferred target: {0}")]
    VcpuArmPreferredTarget(#[source] hypervisor::HypervisorVmError),

    #[cfg(target_arch = "aarch64")]
    #[error("Error initialising vCPU: {0}")]
    VcpuArmInit(#[source] hypervisor::HypervisorCpuError),

    #[error("Failed to join on vCPU threads: {0:?}")]
    ThreadCleanup(std::boxed::Box<dyn std::any::Any + std::marker::Send>),

    #[error("Error adding CpuManager to MMIO bus: {0}")]
    BusError(#[source] vm_device::BusError),

    #[error("Requested vCPUs exceed maximum")]
    DesiredVCpuCountExceedsMax,

    #[error("Cannot create seccomp filter: {0}")]
    CreateSeccompFilter(#[source] seccompiler::Error),

    #[error("Cannot apply seccomp filter: {0}")]
    ApplySeccompFilter(#[source] seccompiler::Error),

    #[error("Error starting vCPU after restore: {0}")]
    StartRestoreVcpu(#[source] anyhow::Error),

    #[error("Unexpected VmExit")]
    UnexpectedVmExit,

    #[error("Failed to allocate MMIO address for CpuManager")]
    AllocateMmmioAddress,

    #[cfg(feature = "tdx")]
    #[error("Error initializing TDX: {0}")]
    InitializeTdx(#[source] hypervisor::HypervisorCpuError),

    #[cfg(feature = "snp")]
    #[error("Error initializing SNP: {0}")]
    InitializeSnp(#[source] hypervisor::HypervisorVmError),

    #[cfg(target_arch = "aarch64")]
    #[error("Error initializing PMU: {0}")]
    InitPmu(#[source] hypervisor::HypervisorCpuError),

    #[cfg(feature = "guest_debug")]
    #[error("Error during CPU debug: {0}")]
    CpuDebug(#[source] hypervisor::HypervisorCpuError),

    #[cfg(feature = "guest_debug")]
    #[error("Error translating virtual address: {0}")]
    TranslateVirtualAddress(#[source] anyhow::Error),

    #[cfg(target_arch = "x86_64")]
    #[error("Error setting up AMX: {0}")]
    AmxEnable(#[source] anyhow::Error),

    #[error("Maximum number of vCPUs exceeds host limit")]
    MaximumVcpusExceeded,
}
pub type Result<T> = result::Result<T, Error>;

#[cfg(target_arch = "x86_64")]
#[allow(dead_code)]
#[repr(packed)]
#[derive(AsBytes)]
struct LocalX2Apic {
    pub r#type: u8,
    pub length: u8,
    pub _reserved: u16,
    pub apic_id: u32,
    pub flags: u32,
    pub processor_id: u32,
}

#[allow(dead_code)]
#[repr(packed)]
#[derive(Default, AsBytes)]
struct Ioapic {
    pub r#type: u8,
    pub length: u8,
    pub ioapic_id: u8,
    _reserved: u8,
    pub apic_address: u32,
    pub gsi_base: u32,
}

#[cfg(target_arch = "aarch64")]
#[allow(dead_code)]
#[repr(packed)]
#[derive(AsBytes)]
struct GicC {
    pub r#type: u8,
    pub length: u8,
    pub reserved0: u16,
    pub cpu_interface_number: u32,
    pub uid: u32,
    pub flags: u32,
    pub parking_version: u32,
    pub performance_interrupt: u32,
    pub parked_address: u64,
    pub base_address: u64,
    pub gicv_base_address: u64,
    pub gich_base_address: u64,
    pub vgic_interrupt: u32,
    pub gicr_base_address: u64,
    pub mpidr: u64,
    pub proc_power_effi_class: u8,
    pub reserved1: u8,
    pub spe_overflow_interrupt: u16,
}

#[cfg(target_arch = "aarch64")]
#[allow(dead_code)]
#[repr(packed)]
#[derive(AsBytes)]
struct GicD {
    pub r#type: u8,
    pub length: u8,
    pub reserved0: u16,
    pub gic_id: u32,
    pub base_address: u64,
    pub global_irq_base: u32,
    pub version: u8,
    pub reserved1: [u8; 3],
}

#[cfg(target_arch = "aarch64")]
#[allow(dead_code)]
#[repr(packed)]
#[derive(AsBytes)]
struct GicR {
    pub r#type: u8,
    pub length: u8,
    pub reserved: u16,
    pub base_address: u64,
    pub range_length: u32,
}

#[cfg(target_arch = "aarch64")]
#[allow(dead_code)]
#[repr(packed)]
#[derive(AsBytes)]
struct GicIts {
    pub r#type: u8,
    pub length: u8,
    pub reserved0: u16,
    pub translation_id: u32,
    pub base_address: u64,
    pub reserved1: u32,
}

#[cfg(target_arch = "aarch64")]
#[allow(dead_code)]
#[repr(packed)]
#[derive(AsBytes)]
struct ProcessorHierarchyNode {
    pub r#type: u8,
    pub length: u8,
    pub reserved: u16,
    pub flags: u32,
    pub parent: u32,
    pub acpi_processor_id: u32,
    pub num_private_resources: u32,
}

#[allow(dead_code)]
#[repr(packed)]
#[derive(Default, AsBytes)]
struct InterruptSourceOverride {
    pub r#type: u8,
    pub length: u8,
    pub bus: u8,
    pub source: u8,
    pub gsi: u32,
    pub flags: u16,
}

#[cfg(all(target_arch = "x86_64", feature = "guest_debug"))]
macro_rules! round_up {
    ($n:expr,$d:expr) => {
        (($n / ($d + 1)) + 1) * $d
    };
}

/// A wrapper around creating and using a kvm-based VCPU.
pub struct Vcpu {
    // The hypervisor abstracted CPU.
    vcpu: Arc<dyn hypervisor::Vcpu>,
    id: u8,
    #[cfg(target_arch = "aarch64")]
    mpidr: u64,
    saved_state: Option<CpuState>,
    #[cfg(target_arch = "x86_64")]
    vendor: CpuVendor,
}

impl Vcpu {
    /// Constructs a new VCPU for `vm`.
    ///
    /// # Arguments
    ///
    /// * `id` - Represents the CPU number between [0, max vcpus).
    /// * `vm` - The virtual machine this vcpu will get attached to.
    /// * `vm_ops` - Optional object for exit handling.
    /// * `cpu_vendor` - CPU vendor as reported by __cpuid(0x0)
    pub fn new(
        id: u8,
        vm: &Arc<dyn hypervisor::Vm>,
        vm_ops: Option<Arc<dyn VmOps>>,
        #[cfg(target_arch = "x86_64")] cpu_vendor: CpuVendor,
    ) -> Result<Self> {
        let vcpu = vm
            .create_vcpu(id, vm_ops)
            .map_err(|e| Error::VcpuCreate(e.into()))?;
        // Initially the cpuid per vCPU is the one supported by this VM.
        Ok(Vcpu {
            vcpu,
            id,
            #[cfg(target_arch = "aarch64")]
            mpidr: 0,
            saved_state: None,
            #[cfg(target_arch = "x86_64")]
            vendor: cpu_vendor,
        })
    }

    /// Configures a vcpu and should be called once per vcpu when created.
    ///
    /// # Arguments
    ///
    /// * `kernel_entry_point` - Kernel entry point address in guest memory and boot protocol used.
    /// * `guest_memory` - Guest memory.
    /// * `cpuid` - (x86_64) CpuId, wrapper over the `kvm_cpuid2` structure.
    pub fn configure(
        &mut self,
        #[cfg(target_arch = "aarch64")] vm: &Arc<dyn hypervisor::Vm>,
        boot_setup: Option<(EntryPoint, &GuestMemoryAtomic<GuestMemoryMmap>)>,
        #[cfg(target_arch = "x86_64")] cpuid: Vec<CpuIdEntry>,
        #[cfg(target_arch = "x86_64")] kvm_hyperv: bool,
<<<<<<< HEAD
        #[cfg(feature = "igvm")] vmsa: Option<SevVmsa>,
=======
        #[cfg(target_arch = "x86_64")] topology: Option<(u8, u8, u8)>,
>>>>>>> 5e702dcd
    ) -> Result<()> {
        #[cfg(target_arch = "aarch64")]
        {
            self.init(vm)?;
            self.mpidr = arch::configure_vcpu(&self.vcpu, self.id, boot_setup)
                .map_err(Error::VcpuConfiguration)?;
        }
        info!("Configuring vCPU: cpu_id = {}", self.id);
        #[cfg(target_arch = "x86_64")]
        arch::configure_vcpu(
            &self.vcpu,
            self.id,
            boot_setup,
            cpuid,
            kvm_hyperv,
<<<<<<< HEAD
            #[cfg(feature = "igvm")]
            vmsa,
=======
            self.vendor,
            topology,
>>>>>>> 5e702dcd
        )
        .map_err(Error::VcpuConfiguration)?;

        Ok(())
    }

    /// Gets the MPIDR register value.
    #[cfg(target_arch = "aarch64")]
    pub fn get_mpidr(&self) -> u64 {
        self.mpidr
    }

    /// Gets the saved vCPU state.
    #[cfg(target_arch = "aarch64")]
    pub fn get_saved_state(&self) -> Option<CpuState> {
        self.saved_state.clone()
    }

    /// Initializes an aarch64 specific vcpu for booting Linux.
    #[cfg(target_arch = "aarch64")]
    pub fn init(&self, vm: &Arc<dyn hypervisor::Vm>) -> Result<()> {
        let mut kvi: kvm_bindings::kvm_vcpu_init = kvm_bindings::kvm_vcpu_init::default();

        // This reads back the kernel's preferred target type.
        vm.get_preferred_target(&mut kvi)
            .map_err(Error::VcpuArmPreferredTarget)?;
        // We already checked that the capability is supported.
        kvi.features[0] |= 1 << kvm_bindings::KVM_ARM_VCPU_PSCI_0_2;
        if vm
            .as_any()
            .downcast_ref::<hypervisor::kvm::KvmVm>()
            .unwrap()
            .check_extension(Cap::ArmPmuV3)
        {
            kvi.features[0] |= 1 << kvm_bindings::KVM_ARM_VCPU_PMU_V3;
        }
        // Non-boot cpus are powered off initially.
        if self.id > 0 {
            kvi.features[0] |= 1 << kvm_bindings::KVM_ARM_VCPU_POWER_OFF;
        }
        self.vcpu.vcpu_init(&kvi).map_err(Error::VcpuArmInit)
    }

    /// Runs the VCPU until it exits, returning the reason.
    ///
    /// Note that the state of the VCPU and associated VM must be setup first for this to do
    /// anything useful.
    pub fn run(
        &self,
        guest_memory: &GuestMemoryAtomic<GuestMemoryMmap>,
    ) -> std::result::Result<VmExit, HypervisorCpuError> {
        self.vcpu.run(guest_memory)
    }

    #[cfg(feature = "snp")]
    pub fn set_sev_control_register(&self, vmsa_pfn: u64) -> Result<()> {
        self.vcpu.set_sev_control_register(vmsa_pfn).unwrap();
        Ok(())
    }
}

impl Pausable for Vcpu {}
impl Snapshottable for Vcpu {
    fn id(&self) -> String {
        self.id.to_string()
    }

    fn snapshot(&mut self) -> std::result::Result<Snapshot, MigratableError> {
        let saved_state = self
            .vcpu
            .state()
            .map_err(|e| MigratableError::Snapshot(anyhow!("Could not get vCPU state {:?}", e)))?;

        self.saved_state = Some(saved_state.clone());

        Ok(Snapshot::from_data(SnapshotData::new_from_state(
            &saved_state,
        )?))
    }
}

pub struct CpuManager {
    config: CpusConfig,
    #[cfg_attr(target_arch = "aarch64", allow(dead_code))]
    interrupt_controller: Option<Arc<Mutex<dyn InterruptController>>>,
    #[cfg(target_arch = "x86_64")]
    cpuid: Vec<CpuIdEntry>,
    #[cfg_attr(target_arch = "aarch64", allow(dead_code))]
    vm: Arc<dyn hypervisor::Vm>,
    vcpus_kill_signalled: Arc<AtomicBool>,
    vcpus_pause_signalled: Arc<AtomicBool>,
    exit_evt: EventFd,
    #[cfg_attr(target_arch = "aarch64", allow(dead_code))]
    reset_evt: EventFd,
    #[cfg(feature = "guest_debug")]
    vm_debug_evt: EventFd,
    vcpu_states: Vec<VcpuState>,
    selected_cpu: u8,
    vcpus: Vec<Arc<Mutex<Vcpu>>>,
    seccomp_action: SeccompAction,
    vm_ops: Arc<dyn VmOps>,
    #[cfg_attr(target_arch = "aarch64", allow(dead_code))]
    acpi_address: Option<GuestAddress>,
    proximity_domain_per_cpu: BTreeMap<u8, u32>,
    affinity: BTreeMap<u8, Vec<u8>>,
    dynamic: bool,
<<<<<<< HEAD
    snp_enabled: bool,
=======
    hypervisor: Arc<dyn hypervisor::Hypervisor>,
>>>>>>> 5e702dcd
}

const CPU_ENABLE_FLAG: usize = 0;
const CPU_INSERTING_FLAG: usize = 1;
const CPU_REMOVING_FLAG: usize = 2;
const CPU_EJECT_FLAG: usize = 3;

const CPU_STATUS_OFFSET: u64 = 4;
const CPU_SELECTION_OFFSET: u64 = 0;

impl BusDevice for CpuManager {
    fn read(&mut self, _base: u64, offset: u64, data: &mut [u8]) {
        // The Linux kernel, quite reasonably, doesn't zero the memory it gives us.
        data.fill(0);

        match offset {
            CPU_SELECTION_OFFSET => {
                data[0] = self.selected_cpu;
            }
            CPU_STATUS_OFFSET => {
                if self.selected_cpu < self.max_vcpus() {
                    let state = &self.vcpu_states[usize::from(self.selected_cpu)];
                    if state.active() {
                        data[0] |= 1 << CPU_ENABLE_FLAG;
                    }
                    if state.inserting {
                        data[0] |= 1 << CPU_INSERTING_FLAG;
                    }
                    if state.removing {
                        data[0] |= 1 << CPU_REMOVING_FLAG;
                    }
                } else {
                    warn!("Out of range vCPU id: {}", self.selected_cpu);
                }
            }
            _ => {
                warn!(
                    "Unexpected offset for accessing CPU manager device: {:#}",
                    offset
                );
            }
        }
    }

    fn write(&mut self, _base: u64, offset: u64, data: &[u8]) -> Option<Arc<Barrier>> {
        match offset {
            CPU_SELECTION_OFFSET => {
                self.selected_cpu = data[0];
            }
            CPU_STATUS_OFFSET => {
                if self.selected_cpu < self.max_vcpus() {
                    let state = &mut self.vcpu_states[usize::from(self.selected_cpu)];
                    // The ACPI code writes back a 1 to acknowledge the insertion
                    if (data[0] & (1 << CPU_INSERTING_FLAG) == 1 << CPU_INSERTING_FLAG)
                        && state.inserting
                    {
                        state.inserting = false;
                    }
                    // Ditto for removal
                    if (data[0] & (1 << CPU_REMOVING_FLAG) == 1 << CPU_REMOVING_FLAG)
                        && state.removing
                    {
                        state.removing = false;
                    }
                    // Trigger removal of vCPU
                    if data[0] & (1 << CPU_EJECT_FLAG) == 1 << CPU_EJECT_FLAG {
                        if let Err(e) = self.remove_vcpu(self.selected_cpu) {
                            error!("Error removing vCPU: {:?}", e);
                        }
                    }
                } else {
                    warn!("Out of range vCPU id: {}", self.selected_cpu);
                }
            }
            _ => {
                warn!(
                    "Unexpected offset for accessing CPU manager device: {:#}",
                    offset
                );
            }
        }
        None
    }
}

#[derive(Default)]
struct VcpuState {
    inserting: bool,
    removing: bool,
    pending_removal: Arc<AtomicBool>,
    handle: Option<thread::JoinHandle<()>>,
    kill: Arc<AtomicBool>,
    vcpu_run_interrupted: Arc<AtomicBool>,
    paused: Arc<AtomicBool>,
}

impl VcpuState {
    fn active(&self) -> bool {
        self.handle.is_some()
    }

    fn signal_thread(&self) {
        if let Some(handle) = self.handle.as_ref() {
            loop {
                // SAFETY: FFI call with correct arguments
                unsafe {
                    libc::pthread_kill(handle.as_pthread_t() as _, SIGRTMIN());
                }
                if self.vcpu_run_interrupted.load(Ordering::SeqCst) {
                    break;
                } else {
                    // This is more effective than thread::yield_now() at
                    // avoiding a priority inversion with the vCPU thread
                    thread::sleep(std::time::Duration::from_millis(1));
                }
            }
        }
    }

    fn join_thread(&mut self) -> Result<()> {
        if let Some(handle) = self.handle.take() {
            handle.join().map_err(Error::ThreadCleanup)?
        }

        Ok(())
    }

    fn unpark_thread(&self) {
        if let Some(handle) = self.handle.as_ref() {
            handle.thread().unpark()
        }
    }
}

impl CpuManager {
    #[allow(unused_variables)]
    #[allow(clippy::too_many_arguments)]
    pub fn new(
        config: &CpusConfig,
        vm: Arc<dyn hypervisor::Vm>,
        exit_evt: EventFd,
        reset_evt: EventFd,
        #[cfg(feature = "guest_debug")] vm_debug_evt: EventFd,
        hypervisor: &Arc<dyn hypervisor::Hypervisor>,
        seccomp_action: SeccompAction,
        vm_ops: Arc<dyn VmOps>,
        #[cfg(feature = "tdx")] tdx_enabled: bool,
        numa_nodes: &NumaNodes,
        snp_enabled: bool,
    ) -> Result<Arc<Mutex<CpuManager>>> {
        if u32::from(config.max_vcpus) > hypervisor.get_max_vcpus() {
            return Err(Error::MaximumVcpusExceeded);
        }

        let mut vcpu_states = Vec::with_capacity(usize::from(config.max_vcpus));
        vcpu_states.resize_with(usize::from(config.max_vcpus), VcpuState::default);
        let hypervisor_type = hypervisor.hypervisor_type();
        #[cfg(target_arch = "x86_64")]
        let cpu_vendor = hypervisor.get_cpu_vendor();

        #[cfg(target_arch = "x86_64")]
        if config.features.amx {
            const ARCH_GET_XCOMP_GUEST_PERM: usize = 0x1024;
            const ARCH_REQ_XCOMP_GUEST_PERM: usize = 0x1025;
            const XFEATURE_XTILEDATA: usize = 18;
            const XFEATURE_XTILEDATA_MASK: usize = 1 << XFEATURE_XTILEDATA;

            // SAFETY: the syscall is only modifying kernel internal
            // data structures that the kernel is itself expected to safeguard.
            let amx_tile = unsafe {
                libc::syscall(
                    libc::SYS_arch_prctl,
                    ARCH_REQ_XCOMP_GUEST_PERM,
                    XFEATURE_XTILEDATA,
                )
            };

            if amx_tile != 0 {
                return Err(Error::AmxEnable(anyhow!("Guest AMX usage not supported")));
            } else {
                let mask: usize = 0;
                // SAFETY: the mask being modified (not marked mutable as it is
                // modified in unsafe only which is permitted) isn't in use elsewhere.
                let result = unsafe {
                    libc::syscall(libc::SYS_arch_prctl, ARCH_GET_XCOMP_GUEST_PERM, &mask)
                };
                if result != 0 || (mask & XFEATURE_XTILEDATA_MASK) != XFEATURE_XTILEDATA_MASK {
                    return Err(Error::AmxEnable(anyhow!("Guest AMX usage not supported")));
                }
            }
        }

        let proximity_domain_per_cpu: BTreeMap<u8, u32> = {
            let mut cpu_list = Vec::new();
            for (proximity_domain, numa_node) in numa_nodes.iter() {
                for cpu in numa_node.cpus.iter() {
                    cpu_list.push((*cpu, *proximity_domain))
                }
            }
            cpu_list
        }
        .into_iter()
        .collect();

        let affinity = if let Some(cpu_affinity) = config.affinity.as_ref() {
            cpu_affinity
                .iter()
                .map(|a| (a.vcpu, a.host_cpus.clone()))
                .collect()
        } else {
            BTreeMap::new()
        };

        #[cfg(feature = "tdx")]
        let dynamic = !tdx_enabled;
        #[cfg(not(feature = "tdx"))]
        let dynamic = true;

        Ok(Arc::new(Mutex::new(CpuManager {
            config: config.clone(),
            interrupt_controller: None,
            #[cfg(target_arch = "x86_64")]
            cpuid: Vec::new(),
            vm,
            vcpus_kill_signalled: Arc::new(AtomicBool::new(false)),
            vcpus_pause_signalled: Arc::new(AtomicBool::new(false)),
            vcpu_states,
            exit_evt,
            reset_evt,
            #[cfg(feature = "guest_debug")]
            vm_debug_evt,
            selected_cpu: 0,
            vcpus: Vec::with_capacity(usize::from(config.max_vcpus)),
            seccomp_action,
            vm_ops,
            acpi_address: None,
            proximity_domain_per_cpu,
            affinity,
            dynamic,
<<<<<<< HEAD
            snp_enabled,
=======
            hypervisor: hypervisor.clone(),
>>>>>>> 5e702dcd
        })))
    }

    #[cfg(target_arch = "x86_64")]
    pub fn populate_cpuid(
        &mut self,
        memory_manager: &Arc<Mutex<MemoryManager>>,
        hypervisor: &Arc<dyn hypervisor::Hypervisor>,
        #[cfg(feature = "tdx")] tdx: bool,
    ) -> Result<()> {
        let sgx_epc_sections = memory_manager
            .lock()
            .unwrap()
            .sgx_epc_region()
            .as_ref()
            .map(|sgx_epc_region| sgx_epc_region.epc_sections().values().cloned().collect());

        self.cpuid = {
            let phys_bits = physical_bits(hypervisor, self.config.max_phys_bits);
            arch::generate_common_cpuid(
                hypervisor,
                &arch::CpuidConfig {
                    sgx_epc_sections,
                    phys_bits,
                    kvm_hyperv: self.config.kvm_hyperv,
                    #[cfg(feature = "tdx")]
                    tdx,
                    amx: self.config.features.amx,
                },
            )
            .map_err(Error::CommonCpuId)?
        };

        Ok(())
    }

    fn create_vcpu(&mut self, cpu_id: u8, snapshot: Option<Snapshot>) -> Result<Arc<Mutex<Vcpu>>> {
        info!("Creating vCPU: cpu_id = {}", cpu_id);

        let mut vcpu = Vcpu::new(
            cpu_id,
            &self.vm,
            Some(self.vm_ops.clone()),
            #[cfg(target_arch = "x86_64")]
            self.hypervisor.get_cpu_vendor(),
        )?;

        if let Some(snapshot) = snapshot {
            // AArch64 vCPUs should be initialized after created.
            #[cfg(target_arch = "aarch64")]
            vcpu.init(&self.vm)?;

            let state: CpuState = snapshot.to_state().map_err(|e| {
                Error::VcpuCreate(anyhow!("Could not get vCPU state from snapshot {:?}", e))
            })?;
            vcpu.vcpu
                .set_state(&state)
                .map_err(|e| Error::VcpuCreate(anyhow!("Could not set the vCPU state {:?}", e)))?;

            vcpu.saved_state = Some(state);
        }

        let vcpu = Arc::new(Mutex::new(vcpu));

        // Adding vCPU to the CpuManager's vCPU list.
        self.vcpus.push(vcpu.clone());

        Ok(vcpu)
    }

    pub fn configure_vcpu(
        &self,
        vcpu: Arc<Mutex<Vcpu>>,
        boot_setup: Option<(EntryPoint, &GuestMemoryAtomic<GuestMemoryMmap>)>,
        #[cfg(feature = "igvm")] vmsa: Option<SevVmsa>,
        #[cfg(feature = "snp")] vmsa_pfn: u64,
    ) -> Result<()> {
        let mut vcpu = vcpu.lock().unwrap();

        #[cfg(feature = "snp")]
        if self.snp_enabled {
            vcpu.set_sev_control_register(vmsa_pfn)?;
        }

        #[cfg(target_arch = "x86_64")]
<<<<<<< HEAD
        if !self.snp_enabled {
            assert!(!self.cpuid.is_empty());
=======
        let topology = self.config.topology.clone().map_or_else(
            || {
                #[cfg(feature = "mshv")]
                if matches!(self.hypervisor.hypervisor_type(), HypervisorType::Mshv) {
                    return Some((1, self.boot_vcpus(), 1));
                }
                None
            },
            |t| Some((t.threads_per_core, t.cores_per_die, t.dies_per_package)),
        );
        #[cfg(target_arch = "x86_64")]
        vcpu.configure(
            boot_setup,
            self.cpuid.clone(),
            self.config.kvm_hyperv,
            topology,
        )?;
>>>>>>> 5e702dcd

            vcpu.configure(
                boot_setup,
                self.cpuid.clone(),
                self.config.kvm_hyperv,
                #[cfg(feature = "igvm")]
                vmsa,
            )?;
        }
        #[cfg(target_arch = "aarch64")]
        vcpu.configure(&self.vm, boot_setup)?;

        Ok(())
    }

    /// Only create new vCPUs if there aren't any inactive ones to reuse
    fn create_vcpus(
        &mut self,
        desired_vcpus: u8,
        snapshot: Option<Snapshot>,
    ) -> Result<Vec<Arc<Mutex<Vcpu>>>> {
        let mut vcpus: Vec<Arc<Mutex<Vcpu>>> = vec![];
        info!(
            "Request to create new vCPUs: desired = {}, max = {}, allocated = {}, present = {}",
            desired_vcpus,
            self.config.max_vcpus,
            self.vcpus.len(),
            self.present_vcpus()
        );

        if desired_vcpus > self.config.max_vcpus {
            return Err(Error::DesiredVCpuCountExceedsMax);
        }

        // Only create vCPUs in excess of all the allocated vCPUs.
        for cpu_id in self.vcpus.len() as u8..desired_vcpus {
            vcpus.push(self.create_vcpu(
                cpu_id,
                // TODO: The special format of the CPU id can be removed once
                // ready to break live upgrade.
                snapshot_from_id(snapshot.as_ref(), cpu_id.to_string().as_str()),
            )?);
        }

        Ok(vcpus)
    }

    #[cfg(target_arch = "aarch64")]
    pub fn init_pmu(&self, irq: u32) -> Result<bool> {
        for cpu in self.vcpus.iter() {
            let cpu = cpu.lock().unwrap();
            // Check if PMU attr is available, if not, log the information.
            if cpu.vcpu.has_pmu_support() {
                cpu.vcpu.init_pmu(irq).map_err(Error::InitPmu)?;
            } else {
                debug!(
                    "PMU attribute is not supported in vCPU{}, skip PMU init!",
                    cpu.id
                );
                return Ok(false);
            }
        }

        Ok(true)
    }

    pub fn vcpus(&self) -> Vec<Arc<Mutex<Vcpu>>> {
        self.vcpus.clone()
    }

    fn start_vcpu(
        &mut self,
        vcpu: Arc<Mutex<Vcpu>>,
        vcpu_id: u8,
        vcpu_thread_barrier: Arc<Barrier>,
        inserting: bool,
        guest_memory: &GuestMemoryAtomic<GuestMemoryMmap>,
    ) -> Result<()> {
        let reset_evt = self.reset_evt.try_clone().unwrap();
        let exit_evt = self.exit_evt.try_clone().unwrap();
        #[cfg(feature = "kvm")]
        let hypervisor_type = self.hypervisor.hypervisor_type();
        #[cfg(feature = "guest_debug")]
        let vm_debug_evt = self.vm_debug_evt.try_clone().unwrap();
        let panic_exit_evt = self.exit_evt.try_clone().unwrap();
        let vcpu_kill_signalled = self.vcpus_kill_signalled.clone();
        let vcpu_pause_signalled = self.vcpus_pause_signalled.clone();
        let gm = guest_memory.clone();

        let vcpu_kill = self.vcpu_states[usize::from(vcpu_id)].kill.clone();
        let vcpu_run_interrupted = self.vcpu_states[usize::from(vcpu_id)]
            .vcpu_run_interrupted
            .clone();
        let panic_vcpu_run_interrupted = vcpu_run_interrupted.clone();
        let vcpu_paused = self.vcpu_states[usize::from(vcpu_id)].paused.clone();

        // Prepare the CPU set the current vCPU is expected to run onto.
        let cpuset = self.affinity.get(&vcpu_id).map(|host_cpus| {
            // SAFETY: all zeros is a valid pattern
            let mut cpuset: libc::cpu_set_t = unsafe { std::mem::zeroed() };
            // SAFETY: FFI call, trivially safe
            unsafe { libc::CPU_ZERO(&mut cpuset) };
            for host_cpu in host_cpus {
                // SAFETY: FFI call, trivially safe
                unsafe { libc::CPU_SET(*host_cpu as usize, &mut cpuset) };
            }
            cpuset
        });

        // Retrieve seccomp filter for vcpu thread
        let vcpu_seccomp_filter = get_seccomp_filter(
            &self.seccomp_action,
            Thread::Vcpu,
            self.hypervisor.hypervisor_type(),
        )
        .map_err(Error::CreateSeccompFilter)?;

        #[cfg(target_arch = "x86_64")]
        let interrupt_controller_clone = self.interrupt_controller.as_ref().cloned();

        info!("Starting vCPU: cpu_id = {}", vcpu_id);

        let handle = Some(
            thread::Builder::new()
                .name(format!("vcpu{vcpu_id}"))
                .spawn(move || {
                    // Schedule the thread to run on the expected CPU set
                    if let Some(cpuset) = cpuset.as_ref() {
                        // SAFETY: FFI call with correct arguments
                        let ret = unsafe {
                            libc::sched_setaffinity(
                                0,
                                std::mem::size_of::<libc::cpu_set_t>(),
                                cpuset as *const libc::cpu_set_t,
                            )
                        };

                        if ret != 0 {
                            error!(
                                "Failed scheduling the vCPU {} on the expected CPU set: {}",
                                vcpu_id,
                                io::Error::last_os_error()
                            );
                            return;
                        }
                    }

                    // Apply seccomp filter for vcpu thread.
                    if !vcpu_seccomp_filter.is_empty() {
                        if let Err(e) =
                            apply_filter(&vcpu_seccomp_filter).map_err(Error::ApplySeccompFilter)
                        {
                            error!("Error applying seccomp filter: {:?}", e);
                            return;
                        }
                    }
                    extern "C" fn handle_signal(_: i32, _: *mut siginfo_t, _: *mut c_void) {}
                    // This uses an async signal safe handler to kill the vcpu handles.
                    register_signal_handler(SIGRTMIN(), handle_signal)
                        .expect("Failed to register vcpu signal handler");
                    // Block until all CPUs are ready.
                    vcpu_thread_barrier.wait();

                    std::panic::catch_unwind(move || {
                        loop {
                            // If we are being told to pause, we park the thread
                            // until the pause boolean is toggled.
                            // The resume operation is responsible for toggling
                            // the boolean and unpark the thread.
                            // We enter a loop because park() could spuriously
                            // return. We will then park() again unless the
                            // pause boolean has been toggled.

                            // Need to use Ordering::SeqCst as we have multiple
                            // loads and stores to different atomics and we need
                            // to see them in a consistent order in all threads

                            if vcpu_pause_signalled.load(Ordering::SeqCst) {
                                // As a pause can be caused by PIO & MMIO exits then we need to ensure they are
                                // completed by returning to KVM_RUN. From the kernel docs:
                                //
                                // For KVM_EXIT_IO, KVM_EXIT_MMIO, KVM_EXIT_OSI, KVM_EXIT_PAPR, KVM_EXIT_XEN,
                                // KVM_EXIT_EPR, KVM_EXIT_X86_RDMSR and KVM_EXIT_X86_WRMSR the corresponding
                                // operations are complete (and guest state is consistent) only after userspace
                                // has re-entered the kernel with KVM_RUN.  The kernel side will first finish
                                // incomplete operations and then check for pending signals.
                                // The pending state of the operation is not preserved in state which is
                                // visible to userspace, thus userspace should ensure that the operation is
                                // completed before performing a live migration.  Userspace can re-enter the
                                // guest with an unmasked signal pending or with the immediate_exit field set
                                // to complete pending operations without allowing any further instructions
                                // to be executed.

                                #[cfg(feature = "kvm")]
                                if matches!(hypervisor_type, HypervisorType::Kvm) {
                                    vcpu.lock().as_ref().unwrap().vcpu.set_immediate_exit(true);
                                    if !matches!(vcpu.lock().unwrap().run(&gm), Ok(VmExit::Ignore)) {
                                        error!("Unexpected VM exit on \"immediate_exit\" run");
                                        break;
                                    }
                                    vcpu.lock().as_ref().unwrap().vcpu.set_immediate_exit(false);
                                }

                                vcpu_run_interrupted.store(true, Ordering::SeqCst);

                                vcpu_paused.store(true, Ordering::SeqCst);
                                while vcpu_pause_signalled.load(Ordering::SeqCst) {
                                    thread::park();
                                }
                                vcpu_run_interrupted.store(false, Ordering::SeqCst);
                            }

                            // We've been told to terminate
                            if vcpu_kill_signalled.load(Ordering::SeqCst)
                                || vcpu_kill.load(Ordering::SeqCst)
                            {
                                vcpu_run_interrupted.store(true, Ordering::SeqCst);
                                break;
                            }

                            #[cfg(feature = "tdx")]
                            let mut vcpu = vcpu.lock().unwrap();
                            #[cfg(not(feature = "tdx"))]
                            let vcpu = vcpu.lock().unwrap();
                            // vcpu.run() returns false on a triple-fault so trigger a reset
                            match vcpu.run(&gm) {
                                Ok(run) => match run {
                                    #[cfg(feature = "kvm")]
                                    VmExit::Debug => {
                                        info!("VmExit::Debug");
                                        #[cfg(feature = "guest_debug")]
                                        {
                                            vcpu_pause_signalled.store(true, Ordering::SeqCst);
                                            let raw_tid = get_raw_tid(vcpu_id as usize);
                                            vm_debug_evt.write(raw_tid as u64).unwrap();
                                        }
                                    }
                                    #[cfg(target_arch = "x86_64")]
                                    VmExit::IoapicEoi(vector) => {
                                        if let Some(interrupt_controller) =
                                            &interrupt_controller_clone
                                        {
                                            interrupt_controller
                                                .lock()
                                                .unwrap()
                                                .end_of_interrupt(vector);
                                        }
                                    }
                                    VmExit::Ignore => {}
                                    VmExit::Hyperv => {}
                                    VmExit::Reset => {
                                        info!("VmExit::Reset");
                                        vcpu_run_interrupted.store(true, Ordering::SeqCst);
                                        reset_evt.write(1).unwrap();
                                        break;
                                    }
                                    VmExit::Shutdown => {
                                        info!("VmExit::Shutdown");
                                        vcpu_run_interrupted.store(true, Ordering::SeqCst);
                                        exit_evt.write(1).unwrap();
                                        break;
                                    }
                                    #[cfg(feature = "tdx")]
                                    VmExit::Tdx => {
                                        if let Some(vcpu) = Arc::get_mut(&mut vcpu.vcpu) {
                                            match vcpu.get_tdx_exit_details() {
                                                Ok(details) => match details {
                                                    TdxExitDetails::GetQuote => warn!("TDG_VP_VMCALL_GET_QUOTE not supported"),
                                                    TdxExitDetails::SetupEventNotifyInterrupt => {
                                                        warn!("TDG_VP_VMCALL_SETUP_EVENT_NOTIFY_INTERRUPT not supported")
                                                    }
                                                },
                                                Err(e) => error!("Unexpected TDX VMCALL: {}", e),
                                            }
                                            vcpu.set_tdx_status(TdxExitStatus::InvalidOperand);
                                        } else {
                                            // We should never reach this code as
                                            // this means the design from the code
                                            // is wrong.
                                            unreachable!("Couldn't get a mutable reference from Arc<dyn Vcpu> as there are multiple instances");
                                        }
                                    }
                                    #[cfg(feature = "snp")]
                                    VmExit::GpaModify(base_gpa, gpa_count) => {
                                        info!("VmExit::GpaModify");
                                        let mut gpa_list = Vec::new();
                                        for i in 0..gpa_count {
                                            let gpa = gm.clone().memory().get_host_address(GuestAddress(base_gpa + i * HV_PAGE_SIZE)).unwrap() as u64;
                                            gpa_list.push(gpa);
                                        }
                                        //vm.modify_gpa_host_access(0, 0, false as u8, gpa_list.as_slice()).unwrap();
                                        break;
                                    }
                                    _ => {
                                        error!(
                                            "VCPU generated error: {:?}",
                                            Error::UnexpectedVmExit
                                        );
                                        vcpu_run_interrupted.store(true, Ordering::SeqCst);
                                        exit_evt.write(1).unwrap();
                                        break;
                                    }
                                },

                                Err(e) => {
                                    error!("VCPU generated error: {:?}", Error::VcpuRun(e.into()));
                                    vcpu_run_interrupted.store(true, Ordering::SeqCst);
                                    exit_evt.write(1).unwrap();
                                    break;
                                }
                            }

                            // We've been told to terminate
                            if vcpu_kill_signalled.load(Ordering::SeqCst)
                                || vcpu_kill.load(Ordering::SeqCst)
                            {
                                vcpu_run_interrupted.store(true, Ordering::SeqCst);
                                break;
                            }
                        }
                    })
                    .or_else(|_| {
                        panic_vcpu_run_interrupted.store(true, Ordering::SeqCst);
                        error!("vCPU thread panicked");
                        panic_exit_evt.write(1)
                    })
                    .ok();
                })
                .map_err(Error::VcpuSpawn)?,
        );

        // On hot plug calls into this function entry_point is None. It is for
        // those hotplug CPU additions that we need to set the inserting flag.
        self.vcpu_states[usize::from(vcpu_id)].handle = handle;
        self.vcpu_states[usize::from(vcpu_id)].inserting = inserting;

        Ok(())
    }

    /// Start up as many vCPUs threads as needed to reach `desired_vcpus`
    fn activate_vcpus(
        &mut self,
        desired_vcpus: u8,
        inserting: bool,
        paused: Option<bool>,
        guest_memory: &GuestMemoryAtomic<GuestMemoryMmap>,
    ) -> Result<()> {
        if desired_vcpus > self.config.max_vcpus {
            return Err(Error::DesiredVCpuCountExceedsMax);
        }

        let vcpu_thread_barrier = Arc::new(Barrier::new(
            (desired_vcpus - self.present_vcpus() + 1) as usize,
        ));

        if let Some(paused) = paused {
            self.vcpus_pause_signalled.store(paused, Ordering::SeqCst);
        }

        info!(
            "Starting vCPUs: desired = {}, allocated = {}, present = {}, paused = {}",
            desired_vcpus,
            self.vcpus.len(),
            self.present_vcpus(),
            self.vcpus_pause_signalled.load(Ordering::SeqCst)
        );

        // This reuses any inactive vCPUs as well as any that were newly created
        for vcpu_id in self.present_vcpus()..desired_vcpus {
            let vcpu = Arc::clone(&self.vcpus[vcpu_id as usize]);
            self.start_vcpu(
                vcpu,
                vcpu_id,
                vcpu_thread_barrier.clone(),
                inserting,
                guest_memory,
            )?;
        }

        // Unblock all CPU threads.
        vcpu_thread_barrier.wait();
        Ok(())
    }

    fn mark_vcpus_for_removal(&mut self, desired_vcpus: u8) {
        // Mark vCPUs for removal, actual removal happens on ejection
        for cpu_id in desired_vcpus..self.present_vcpus() {
            self.vcpu_states[usize::from(cpu_id)].removing = true;
            self.vcpu_states[usize::from(cpu_id)]
                .pending_removal
                .store(true, Ordering::SeqCst);
        }
    }

    pub fn check_pending_removed_vcpu(&mut self) -> bool {
        for state in self.vcpu_states.iter() {
            if state.active() && state.pending_removal.load(Ordering::SeqCst) {
                return true;
            }
        }
        false
    }

    fn remove_vcpu(&mut self, cpu_id: u8) -> Result<()> {
        info!("Removing vCPU: cpu_id = {}", cpu_id);
        let state = &mut self.vcpu_states[usize::from(cpu_id)];
        state.kill.store(true, Ordering::SeqCst);
        state.signal_thread();
        state.join_thread()?;
        state.handle = None;

        // Once the thread has exited, clear the "kill" so that it can reused
        state.kill.store(false, Ordering::SeqCst);
        state.pending_removal.store(false, Ordering::SeqCst);

        Ok(())
    }

    pub fn create_boot_vcpus(
        &mut self,
        snapshot: Option<Snapshot>,
    ) -> Result<Vec<Arc<Mutex<Vcpu>>>> {
        trace_scoped!("create_boot_vcpus");

        // Note: Please do not change the ordering of creation of vcpu.
        // For SEV-SNP VM it is a requirement CPUs are created before
        // transitioning the VM into a secure state.
        let ret = self.create_vcpus(self.boot_vcpus(), snapshot);

        if self.snp_enabled {
            #[cfg(feature = "snp")]
            self.vm.snp_init().map_err(Error::InitializeSnp)?;
        }

        ret
    }

    // Starts all the vCPUs that the VM is booting with. Blocks until all vCPUs are running.
    pub fn start_boot_vcpus(
        &mut self,
        paused: bool,
        guest_memory: &GuestMemoryAtomic<GuestMemoryMmap>,
    ) -> Result<()> {
        self.activate_vcpus(self.boot_vcpus(), false, Some(paused), guest_memory)
    }

    pub fn start_restored_vcpus(
        &mut self,
        guest_memory: &GuestMemoryAtomic<GuestMemoryMmap>,
    ) -> Result<()> {
        self.activate_vcpus(self.vcpus.len() as u8, false, Some(true), guest_memory)
            .map_err(|e| {
                Error::StartRestoreVcpu(anyhow!("Failed to start restored vCPUs: {:#?}", e))
            })?;

        Ok(())
    }

    pub fn resize(
        &mut self,
        desired_vcpus: u8,
        guest_memory: &GuestMemoryAtomic<GuestMemoryMmap>,
    ) -> Result<bool> {
        if desired_vcpus.cmp(&self.present_vcpus()) == cmp::Ordering::Equal {
            return Ok(false);
        }

        if !self.dynamic {
            return Ok(false);
        }

        if self.check_pending_removed_vcpu() {
            return Err(Error::VcpuPendingRemovedVcpu);
        }

        match desired_vcpus.cmp(&self.present_vcpus()) {
            cmp::Ordering::Greater => {
                let vcpus = self.create_vcpus(desired_vcpus, None)?;
                for vcpu in vcpus {
                    self.configure_vcpu(
                        vcpu,
                        None,
                        #[cfg(feature = "igvm")]
                        None,
                        #[cfg(feature = "snp")]
                        0,
                    )?
                }
                self.activate_vcpus(desired_vcpus, true, None, guest_memory)?;
                Ok(true)
            }
            cmp::Ordering::Less => {
                self.mark_vcpus_for_removal(desired_vcpus);
                Ok(true)
            }
            _ => Ok(false),
        }
    }

    pub fn shutdown(&mut self) -> Result<()> {
        // Tell the vCPUs to stop themselves next time they go through the loop
        self.vcpus_kill_signalled.store(true, Ordering::SeqCst);

        // Toggle the vCPUs pause boolean
        self.vcpus_pause_signalled.store(false, Ordering::SeqCst);

        // Unpark all the VCPU threads.
        for state in self.vcpu_states.iter() {
            state.unpark_thread();
        }

        // Signal to the spawned threads (vCPUs and console signal handler). For the vCPU threads
        // this will interrupt the KVM_RUN ioctl() allowing the loop to check the boolean set
        // above.
        for state in self.vcpu_states.iter() {
            state.signal_thread();
        }

        // Wait for all the threads to finish. This removes the state from the vector.
        for mut state in self.vcpu_states.drain(..) {
            state.join_thread()?;
        }

        Ok(())
    }

    #[cfg(feature = "tdx")]
    pub fn initialize_tdx(&self, hob_address: u64) -> Result<()> {
        for vcpu in &self.vcpus {
            vcpu.lock()
                .unwrap()
                .vcpu
                .tdx_init(hob_address)
                .map_err(Error::InitializeTdx)?;
        }
        Ok(())
    }

    pub fn boot_vcpus(&self) -> u8 {
        self.config.boot_vcpus
    }

    pub fn max_vcpus(&self) -> u8 {
        self.config.max_vcpus
    }

    #[cfg(target_arch = "x86_64")]
    pub fn common_cpuid(&self) -> Vec<CpuIdEntry> {
        assert!(!self.cpuid.is_empty());
        self.cpuid.clone()
    }

    fn present_vcpus(&self) -> u8 {
        self.vcpu_states
            .iter()
            .fold(0, |acc, state| acc + state.active() as u8)
    }

    #[cfg(target_arch = "aarch64")]
    pub fn get_mpidrs(&self) -> Vec<u64> {
        self.vcpus
            .iter()
            .map(|cpu| cpu.lock().unwrap().get_mpidr())
            .collect()
    }

    #[cfg(target_arch = "aarch64")]
    pub fn get_saved_states(&self) -> Vec<CpuState> {
        self.vcpus
            .iter()
            .map(|cpu| cpu.lock().unwrap().get_saved_state().unwrap())
            .collect()
    }

    #[cfg(target_arch = "aarch64")]
    pub fn get_vcpu_topology(&self) -> Option<(u8, u8, u8)> {
        self.config
            .topology
            .clone()
            .map(|t| (t.threads_per_core, t.cores_per_die, t.packages))
    }

    pub fn create_madt(&self) -> Sdt {
        use crate::acpi;
        // This is also checked in the commandline parsing.
        assert!(self.config.boot_vcpus <= self.config.max_vcpus);

        let mut madt = Sdt::new(*b"APIC", 44, 5, *b"CLOUDH", *b"CHMADT  ", 1);
        #[cfg(target_arch = "x86_64")]
        {
            madt.write(36, arch::layout::APIC_START.0);

            for cpu in 0..self.config.max_vcpus {
                let lapic = LocalX2Apic {
                    r#type: acpi::ACPI_X2APIC_PROCESSOR,
                    length: 16,
                    processor_id: cpu.into(),
                    apic_id: cpu.into(),
                    flags: if cpu < self.config.boot_vcpus {
                        1 << MADT_CPU_ENABLE_FLAG
                    } else {
                        0
                    } | 1 << MADT_CPU_ONLINE_CAPABLE_FLAG,
                    _reserved: 0,
                };
                madt.append(lapic);
            }

            madt.append(Ioapic {
                r#type: acpi::ACPI_APIC_IO,
                length: 12,
                ioapic_id: 0,
                apic_address: arch::layout::IOAPIC_START.0 as u32,
                gsi_base: 0,
                ..Default::default()
            });

            madt.append(InterruptSourceOverride {
                r#type: acpi::ACPI_APIC_XRUPT_OVERRIDE,
                length: 10,
                bus: 0,
                source: 4,
                gsi: 4,
                flags: 0,
            });
        }

        #[cfg(target_arch = "aarch64")]
        {
            /* Notes:
             * Ignore Local Interrupt Controller Address at byte offset 36 of MADT table.
             */

            // See section 5.2.12.14 GIC CPU Interface (GICC) Structure in ACPI spec.
            for cpu in 0..self.config.boot_vcpus {
                let vcpu = &self.vcpus[cpu as usize];
                let mpidr = vcpu.lock().unwrap().get_mpidr();
                /* ARMv8 MPIDR format:
                     Bits [63:40] Must be zero
                     Bits [39:32] Aff3 : Match Aff3 of target processor MPIDR
                     Bits [31:24] Must be zero
                     Bits [23:16] Aff2 : Match Aff2 of target processor MPIDR
                     Bits [15:8] Aff1 : Match Aff1 of target processor MPIDR
                     Bits [7:0] Aff0 : Match Aff0 of target processor MPIDR
                */
                let mpidr_mask = 0xff_00ff_ffff;
                let gicc = GicC {
                    r#type: acpi::ACPI_APIC_GENERIC_CPU_INTERFACE,
                    length: 80,
                    reserved0: 0,
                    cpu_interface_number: cpu as u32,
                    uid: cpu as u32,
                    flags: 1,
                    parking_version: 0,
                    performance_interrupt: 0,
                    parked_address: 0,
                    base_address: 0,
                    gicv_base_address: 0,
                    gich_base_address: 0,
                    vgic_interrupt: 0,
                    gicr_base_address: 0,
                    mpidr: mpidr & mpidr_mask,
                    proc_power_effi_class: 0,
                    reserved1: 0,
                    spe_overflow_interrupt: 0,
                };

                madt.append(gicc);
            }
            let vgic_config = Gic::create_default_config(self.config.boot_vcpus.into());

            // GIC Distributor structure. See section 5.2.12.15 in ACPI spec.
            let gicd = GicD {
                r#type: acpi::ACPI_APIC_GENERIC_DISTRIBUTOR,
                length: 24,
                reserved0: 0,
                gic_id: 0,
                base_address: vgic_config.dist_addr,
                global_irq_base: 0,
                version: 3,
                reserved1: [0; 3],
            };
            madt.append(gicd);

            // See 5.2.12.17 GIC Redistributor (GICR) Structure in ACPI spec.
            let gicr = GicR {
                r#type: acpi::ACPI_APIC_GENERIC_REDISTRIBUTOR,
                length: 16,
                reserved: 0,
                base_address: vgic_config.redists_addr,
                range_length: vgic_config.redists_size as u32,
            };
            madt.append(gicr);

            // See 5.2.12.18 GIC Interrupt Translation Service (ITS) Structure in ACPI spec.
            let gicits = GicIts {
                r#type: acpi::ACPI_APIC_GENERIC_TRANSLATOR,
                length: 20,
                reserved0: 0,
                translation_id: 0,
                base_address: vgic_config.msi_addr,
                reserved1: 0,
            };
            madt.append(gicits);

            madt.update_checksum();
        }

        madt
    }

    #[cfg(target_arch = "aarch64")]
    pub fn create_pptt(&self) -> Sdt {
        let pptt_start = 0;
        let mut cpus = 0;
        let mut uid = 0;
        // If topology is not specified, the default setting is:
        // 1 package, multiple cores, 1 thread per core
        // This is also the behavior when PPTT is missing.
        let (threads_per_core, cores_per_package, packages) =
            self.get_vcpu_topology().unwrap_or((1, self.max_vcpus(), 1));

        let mut pptt = Sdt::new(*b"PPTT", 36, 2, *b"CLOUDH", *b"CHPPTT  ", 1);

        for cluster_idx in 0..packages {
            if cpus < self.config.boot_vcpus as usize {
                let cluster_offset = pptt.len() - pptt_start;
                let cluster_hierarchy_node = ProcessorHierarchyNode {
                    r#type: 0,
                    length: 20,
                    reserved: 0,
                    flags: 0x2,
                    parent: 0,
                    acpi_processor_id: cluster_idx as u32,
                    num_private_resources: 0,
                };
                pptt.append(cluster_hierarchy_node);

                for core_idx in 0..cores_per_package {
                    let core_offset = pptt.len() - pptt_start;

                    if threads_per_core > 1 {
                        let core_hierarchy_node = ProcessorHierarchyNode {
                            r#type: 0,
                            length: 20,
                            reserved: 0,
                            flags: 0x2,
                            parent: cluster_offset as u32,
                            acpi_processor_id: core_idx as u32,
                            num_private_resources: 0,
                        };
                        pptt.append(core_hierarchy_node);

                        for _thread_idx in 0..threads_per_core {
                            let thread_hierarchy_node = ProcessorHierarchyNode {
                                r#type: 0,
                                length: 20,
                                reserved: 0,
                                flags: 0xE,
                                parent: core_offset as u32,
                                acpi_processor_id: uid as u32,
                                num_private_resources: 0,
                            };
                            pptt.append(thread_hierarchy_node);
                            uid += 1;
                        }
                    } else {
                        let thread_hierarchy_node = ProcessorHierarchyNode {
                            r#type: 0,
                            length: 20,
                            reserved: 0,
                            flags: 0xA,
                            parent: cluster_offset as u32,
                            acpi_processor_id: uid as u32,
                            num_private_resources: 0,
                        };
                        pptt.append(thread_hierarchy_node);
                        uid += 1;
                    }
                }
                cpus += (cores_per_package * threads_per_core) as usize;
            }
        }

        pptt.update_checksum();
        pptt
    }

    #[cfg(feature = "guest_debug")]
    fn get_regs(&self, cpu_id: u8) -> Result<StandardRegisters> {
        self.vcpus[usize::from(cpu_id)]
            .lock()
            .unwrap()
            .vcpu
            .get_regs()
            .map_err(Error::CpuDebug)
    }

    #[cfg(feature = "guest_debug")]
    fn set_regs(&self, cpu_id: u8, regs: &StandardRegisters) -> Result<()> {
        self.vcpus[usize::from(cpu_id)]
            .lock()
            .unwrap()
            .vcpu
            .set_regs(regs)
            .map_err(Error::CpuDebug)
    }

    #[cfg(all(target_arch = "x86_64", feature = "guest_debug"))]
    fn get_sregs(&self, cpu_id: u8) -> Result<SpecialRegisters> {
        self.vcpus[usize::from(cpu_id)]
            .lock()
            .unwrap()
            .vcpu
            .get_sregs()
            .map_err(Error::CpuDebug)
    }

    #[cfg(all(target_arch = "x86_64", feature = "guest_debug"))]
    fn set_sregs(&self, cpu_id: u8, sregs: &SpecialRegisters) -> Result<()> {
        self.vcpus[usize::from(cpu_id)]
            .lock()
            .unwrap()
            .vcpu
            .set_sregs(sregs)
            .map_err(Error::CpuDebug)
    }

    #[cfg(all(target_arch = "x86_64", feature = "guest_debug"))]
    fn translate_gva(
        &self,
        _guest_memory: &GuestMemoryAtomic<GuestMemoryMmap>,
        cpu_id: u8,
        gva: u64,
    ) -> Result<u64> {
        let (gpa, _) = self.vcpus[usize::from(cpu_id)]
            .lock()
            .unwrap()
            .vcpu
            .translate_gva(gva, /* flags: unused */ 0)
            .map_err(|e| Error::TranslateVirtualAddress(e.into()))?;
        Ok(gpa)
    }

    ///
    /// On AArch64, `translate_gva` API is not provided by KVM. We implemented
    /// it in VMM by walking through translation tables.
    ///
    /// Address translation is big topic, here we only focus the scenario that
    /// happens in VMM while debugging kernel. This `translate_gva`
    /// implementation is restricted to:
    /// - Exception Level 1
    /// - Translate high address range only (kernel space)
    ///
    /// This implementation supports following Arm-v8a features related to
    /// address translation:
    /// - FEAT_LPA
    /// - FEAT_LVA
    /// - FEAT_LPA2
    ///
    #[cfg(all(target_arch = "aarch64", feature = "guest_debug"))]
    fn translate_gva(
        &self,
        guest_memory: &GuestMemoryAtomic<GuestMemoryMmap>,
        cpu_id: u8,
        gva: u64,
    ) -> Result<u64> {
        let tcr_el1: u64 = self.vcpus[usize::from(cpu_id)]
            .lock()
            .unwrap()
            .vcpu
            .get_sys_reg(regs::TCR_EL1)
            .map_err(|e| Error::TranslateVirtualAddress(e.into()))?;
        let ttbr1_el1: u64 = self.vcpus[usize::from(cpu_id)]
            .lock()
            .unwrap()
            .vcpu
            .get_sys_reg(regs::TTBR1_EL1)
            .map_err(|e| Error::TranslateVirtualAddress(e.into()))?;
        let id_aa64mmfr0_el1: u64 = self.vcpus[usize::from(cpu_id)]
            .lock()
            .unwrap()
            .vcpu
            .get_sys_reg(regs::ID_AA64MMFR0_EL1)
            .map_err(|e| Error::TranslateVirtualAddress(e.into()))?;

        // Bit 55 of the VA determines the range, high (0xFFFxxx...)
        // or low (0x000xxx...).
        let high_range = extract_bits_64!(gva, 55, 1);
        if high_range == 0 {
            info!("VA (0x{:x}) range is not supported!", gva);
            return Ok(gva);
        }

        // High range size offset
        let tsz = extract_bits_64!(tcr_el1, 16, 6);
        // Granule size
        let tg = extract_bits_64!(tcr_el1, 30, 2);
        // Indication of 48-bits (0) or 52-bits (1) for FEAT_LPA2
        let ds = extract_bits_64!(tcr_el1, 59, 1);

        if tsz == 0 {
            info!("VA translation is not ready!");
            return Ok(gva);
        }

        // VA size is determined by TCR_BL1.T1SZ
        let va_size = 64 - tsz;
        // Number of bits in VA consumed in each level of translation
        let stride = match tg {
            3 => 13, // 64KB granule size
            1 => 11, // 16KB granule size
            _ => 9,  // 4KB, default
        };
        // Starting level of walking
        let mut level = 4 - (va_size - 4) / stride;

        // PA or IPA size is determined
        let tcr_ips = extract_bits_64!(tcr_el1, 32, 3);
        let pa_range = extract_bits_64_without_offset!(id_aa64mmfr0_el1, 4);
        // The IPA size in TCR_BL1 and PA Range in ID_AA64MMFR0_EL1 should match.
        // To be safe, we use the minimum value if they are different.
        let pa_range = std::cmp::min(tcr_ips, pa_range);
        // PA size in bits
        let pa_size = match pa_range {
            0 => 32,
            1 => 36,
            2 => 40,
            3 => 42,
            4 => 44,
            5 => 48,
            6 => 52,
            _ => {
                return Err(Error::TranslateVirtualAddress(anyhow!(format!(
                    "PA range not supported {pa_range}"
                ))))
            }
        };

        let indexmask_grainsize = (!0u64) >> (64 - (stride + 3));
        let mut indexmask = (!0u64) >> (64 - (va_size - (stride * (4 - level))));
        // If FEAT_LPA2 is present, the translation table descriptor holds
        // 50 bits of the table address of next level.
        // Otherwise, it is 48 bits.
        let descaddrmask = if ds == 1 {
            !0u64 >> (64 - 50) // mask with 50 least significant bits
        } else {
            !0u64 >> (64 - 48) // mask with 48 least significant bits
        };
        let descaddrmask = descaddrmask & !indexmask_grainsize;

        // Translation table base address
        let mut descaddr: u64 = extract_bits_64_without_offset!(ttbr1_el1, 48);
        // In the case of FEAT_LPA and FEAT_LPA2, the initial translation table
        // address bits [48:51] comes from TTBR1_EL1 bits [2:5].
        if pa_size == 52 {
            descaddr |= extract_bits_64!(ttbr1_el1, 2, 4) << 48;
        }

        // Loop through tables of each level
        loop {
            // Table offset for current level
            let table_offset: u64 = (gva >> (stride * (4 - level))) & indexmask;
            descaddr |= table_offset;
            descaddr &= !7u64;

            let mut buf = [0; 8];
            guest_memory
                .memory()
                .read(&mut buf, GuestAddress(descaddr))
                .map_err(|e| Error::TranslateVirtualAddress(e.into()))?;
            let descriptor = u64::from_le_bytes(buf);

            descaddr = descriptor & descaddrmask;
            // In the case of FEAT_LPA, the next-level translation table address
            // bits [48:51] comes from bits [12:15] of the current descriptor.
            // For FEAT_LPA2, the next-level translation table address
            // bits [50:51] comes from bits [8:9] of the current descriptor,
            // bits [48:49] comes from bits [48:49] of the descriptor which was
            // handled previously.
            if pa_size == 52 {
                if ds == 1 {
                    // FEAT_LPA2
                    descaddr |= extract_bits_64!(descriptor, 8, 2) << 50;
                } else {
                    // FEAT_LPA
                    descaddr |= extract_bits_64!(descriptor, 12, 4) << 48;
                }
            }

            if (descriptor & 2) != 0 && (level < 3) {
                // This is a table entry. Go down to next level.
                level += 1;
                indexmask = indexmask_grainsize;
                continue;
            }

            break;
        }

        // We have reached either:
        // - a page entry at level 3 or
        // - a block entry at level 1 or 2
        let page_size = 1u64 << ((stride * (4 - level)) + 3);
        descaddr &= !(page_size - 1);
        descaddr |= gva & (page_size - 1);

        Ok(descaddr)
    }

    pub(crate) fn set_acpi_address(&mut self, acpi_address: GuestAddress) {
        self.acpi_address = Some(acpi_address);
    }

    pub(crate) fn set_interrupt_controller(
        &mut self,
        interrupt_controller: Arc<Mutex<dyn InterruptController>>,
    ) {
        self.interrupt_controller = Some(interrupt_controller);
    }

<<<<<<< HEAD
    pub fn get_cpuid_leaf(
=======
    pub(crate) fn vcpus_kill_signalled(&self) -> &Arc<AtomicBool> {
        &self.vcpus_kill_signalled
    }

    #[cfg(feature = "igvm")]
    pub(crate) fn get_cpuid_leaf(
>>>>>>> 5e702dcd
        &self,
        cpu_id: u8,
        eax: u32,
        ecx: u32,
        xfem: u64,
        xss: u64,
    ) -> Result<[u32; 4]> {
        let leaf_info = self.vcpus[usize::from(cpu_id)]
            .lock()
            .unwrap()
            .vcpu
            .get_cpuid_values(eax, ecx, xfem, xss)
            .unwrap();
        Ok(leaf_info)
    }
}

struct Cpu {
    cpu_id: u8,
    proximity_domain: u32,
    dynamic: bool,
}

#[cfg(target_arch = "x86_64")]
const MADT_CPU_ENABLE_FLAG: usize = 0;

#[cfg(target_arch = "x86_64")]
const MADT_CPU_ONLINE_CAPABLE_FLAG: usize = 1;

impl Cpu {
    #[cfg(target_arch = "x86_64")]
    fn generate_mat(&self) -> Vec<u8> {
        let lapic = LocalX2Apic {
            r#type: crate::acpi::ACPI_X2APIC_PROCESSOR,
            length: 16,
            processor_id: self.cpu_id.into(),
            apic_id: self.cpu_id.into(),
            flags: 1 << MADT_CPU_ENABLE_FLAG,
            _reserved: 0,
        };

        let mut mat_data: Vec<u8> = vec![0; std::mem::size_of_val(&lapic)];
        // SAFETY: mat_data is large enough to hold lapic
        unsafe { *(mat_data.as_mut_ptr() as *mut LocalX2Apic) = lapic };

        mat_data
    }
}

impl Aml for Cpu {
    fn to_aml_bytes(&self, sink: &mut dyn acpi_tables::AmlSink) {
        #[cfg(target_arch = "x86_64")]
        let mat_data: Vec<u8> = self.generate_mat();
        #[allow(clippy::if_same_then_else)]
        if self.dynamic {
            aml::Device::new(
                format!("C{:03X}", self.cpu_id).as_str().into(),
                vec![
                    &aml::Name::new("_HID".into(), &"ACPI0007"),
                    &aml::Name::new("_UID".into(), &self.cpu_id),
                    // Currently, AArch64 cannot support following fields.
                    /*
                    _STA return value:
                    Bit [0] – Set if the device is present.
                    Bit [1] – Set if the device is enabled and decoding its resources.
                    Bit [2] – Set if the device should be shown in the UI.
                    Bit [3] – Set if the device is functioning properly (cleared if device failed its diagnostics).
                    Bit [4] – Set if the battery is present.
                    Bits [31:5] – Reserved (must be cleared).
                    */
                    #[cfg(target_arch = "x86_64")]
                    &aml::Method::new(
                        "_STA".into(),
                        0,
                        false,
                        // Call into CSTA method which will interrogate device
                        vec![&aml::Return::new(&aml::MethodCall::new(
                            "CSTA".into(),
                            vec![&self.cpu_id],
                        ))],
                    ),
                    &aml::Method::new(
                        "_PXM".into(),
                        0,
                        false,
                        vec![&aml::Return::new(&self.proximity_domain)],
                    ),
                    // The Linux kernel expects every CPU device to have a _MAT entry
                    // containing the LAPIC for this processor with the enabled bit set
                    // even it if is disabled in the MADT (non-boot CPU)
                    #[cfg(target_arch = "x86_64")]
                    &aml::Name::new("_MAT".into(), &aml::BufferData::new(mat_data)),
                    // Trigger CPU ejection
                    #[cfg(target_arch = "x86_64")]
                    &aml::Method::new(
                        "_EJ0".into(),
                        1,
                        false,
                        // Call into CEJ0 method which will actually eject device
                        vec![&aml::MethodCall::new("CEJ0".into(), vec![&self.cpu_id])],
                    ),
                ],
            )
            .to_aml_bytes(sink);
        } else {
            aml::Device::new(
                format!("C{:03X}", self.cpu_id).as_str().into(),
                vec![
                    &aml::Name::new("_HID".into(), &"ACPI0007"),
                    &aml::Name::new("_UID".into(), &self.cpu_id),
                    #[cfg(target_arch = "x86_64")]
                    &aml::Method::new(
                        "_STA".into(),
                        0,
                        false,
                        // Mark CPU present see CSTA implementation
                        vec![&aml::Return::new(&0xfu8)],
                    ),
                    &aml::Method::new(
                        "_PXM".into(),
                        0,
                        false,
                        vec![&aml::Return::new(&self.proximity_domain)],
                    ),
                    // The Linux kernel expects every CPU device to have a _MAT entry
                    // containing the LAPIC for this processor with the enabled bit set
                    // even it if is disabled in the MADT (non-boot CPU)
                    #[cfg(target_arch = "x86_64")]
                    &aml::Name::new("_MAT".into(), &aml::BufferData::new(mat_data)),
                ],
            )
            .to_aml_bytes(sink);
        }
    }
}

struct CpuNotify {
    cpu_id: u8,
}

impl Aml for CpuNotify {
    fn to_aml_bytes(&self, sink: &mut dyn acpi_tables::AmlSink) {
        let object = aml::Path::new(&format!("C{:03X}", self.cpu_id));
        aml::If::new(
            &aml::Equal::new(&aml::Arg(0), &self.cpu_id),
            vec![&aml::Notify::new(&object, &aml::Arg(1))],
        )
        .to_aml_bytes(sink)
    }
}

struct CpuMethods {
    max_vcpus: u8,
    dynamic: bool,
}

impl Aml for CpuMethods {
    fn to_aml_bytes(&self, sink: &mut dyn acpi_tables::AmlSink) {
        if self.dynamic {
            // CPU status method
            aml::Method::new(
                "CSTA".into(),
                1,
                true,
                vec![
                    // Take lock defined above
                    &aml::Acquire::new("\\_SB_.PRES.CPLK".into(), 0xffff),
                    // Write CPU number (in first argument) to I/O port via field
                    &aml::Store::new(&aml::Path::new("\\_SB_.PRES.CSEL"), &aml::Arg(0)),
                    &aml::Store::new(&aml::Local(0), &aml::ZERO),
                    // Check if CPEN bit is set, if so make the local variable 0xf (see _STA for details of meaning)
                    &aml::If::new(
                        &aml::Equal::new(&aml::Path::new("\\_SB_.PRES.CPEN"), &aml::ONE),
                        vec![&aml::Store::new(&aml::Local(0), &0xfu8)],
                    ),
                    // Release lock
                    &aml::Release::new("\\_SB_.PRES.CPLK".into()),
                    // Return 0 or 0xf
                    &aml::Return::new(&aml::Local(0)),
                ],
            )
            .to_aml_bytes(sink);

            let mut cpu_notifies = Vec::new();
            for cpu_id in 0..self.max_vcpus {
                cpu_notifies.push(CpuNotify { cpu_id });
            }

            let mut cpu_notifies_refs: Vec<&dyn Aml> = Vec::new();
            for cpu_id in 0..self.max_vcpus {
                cpu_notifies_refs.push(&cpu_notifies[usize::from(cpu_id)]);
            }

            aml::Method::new("CTFY".into(), 2, true, cpu_notifies_refs).to_aml_bytes(sink);

            aml::Method::new(
                "CEJ0".into(),
                1,
                true,
                vec![
                    &aml::Acquire::new("\\_SB_.PRES.CPLK".into(), 0xffff),
                    // Write CPU number (in first argument) to I/O port via field
                    &aml::Store::new(&aml::Path::new("\\_SB_.PRES.CSEL"), &aml::Arg(0)),
                    // Set CEJ0 bit
                    &aml::Store::new(&aml::Path::new("\\_SB_.PRES.CEJ0"), &aml::ONE),
                    &aml::Release::new("\\_SB_.PRES.CPLK".into()),
                ],
            )
            .to_aml_bytes(sink);

            aml::Method::new(
                "CSCN".into(),
                0,
                true,
                vec![
                    // Take lock defined above
                    &aml::Acquire::new("\\_SB_.PRES.CPLK".into(), 0xffff),
                    &aml::Store::new(&aml::Local(0), &aml::ZERO),
                    &aml::While::new(
                        &aml::LessThan::new(&aml::Local(0), &self.max_vcpus),
                        vec![
                            // Write CPU number (in first argument) to I/O port via field
                            &aml::Store::new(&aml::Path::new("\\_SB_.PRES.CSEL"), &aml::Local(0)),
                            // Check if CINS bit is set
                            &aml::If::new(
                                &aml::Equal::new(&aml::Path::new("\\_SB_.PRES.CINS"), &aml::ONE),
                                // Notify device if it is
                                vec![
                                    &aml::MethodCall::new(
                                        "CTFY".into(),
                                        vec![&aml::Local(0), &aml::ONE],
                                    ),
                                    // Reset CINS bit
                                    &aml::Store::new(
                                        &aml::Path::new("\\_SB_.PRES.CINS"),
                                        &aml::ONE,
                                    ),
                                ],
                            ),
                            // Check if CRMV bit is set
                            &aml::If::new(
                                &aml::Equal::new(&aml::Path::new("\\_SB_.PRES.CRMV"), &aml::ONE),
                                // Notify device if it is (with the eject constant 0x3)
                                vec![
                                    &aml::MethodCall::new(
                                        "CTFY".into(),
                                        vec![&aml::Local(0), &3u8],
                                    ),
                                    // Reset CRMV bit
                                    &aml::Store::new(
                                        &aml::Path::new("\\_SB_.PRES.CRMV"),
                                        &aml::ONE,
                                    ),
                                ],
                            ),
                            &aml::Add::new(&aml::Local(0), &aml::Local(0), &aml::ONE),
                        ],
                    ),
                    // Release lock
                    &aml::Release::new("\\_SB_.PRES.CPLK".into()),
                ],
            )
            .to_aml_bytes(sink)
        } else {
            aml::Method::new("CSCN".into(), 0, true, vec![]).to_aml_bytes(sink)
        }
    }
}

impl Aml for CpuManager {
    fn to_aml_bytes(&self, sink: &mut dyn acpi_tables::AmlSink) {
        #[cfg(target_arch = "x86_64")]
        if let Some(acpi_address) = self.acpi_address {
            // CPU hotplug controller
            aml::Device::new(
                "_SB_.PRES".into(),
                vec![
                    &aml::Name::new("_HID".into(), &aml::EISAName::new("PNP0A06")),
                    &aml::Name::new("_UID".into(), &"CPU Hotplug Controller"),
                    // Mutex to protect concurrent access as we write to choose CPU and then read back status
                    &aml::Mutex::new("CPLK".into(), 0),
                    &aml::Name::new(
                        "_CRS".into(),
                        &aml::ResourceTemplate::new(vec![&aml::AddressSpace::new_memory(
                            aml::AddressSpaceCacheable::NotCacheable,
                            true,
                            acpi_address.0,
                            acpi_address.0 + CPU_MANAGER_ACPI_SIZE as u64 - 1,
                            None,
                        )]),
                    ),
                    // OpRegion and Fields map MMIO range into individual field values
                    &aml::OpRegion::new(
                        "PRST".into(),
                        aml::OpRegionSpace::SystemMemory,
                        &(acpi_address.0 as usize),
                        &CPU_MANAGER_ACPI_SIZE,
                    ),
                    &aml::Field::new(
                        "PRST".into(),
                        aml::FieldAccessType::Byte,
                        aml::FieldLockRule::NoLock,
                        aml::FieldUpdateRule::WriteAsZeroes,
                        vec![
                            aml::FieldEntry::Reserved(32),
                            aml::FieldEntry::Named(*b"CPEN", 1),
                            aml::FieldEntry::Named(*b"CINS", 1),
                            aml::FieldEntry::Named(*b"CRMV", 1),
                            aml::FieldEntry::Named(*b"CEJ0", 1),
                            aml::FieldEntry::Reserved(4),
                            aml::FieldEntry::Named(*b"CCMD", 8),
                        ],
                    ),
                    &aml::Field::new(
                        "PRST".into(),
                        aml::FieldAccessType::DWord,
                        aml::FieldLockRule::NoLock,
                        aml::FieldUpdateRule::Preserve,
                        vec![
                            aml::FieldEntry::Named(*b"CSEL", 32),
                            aml::FieldEntry::Reserved(32),
                            aml::FieldEntry::Named(*b"CDAT", 32),
                        ],
                    ),
                ],
            )
            .to_aml_bytes(sink);
        }

        // CPU devices
        let hid = aml::Name::new("_HID".into(), &"ACPI0010");
        let uid = aml::Name::new("_CID".into(), &aml::EISAName::new("PNP0A05"));
        // Bundle methods together under a common object
        let methods = CpuMethods {
            max_vcpus: self.config.max_vcpus,
            dynamic: self.dynamic,
        };
        let mut cpu_data_inner: Vec<&dyn Aml> = vec![&hid, &uid, &methods];

        let mut cpu_devices = Vec::new();
        for cpu_id in 0..self.config.max_vcpus {
            let proximity_domain = *self.proximity_domain_per_cpu.get(&cpu_id).unwrap_or(&0);
            let cpu_device = Cpu {
                cpu_id,
                proximity_domain,
                dynamic: self.dynamic,
            };

            cpu_devices.push(cpu_device);
        }

        for cpu_device in cpu_devices.iter() {
            cpu_data_inner.push(cpu_device);
        }

        aml::Device::new("_SB_.CPUS".into(), cpu_data_inner).to_aml_bytes(sink)
    }
}

impl Pausable for CpuManager {
    fn pause(&mut self) -> std::result::Result<(), MigratableError> {
        // Tell the vCPUs to pause themselves next time they exit
        self.vcpus_pause_signalled.store(true, Ordering::SeqCst);

        // Signal to the spawned threads (vCPUs and console signal handler). For the vCPU threads
        // this will interrupt the KVM_RUN ioctl() allowing the loop to check the boolean set
        // above.
        for state in self.vcpu_states.iter() {
            state.signal_thread();
        }

        for vcpu in self.vcpus.iter() {
            let mut vcpu = vcpu.lock().unwrap();
            vcpu.pause()?;
            #[cfg(all(feature = "kvm", target_arch = "x86_64"))]
            if !self.config.kvm_hyperv {
                vcpu.vcpu.notify_guest_clock_paused().map_err(|e| {
                    MigratableError::Pause(anyhow!(
                        "Could not notify guest it has been paused {:?}",
                        e
                    ))
                })?;
            }
        }

        // The vCPU thread will change its paused state before parking, wait here for each
        // activated vCPU change their state to ensure they have parked.
        for state in self.vcpu_states.iter() {
            if state.active() {
                while !state.paused.load(Ordering::SeqCst) {
                    // To avoid a priority inversion with the vCPU thread
                    thread::sleep(std::time::Duration::from_millis(1));
                }
            }
        }

        Ok(())
    }

    fn resume(&mut self) -> std::result::Result<(), MigratableError> {
        for vcpu in self.vcpus.iter() {
            vcpu.lock().unwrap().resume()?;
        }

        // Toggle the vCPUs pause boolean
        self.vcpus_pause_signalled.store(false, Ordering::SeqCst);

        // Unpark all the VCPU threads.
        // Once unparked, the next thing they will do is checking for the pause
        // boolean. Since it'll be set to false, they will exit their pause loop
        // and go back to vmx root.
        for state in self.vcpu_states.iter() {
            state.paused.store(false, Ordering::SeqCst);
            state.unpark_thread();
        }
        Ok(())
    }
}

impl Snapshottable for CpuManager {
    fn id(&self) -> String {
        CPU_MANAGER_SNAPSHOT_ID.to_string()
    }

    fn snapshot(&mut self) -> std::result::Result<Snapshot, MigratableError> {
        let mut cpu_manager_snapshot = Snapshot::default();

        // The CpuManager snapshot is a collection of all vCPUs snapshots.
        for vcpu in &self.vcpus {
            let mut vcpu = vcpu.lock().unwrap();
            cpu_manager_snapshot.add_snapshot(vcpu.id(), vcpu.snapshot()?);
        }

        Ok(cpu_manager_snapshot)
    }
}

impl Transportable for CpuManager {}
impl Migratable for CpuManager {}

#[cfg(feature = "guest_debug")]
impl Debuggable for CpuManager {
    #[cfg(feature = "kvm")]
    fn set_guest_debug(
        &self,
        cpu_id: usize,
        addrs: &[GuestAddress],
        singlestep: bool,
    ) -> std::result::Result<(), DebuggableError> {
        self.vcpus[cpu_id]
            .lock()
            .unwrap()
            .vcpu
            .set_guest_debug(addrs, singlestep)
            .map_err(DebuggableError::SetDebug)
    }

    fn debug_pause(&mut self) -> std::result::Result<(), DebuggableError> {
        Ok(())
    }

    fn debug_resume(&mut self) -> std::result::Result<(), DebuggableError> {
        Ok(())
    }

    #[cfg(target_arch = "x86_64")]
    fn read_regs(&self, cpu_id: usize) -> std::result::Result<CoreRegs, DebuggableError> {
        // General registers: RAX, RBX, RCX, RDX, RSI, RDI, RBP, RSP, r8-r15
        let gregs = self
            .get_regs(cpu_id as u8)
            .map_err(DebuggableError::ReadRegs)?;
        let regs = [
            gregs.rax, gregs.rbx, gregs.rcx, gregs.rdx, gregs.rsi, gregs.rdi, gregs.rbp, gregs.rsp,
            gregs.r8, gregs.r9, gregs.r10, gregs.r11, gregs.r12, gregs.r13, gregs.r14, gregs.r15,
        ];

        // GDB exposes 32-bit eflags instead of 64-bit rflags.
        // https://github.com/bminor/binutils-gdb/blob/master/gdb/features/i386/64bit-core.xml
        let eflags = gregs.rflags as u32;
        let rip = gregs.rip;

        // Segment registers: CS, SS, DS, ES, FS, GS
        let sregs = self
            .get_sregs(cpu_id as u8)
            .map_err(DebuggableError::ReadRegs)?;
        let segments = X86SegmentRegs {
            cs: sregs.cs.selector as u32,
            ss: sregs.ss.selector as u32,
            ds: sregs.ds.selector as u32,
            es: sregs.es.selector as u32,
            fs: sregs.fs.selector as u32,
            gs: sregs.gs.selector as u32,
        };

        // TODO: Add other registers

        Ok(CoreRegs {
            regs,
            eflags,
            rip,
            segments,
            ..Default::default()
        })
    }

    #[cfg(target_arch = "aarch64")]
    fn read_regs(&self, cpu_id: usize) -> std::result::Result<CoreRegs, DebuggableError> {
        let gregs = self
            .get_regs(cpu_id as u8)
            .map_err(DebuggableError::ReadRegs)?;
        Ok(CoreRegs {
            x: gregs.regs.regs,
            sp: gregs.regs.sp,
            pc: gregs.regs.pc,
            ..Default::default()
        })
    }

    #[cfg(target_arch = "x86_64")]
    fn write_regs(
        &self,
        cpu_id: usize,
        regs: &CoreRegs,
    ) -> std::result::Result<(), DebuggableError> {
        let orig_gregs = self
            .get_regs(cpu_id as u8)
            .map_err(DebuggableError::ReadRegs)?;
        let gregs = StandardRegisters {
            rax: regs.regs[0],
            rbx: regs.regs[1],
            rcx: regs.regs[2],
            rdx: regs.regs[3],
            rsi: regs.regs[4],
            rdi: regs.regs[5],
            rbp: regs.regs[6],
            rsp: regs.regs[7],
            r8: regs.regs[8],
            r9: regs.regs[9],
            r10: regs.regs[10],
            r11: regs.regs[11],
            r12: regs.regs[12],
            r13: regs.regs[13],
            r14: regs.regs[14],
            r15: regs.regs[15],
            rip: regs.rip,
            // Update the lower 32-bit of rflags.
            rflags: (orig_gregs.rflags & !(u32::MAX as u64)) | (regs.eflags as u64),
        };

        self.set_regs(cpu_id as u8, &gregs)
            .map_err(DebuggableError::WriteRegs)?;

        // Segment registers: CS, SS, DS, ES, FS, GS
        // Since GDB care only selectors, we call get_sregs() first.
        let mut sregs = self
            .get_sregs(cpu_id as u8)
            .map_err(DebuggableError::ReadRegs)?;
        sregs.cs.selector = regs.segments.cs as u16;
        sregs.ss.selector = regs.segments.ss as u16;
        sregs.ds.selector = regs.segments.ds as u16;
        sregs.es.selector = regs.segments.es as u16;
        sregs.fs.selector = regs.segments.fs as u16;
        sregs.gs.selector = regs.segments.gs as u16;

        self.set_sregs(cpu_id as u8, &sregs)
            .map_err(DebuggableError::WriteRegs)?;

        // TODO: Add other registers

        Ok(())
    }

    #[cfg(target_arch = "aarch64")]
    fn write_regs(
        &self,
        cpu_id: usize,
        regs: &CoreRegs,
    ) -> std::result::Result<(), DebuggableError> {
        let mut gregs = self
            .get_regs(cpu_id as u8)
            .map_err(DebuggableError::ReadRegs)?;

        gregs.regs.regs = regs.x;
        gregs.regs.sp = regs.sp;
        gregs.regs.pc = regs.pc;

        self.set_regs(cpu_id as u8, &gregs)
            .map_err(DebuggableError::WriteRegs)?;

        Ok(())
    }

    fn read_mem(
        &self,
        guest_memory: &GuestMemoryAtomic<GuestMemoryMmap>,
        cpu_id: usize,
        vaddr: GuestAddress,
        len: usize,
    ) -> std::result::Result<Vec<u8>, DebuggableError> {
        let mut buf = vec![0; len];
        let mut total_read = 0_u64;

        while total_read < len as u64 {
            let gaddr = vaddr.0 + total_read;
            let paddr = match self.translate_gva(guest_memory, cpu_id as u8, gaddr) {
                Ok(paddr) => paddr,
                Err(_) if gaddr == u64::MIN => gaddr, // Silently return GVA as GPA if GVA == 0.
                Err(e) => return Err(DebuggableError::TranslateGva(e)),
            };
            let psize = arch::PAGE_SIZE as u64;
            let read_len = std::cmp::min(len as u64 - total_read, psize - (paddr & (psize - 1)));
            guest_memory
                .memory()
                .read(
                    &mut buf[total_read as usize..total_read as usize + read_len as usize],
                    GuestAddress(paddr),
                )
                .map_err(DebuggableError::ReadMem)?;
            total_read += read_len;
        }
        Ok(buf)
    }

    fn write_mem(
        &self,
        guest_memory: &GuestMemoryAtomic<GuestMemoryMmap>,
        cpu_id: usize,
        vaddr: &GuestAddress,
        data: &[u8],
    ) -> std::result::Result<(), DebuggableError> {
        let mut total_written = 0_u64;

        while total_written < data.len() as u64 {
            let gaddr = vaddr.0 + total_written;
            let paddr = match self.translate_gva(guest_memory, cpu_id as u8, gaddr) {
                Ok(paddr) => paddr,
                Err(_) if gaddr == u64::MIN => gaddr, // Silently return GVA as GPA if GVA == 0.
                Err(e) => return Err(DebuggableError::TranslateGva(e)),
            };
            let psize = arch::PAGE_SIZE as u64;
            let write_len = std::cmp::min(
                data.len() as u64 - total_written,
                psize - (paddr & (psize - 1)),
            );
            guest_memory
                .memory()
                .write(
                    &data[total_written as usize..total_written as usize + write_len as usize],
                    GuestAddress(paddr),
                )
                .map_err(DebuggableError::WriteMem)?;
            total_written += write_len;
        }
        Ok(())
    }

    fn active_vcpus(&self) -> usize {
        self.present_vcpus() as usize
    }
}

#[cfg(all(target_arch = "x86_64", feature = "guest_debug"))]
impl Elf64Writable for CpuManager {}

#[cfg(all(target_arch = "x86_64", feature = "guest_debug"))]
impl CpuElf64Writable for CpuManager {
    fn cpu_write_elf64_note(
        &mut self,
        dump_state: &DumpState,
    ) -> std::result::Result<(), GuestDebuggableError> {
        let mut coredump_file = dump_state.file.as_ref().unwrap();
        for vcpu in &self.vcpus {
            let note_size = self.get_note_size(NoteDescType::Elf, 1);
            let mut pos: usize = 0;
            let mut buf = vec![0; note_size as usize];
            let descsz = size_of::<X86_64ElfPrStatus>();
            let vcpu_id = vcpu.lock().unwrap().id;

            let note = Elf64_Nhdr {
                n_namesz: COREDUMP_NAME_SIZE,
                n_descsz: descsz as u32,
                n_type: NT_PRSTATUS,
            };

            let bytes: &[u8] = note.as_slice();
            buf.splice(0.., bytes.to_vec());
            pos += round_up!(size_of::<Elf64_Nhdr>(), 4);
            buf.resize(pos + 4, 0);
            buf.splice(pos.., "CORE".to_string().into_bytes());

            pos += round_up!(COREDUMP_NAME_SIZE as usize, 4);
            buf.resize(pos + 32 + 4, 0);
            let pid = vcpu_id as u64;
            let bytes: &[u8] = pid.as_slice();
            buf.splice(pos + 32.., bytes.to_vec()); /* pr_pid */

            pos += descsz - size_of::<X86_64UserRegs>() - size_of::<u64>();

            let orig_rax: u64 = 0;
            let gregs = self.vcpus[usize::from(vcpu_id)]
                .lock()
                .unwrap()
                .vcpu
                .get_regs()
                .map_err(|_e| GuestDebuggableError::Coredump(anyhow!("get regs failed")))?;

            let regs1 = [
                gregs.r15, gregs.r14, gregs.r13, gregs.r12, gregs.rbp, gregs.rbx, gregs.r11,
                gregs.r10,
            ];
            let regs2 = [
                gregs.r9, gregs.r8, gregs.rax, gregs.rcx, gregs.rdx, gregs.rsi, gregs.rdi, orig_rax,
            ];

            let sregs = self.vcpus[usize::from(vcpu_id)]
                .lock()
                .unwrap()
                .vcpu
                .get_sregs()
                .map_err(|_e| GuestDebuggableError::Coredump(anyhow!("get sregs failed")))?;

            debug!(
                "rip 0x{:x} rsp 0x{:x} gs 0x{:x} cs 0x{:x} ss 0x{:x} ds 0x{:x}",
                gregs.rip,
                gregs.rsp,
                sregs.gs.base,
                sregs.cs.selector,
                sregs.ss.selector,
                sregs.ds.selector,
            );

            let regs = X86_64UserRegs {
                regs1,
                regs2,
                rip: gregs.rip,
                cs: sregs.cs.selector as u64,
                eflags: gregs.rflags,
                rsp: gregs.rsp,
                ss: sregs.ss.selector as u64,
                fs_base: sregs.fs.base,
                gs_base: sregs.gs.base,
                ds: sregs.ds.selector as u64,
                es: sregs.es.selector as u64,
                fs: sregs.fs.selector as u64,
                gs: sregs.gs.selector as u64,
            };

            // let bytes: &[u8] = unsafe { any_as_u8_slice(&regs) };
            let bytes: &[u8] = regs.as_slice();
            buf.resize(note_size as usize, 0);
            buf.splice(pos.., bytes.to_vec());
            buf.resize(note_size as usize, 0);

            coredump_file
                .write(&buf)
                .map_err(GuestDebuggableError::CoredumpFile)?;
        }

        Ok(())
    }

    fn cpu_write_vmm_note(
        &mut self,
        dump_state: &DumpState,
    ) -> std::result::Result<(), GuestDebuggableError> {
        let mut coredump_file = dump_state.file.as_ref().unwrap();
        for vcpu in &self.vcpus {
            let note_size = self.get_note_size(NoteDescType::Vmm, 1);
            let mut pos: usize = 0;
            let mut buf = vec![0; note_size as usize];
            let descsz = size_of::<DumpCpusState>();
            let vcpu_id = vcpu.lock().unwrap().id;

            let note = Elf64_Nhdr {
                n_namesz: COREDUMP_NAME_SIZE,
                n_descsz: descsz as u32,
                n_type: 0,
            };

            let bytes: &[u8] = note.as_slice();
            buf.splice(0.., bytes.to_vec());
            pos += round_up!(size_of::<Elf64_Nhdr>(), 4);

            buf.resize(pos + 4, 0);
            buf.splice(pos.., "QEMU".to_string().into_bytes());

            pos += round_up!(COREDUMP_NAME_SIZE as usize, 4);

            let gregs = self.vcpus[usize::from(vcpu_id)]
                .lock()
                .unwrap()
                .vcpu
                .get_regs()
                .map_err(|_e| GuestDebuggableError::Coredump(anyhow!("get regs failed")))?;

            let regs1 = [
                gregs.rax, gregs.rbx, gregs.rcx, gregs.rdx, gregs.rsi, gregs.rdi, gregs.rsp,
                gregs.rbp,
            ];

            let regs2 = [
                gregs.r8, gregs.r9, gregs.r10, gregs.r11, gregs.r12, gregs.r13, gregs.r14,
                gregs.r15,
            ];

            let sregs = self.vcpus[usize::from(vcpu_id)]
                .lock()
                .unwrap()
                .vcpu
                .get_sregs()
                .map_err(|_e| GuestDebuggableError::Coredump(anyhow!("get sregs failed")))?;

            let mut msrs = vec![MsrEntry {
                index: msr_index::MSR_KERNEL_GS_BASE,
                ..Default::default()
            }];

            self.vcpus[vcpu_id as usize]
                .lock()
                .unwrap()
                .vcpu
                .get_msrs(&mut msrs)
                .map_err(|_e| GuestDebuggableError::Coredump(anyhow!("get msr failed")))?;
            let kernel_gs_base = msrs[0].data;

            let cs = CpuSegment::new(sregs.cs);
            let ds = CpuSegment::new(sregs.ds);
            let es = CpuSegment::new(sregs.es);
            let fs = CpuSegment::new(sregs.fs);
            let gs = CpuSegment::new(sregs.gs);
            let ss = CpuSegment::new(sregs.ss);
            let ldt = CpuSegment::new(sregs.ldt);
            let tr = CpuSegment::new(sregs.tr);
            let gdt = CpuSegment::new_from_table(sregs.gdt);
            let idt = CpuSegment::new_from_table(sregs.idt);
            let cr = [sregs.cr0, sregs.cr8, sregs.cr2, sregs.cr3, sregs.cr4];
            let regs = DumpCpusState {
                version: 1,
                size: size_of::<DumpCpusState>() as u32,
                regs1,
                regs2,
                rip: gregs.rip,
                rflags: gregs.rflags,
                cs,
                ds,
                es,
                fs,
                gs,
                ss,
                ldt,
                tr,
                gdt,
                idt,
                cr,
                kernel_gs_base,
            };

            let bytes: &[u8] = regs.as_slice();
            buf.resize(note_size as usize, 0);
            buf.splice(pos.., bytes.to_vec());
            buf.resize(note_size as usize, 0);

            coredump_file
                .write(&buf)
                .map_err(GuestDebuggableError::CoredumpFile)?;
        }

        Ok(())
    }
}

#[cfg(not(all(feature = "kvm", target_arch = "x86_64")))]
#[cfg(test)]
mod tests {
    use arch::x86_64::interrupts::*;
    use arch::x86_64::regs::*;
    use hypervisor::arch::x86::{FpuState, LapicState, StandardRegisters};

    #[test]
    fn test_setlint() {
        let hv = hypervisor::new().unwrap();
        let vm = hv.create_vm().expect("new VM fd creation failed");
        assert!(hv.check_required_extensions().is_ok());
        // Calling get_lapic will fail if there is no irqchip before hand.
        assert!(vm.create_irq_chip().is_ok());
        let vcpu = vm.create_vcpu(0, None).unwrap();
        let klapic_before: LapicState = vcpu.get_lapic().unwrap();

        // Compute the value that is expected to represent LVT0 and LVT1.
        let lint0 = klapic_before.get_klapic_reg(APIC_LVT0);
        let lint1 = klapic_before.get_klapic_reg(APIC_LVT1);
        let lint0_mode_expected = set_apic_delivery_mode(lint0, APIC_MODE_EXTINT);
        let lint1_mode_expected = set_apic_delivery_mode(lint1, APIC_MODE_NMI);

        set_lint(&vcpu).unwrap();

        // Compute the value that represents LVT0 and LVT1 after set_lint.
        let klapic_actual: LapicState = vcpu.get_lapic().unwrap();
        let lint0_mode_actual = klapic_actual.get_klapic_reg(APIC_LVT0);
        let lint1_mode_actual = klapic_actual.get_klapic_reg(APIC_LVT1);
        assert_eq!(lint0_mode_expected, lint0_mode_actual);
        assert_eq!(lint1_mode_expected, lint1_mode_actual);
    }

    #[test]
    fn test_setup_fpu() {
        let hv = hypervisor::new().unwrap();
        let vm = hv.create_vm().expect("new VM fd creation failed");
        let vcpu = vm.create_vcpu(0, None).unwrap();
        setup_fpu(&vcpu).unwrap();

        let expected_fpu: FpuState = FpuState {
            fcw: 0x37f,
            mxcsr: 0x1f80,
            ..Default::default()
        };
        let actual_fpu: FpuState = vcpu.get_fpu().unwrap();
        // TODO: auto-generate kvm related structures with PartialEq on.
        assert_eq!(expected_fpu.fcw, actual_fpu.fcw);
        // Setting the mxcsr register from FpuState inside setup_fpu does not influence anything.
        // See 'kvm_arch_vcpu_ioctl_set_fpu' from arch/x86/kvm/x86.c.
        // The mxcsr will stay 0 and the assert below fails. Decide whether or not we should
        // remove it at all.
        // assert!(expected_fpu.mxcsr == actual_fpu.mxcsr);
    }

    #[test]
    fn test_setup_msrs() {
        use hypervisor::arch::x86::{msr_index, MsrEntry};

        let hv = hypervisor::new().unwrap();
        let vm = hv.create_vm().expect("new VM fd creation failed");
        let vcpu = vm.create_vcpu(0, None).unwrap();
        setup_msrs(&vcpu).unwrap();

        // This test will check against the last MSR entry configured (the tenth one).
        // See create_msr_entries for details.
        let mut msrs = vec![MsrEntry {
            index: msr_index::MSR_IA32_MISC_ENABLE,
            ..Default::default()
        }];

        // get_msrs returns the number of msrs that it succeed in reading. We only want to read 1
        // in this test case scenario.
        let read_msrs = vcpu.get_msrs(&mut msrs).unwrap();
        assert_eq!(read_msrs, 1);

        // Official entries that were setup when we did setup_msrs. We need to assert that the
        // tenth one (i.e the one with index msr_index::MSR_IA32_MISC_ENABLE has the data we
        // expect.
        let entry_vec = vcpu.boot_msr_entries();
        assert_eq!(entry_vec.as_slice()[9], msrs.as_slice()[0]);
    }

    #[test]
    fn test_setup_regs() {
        let hv = hypervisor::new().unwrap();
        let vm = hv.create_vm().expect("new VM fd creation failed");
        let vcpu = vm.create_vcpu(0, None).unwrap();

        let expected_regs: StandardRegisters = StandardRegisters {
            rflags: 0x0000000000000002u64,
            rbx: arch::layout::PVH_INFO_START.0,
            rip: 1,
            ..Default::default()
        };

        setup_regs(&vcpu, expected_regs.rip).unwrap();

        let actual_regs: StandardRegisters = vcpu.get_regs().unwrap();
        assert_eq!(actual_regs, expected_regs);
    }
}

#[cfg(target_arch = "aarch64")]
#[cfg(test)]
mod tests {
    use arch::{aarch64::regs, layout};
    use hypervisor::kvm::aarch64::is_system_register;
    use hypervisor::kvm::kvm_bindings::{
        kvm_regs, kvm_vcpu_init, user_pt_regs, KVM_REG_ARM64, KVM_REG_ARM64_SYSREG,
        KVM_REG_ARM_CORE, KVM_REG_SIZE_U64,
    };
    use hypervisor::{arm64_core_reg_id, offset_of};
    use std::mem;

    #[test]
    fn test_setup_regs() {
        let hv = hypervisor::new().unwrap();
        let vm = hv.create_vm().unwrap();
        let vcpu = vm.create_vcpu(0, None).unwrap();

        let res = vcpu.setup_regs(0, 0x0, layout::FDT_START.0);
        // Must fail when vcpu is not initialized yet.
        assert!(res.is_err());

        let mut kvi: kvm_vcpu_init = kvm_vcpu_init::default();
        vm.get_preferred_target(&mut kvi).unwrap();
        vcpu.vcpu_init(&kvi).unwrap();

        assert!(vcpu.setup_regs(0, 0x0, layout::FDT_START.0).is_ok());
    }

    #[test]
    fn test_read_mpidr() {
        let hv = hypervisor::new().unwrap();
        let vm = hv.create_vm().unwrap();
        let vcpu = vm.create_vcpu(0, None).unwrap();
        let mut kvi: kvm_vcpu_init = kvm_vcpu_init::default();
        vm.get_preferred_target(&mut kvi).unwrap();

        // Must fail when vcpu is not initialized yet.
        assert!(vcpu.get_sys_reg(regs::MPIDR_EL1).is_err());

        vcpu.vcpu_init(&kvi).unwrap();
        assert_eq!(vcpu.get_sys_reg(regs::MPIDR_EL1).unwrap(), 0x80000000);
    }

    #[test]
    fn test_is_system_register() {
        let offset = offset_of!(user_pt_regs, pc);
        let regid = arm64_core_reg_id!(KVM_REG_SIZE_U64, offset);
        assert!(!is_system_register(regid));
        let regid = KVM_REG_ARM64 | KVM_REG_SIZE_U64 | KVM_REG_ARM64_SYSREG as u64;
        assert!(is_system_register(regid));
    }

    #[test]
    fn test_save_restore_core_regs() {
        let hv = hypervisor::new().unwrap();
        let vm = hv.create_vm().unwrap();
        let vcpu = vm.create_vcpu(0, None).unwrap();
        let mut kvi: kvm_vcpu_init = kvm_vcpu_init::default();
        vm.get_preferred_target(&mut kvi).unwrap();

        // Must fail when vcpu is not initialized yet.
        let res = vcpu.get_regs();
        assert!(res.is_err());
        assert_eq!(
            format!("{}", res.unwrap_err()),
            "Failed to get core register: Exec format error (os error 8)"
        );

        let mut state = kvm_regs::default();
        let res = vcpu.set_regs(&state);
        assert!(res.is_err());
        assert_eq!(
            format!("{}", res.unwrap_err()),
            "Failed to set core register: Exec format error (os error 8)"
        );

        vcpu.vcpu_init(&kvi).unwrap();
        let res = vcpu.get_regs();
        assert!(res.is_ok());
        state = res.unwrap();
        assert_eq!(state.regs.pstate, 0x3C5);

        assert!(vcpu.set_regs(&state).is_ok());
    }

    #[test]
    fn test_get_set_mpstate() {
        let hv = hypervisor::new().unwrap();
        let vm = hv.create_vm().unwrap();
        let vcpu = vm.create_vcpu(0, None).unwrap();
        let mut kvi: kvm_vcpu_init = kvm_vcpu_init::default();
        vm.get_preferred_target(&mut kvi).unwrap();

        let res = vcpu.get_mp_state();
        assert!(res.is_ok());
        assert!(vcpu.set_mp_state(res.unwrap()).is_ok());
    }
}<|MERGE_RESOLUTION|>--- conflicted
+++ resolved
@@ -84,8 +84,6 @@
 #[cfg(feature = "guest_debug")]
 use vm_memory::{Bytes, GuestAddressSpace};
 use vm_memory::{GuestAddress, GuestMemoryAtomic};
-#[cfg(feature = "snp")]
-use vm_memory::{GuestAddressSpace, GuestMemory};
 use vm_migration::{
     snapshot_from_id, Migratable, MigratableError, Pausable, Snapshot, SnapshotData, Snapshottable,
     Transportable,
@@ -170,7 +168,7 @@
     #[error("Error initializing TDX: {0}")]
     InitializeTdx(#[source] hypervisor::HypervisorCpuError),
 
-    #[cfg(feature = "snp")]
+    #[cfg(feature = "sev_snp")]
     #[error("Error initializing SNP: {0}")]
     InitializeSnp(#[source] hypervisor::HypervisorVmError),
 
@@ -373,11 +371,7 @@
         boot_setup: Option<(EntryPoint, &GuestMemoryAtomic<GuestMemoryMmap>)>,
         #[cfg(target_arch = "x86_64")] cpuid: Vec<CpuIdEntry>,
         #[cfg(target_arch = "x86_64")] kvm_hyperv: bool,
-<<<<<<< HEAD
-        #[cfg(feature = "igvm")] vmsa: Option<SevVmsa>,
-=======
         #[cfg(target_arch = "x86_64")] topology: Option<(u8, u8, u8)>,
->>>>>>> 5e702dcd
     ) -> Result<()> {
         #[cfg(target_arch = "aarch64")]
         {
@@ -393,13 +387,8 @@
             boot_setup,
             cpuid,
             kvm_hyperv,
-<<<<<<< HEAD
-            #[cfg(feature = "igvm")]
-            vmsa,
-=======
             self.vendor,
             topology,
->>>>>>> 5e702dcd
         )
         .map_err(Error::VcpuConfiguration)?;
 
@@ -447,17 +436,8 @@
     ///
     /// Note that the state of the VCPU and associated VM must be setup first for this to do
     /// anything useful.
-    pub fn run(
-        &self,
-        guest_memory: &GuestMemoryAtomic<GuestMemoryMmap>,
-    ) -> std::result::Result<VmExit, HypervisorCpuError> {
-        self.vcpu.run(guest_memory)
-    }
-
-    #[cfg(feature = "snp")]
-    pub fn set_sev_control_register(&self, vmsa_pfn: u64) -> Result<()> {
-        self.vcpu.set_sev_control_register(vmsa_pfn).unwrap();
-        Ok(())
+    pub fn run(&self) -> std::result::Result<VmExit, HypervisorCpuError> {
+        self.vcpu.run()
     }
 }
 
@@ -482,6 +462,7 @@
 }
 
 pub struct CpuManager {
+    hypervisor_type: HypervisorType,
     config: CpusConfig,
     #[cfg_attr(target_arch = "aarch64", allow(dead_code))]
     interrupt_controller: Option<Arc<Mutex<dyn InterruptController>>>,
@@ -506,11 +487,8 @@
     proximity_domain_per_cpu: BTreeMap<u8, u32>,
     affinity: BTreeMap<u8, Vec<u8>>,
     dynamic: bool,
-<<<<<<< HEAD
+    hypervisor: Arc<dyn hypervisor::Hypervisor>,
     snp_enabled: bool,
-=======
-    hypervisor: Arc<dyn hypervisor::Hypervisor>,
->>>>>>> 5e702dcd
 }
 
 const CPU_ENABLE_FLAG: usize = 0;
@@ -730,6 +708,7 @@
         let dynamic = true;
 
         Ok(Arc::new(Mutex::new(CpuManager {
+            hypervisor_type,
             config: config.clone(),
             interrupt_controller: None,
             #[cfg(target_arch = "x86_64")]
@@ -750,11 +729,8 @@
             proximity_domain_per_cpu,
             affinity,
             dynamic,
-<<<<<<< HEAD
+            hypervisor: hypervisor.clone(),
             snp_enabled,
-=======
-            hypervisor: hypervisor.clone(),
->>>>>>> 5e702dcd
         })))
     }
 
@@ -829,21 +805,13 @@
         &self,
         vcpu: Arc<Mutex<Vcpu>>,
         boot_setup: Option<(EntryPoint, &GuestMemoryAtomic<GuestMemoryMmap>)>,
-        #[cfg(feature = "igvm")] vmsa: Option<SevVmsa>,
-        #[cfg(feature = "snp")] vmsa_pfn: u64,
     ) -> Result<()> {
         let mut vcpu = vcpu.lock().unwrap();
 
-        #[cfg(feature = "snp")]
-        if self.snp_enabled {
-            vcpu.set_sev_control_register(vmsa_pfn)?;
-        }
-
         #[cfg(target_arch = "x86_64")]
-<<<<<<< HEAD
-        if !self.snp_enabled {
-            assert!(!self.cpuid.is_empty());
-=======
+        assert!(!self.cpuid.is_empty());
+
+        #[cfg(target_arch = "x86_64")]
         let topology = self.config.topology.clone().map_or_else(
             || {
                 #[cfg(feature = "mshv")]
@@ -861,16 +829,7 @@
             self.config.kvm_hyperv,
             topology,
         )?;
->>>>>>> 5e702dcd
-
-            vcpu.configure(
-                boot_setup,
-                self.cpuid.clone(),
-                self.config.kvm_hyperv,
-                #[cfg(feature = "igvm")]
-                vmsa,
-            )?;
-        }
+
         #[cfg(target_arch = "aarch64")]
         vcpu.configure(&self.vm, boot_setup)?;
 
@@ -938,7 +897,6 @@
         vcpu_id: u8,
         vcpu_thread_barrier: Arc<Barrier>,
         inserting: bool,
-        guest_memory: &GuestMemoryAtomic<GuestMemoryMmap>,
     ) -> Result<()> {
         let reset_evt = self.reset_evt.try_clone().unwrap();
         let exit_evt = self.exit_evt.try_clone().unwrap();
@@ -949,7 +907,6 @@
         let panic_exit_evt = self.exit_evt.try_clone().unwrap();
         let vcpu_kill_signalled = self.vcpus_kill_signalled.clone();
         let vcpu_pause_signalled = self.vcpus_pause_signalled.clone();
-        let gm = guest_memory.clone();
 
         let vcpu_kill = self.vcpu_states[usize::from(vcpu_id)].kill.clone();
         let vcpu_run_interrupted = self.vcpu_states[usize::from(vcpu_id)]
@@ -1058,7 +1015,7 @@
                                 #[cfg(feature = "kvm")]
                                 if matches!(hypervisor_type, HypervisorType::Kvm) {
                                     vcpu.lock().as_ref().unwrap().vcpu.set_immediate_exit(true);
-                                    if !matches!(vcpu.lock().unwrap().run(&gm), Ok(VmExit::Ignore)) {
+                                    if !matches!(vcpu.lock().unwrap().run(), Ok(VmExit::Ignore)) {
                                         error!("Unexpected VM exit on \"immediate_exit\" run");
                                         break;
                                     }
@@ -1087,7 +1044,7 @@
                             #[cfg(not(feature = "tdx"))]
                             let vcpu = vcpu.lock().unwrap();
                             // vcpu.run() returns false on a triple-fault so trigger a reset
-                            match vcpu.run(&gm) {
+                            match vcpu.run() {
                                 Ok(run) => match run {
                                     #[cfg(feature = "kvm")]
                                     VmExit::Debug => {
@@ -1144,17 +1101,6 @@
                                             unreachable!("Couldn't get a mutable reference from Arc<dyn Vcpu> as there are multiple instances");
                                         }
                                     }
-                                    #[cfg(feature = "snp")]
-                                    VmExit::GpaModify(base_gpa, gpa_count) => {
-                                        info!("VmExit::GpaModify");
-                                        let mut gpa_list = Vec::new();
-                                        for i in 0..gpa_count {
-                                            let gpa = gm.clone().memory().get_host_address(GuestAddress(base_gpa + i * HV_PAGE_SIZE)).unwrap() as u64;
-                                            gpa_list.push(gpa);
-                                        }
-                                        //vm.modify_gpa_host_access(0, 0, false as u8, gpa_list.as_slice()).unwrap();
-                                        break;
-                                    }
                                     _ => {
                                         error!(
                                             "VCPU generated error: {:?}",
@@ -1207,7 +1153,6 @@
         desired_vcpus: u8,
         inserting: bool,
         paused: Option<bool>,
-        guest_memory: &GuestMemoryAtomic<GuestMemoryMmap>,
     ) -> Result<()> {
         if desired_vcpus > self.config.max_vcpus {
             return Err(Error::DesiredVCpuCountExceedsMax);
@@ -1232,13 +1177,7 @@
         // This reuses any inactive vCPUs as well as any that were newly created
         for vcpu_id in self.present_vcpus()..desired_vcpus {
             let vcpu = Arc::clone(&self.vcpus[vcpu_id as usize]);
-            self.start_vcpu(
-                vcpu,
-                vcpu_id,
-                vcpu_thread_barrier.clone(),
-                inserting,
-                guest_memory,
-            )?;
+            self.start_vcpu(vcpu, vcpu_id, vcpu_thread_barrier.clone(), inserting)?;
         }
 
         // Unblock all CPU threads.
@@ -1300,19 +1239,12 @@
     }
 
     // Starts all the vCPUs that the VM is booting with. Blocks until all vCPUs are running.
-    pub fn start_boot_vcpus(
-        &mut self,
-        paused: bool,
-        guest_memory: &GuestMemoryAtomic<GuestMemoryMmap>,
-    ) -> Result<()> {
-        self.activate_vcpus(self.boot_vcpus(), false, Some(paused), guest_memory)
-    }
-
-    pub fn start_restored_vcpus(
-        &mut self,
-        guest_memory: &GuestMemoryAtomic<GuestMemoryMmap>,
-    ) -> Result<()> {
-        self.activate_vcpus(self.vcpus.len() as u8, false, Some(true), guest_memory)
+    pub fn start_boot_vcpus(&mut self, paused: bool) -> Result<()> {
+        self.activate_vcpus(self.boot_vcpus(), false, Some(paused))
+    }
+
+    pub fn start_restored_vcpus(&mut self) -> Result<()> {
+        self.activate_vcpus(self.vcpus.len() as u8, false, Some(true))
             .map_err(|e| {
                 Error::StartRestoreVcpu(anyhow!("Failed to start restored vCPUs: {:#?}", e))
             })?;
@@ -1320,11 +1252,7 @@
         Ok(())
     }
 
-    pub fn resize(
-        &mut self,
-        desired_vcpus: u8,
-        guest_memory: &GuestMemoryAtomic<GuestMemoryMmap>,
-    ) -> Result<bool> {
+    pub fn resize(&mut self, desired_vcpus: u8) -> Result<bool> {
         if desired_vcpus.cmp(&self.present_vcpus()) == cmp::Ordering::Equal {
             return Ok(false);
         }
@@ -1350,7 +1278,7 @@
                         0,
                     )?
                 }
-                self.activate_vcpus(desired_vcpus, true, None, guest_memory)?;
+                self.activate_vcpus(desired_vcpus, true, None)?;
                 Ok(true)
             }
             cmp::Ordering::Less => {
@@ -1781,6 +1709,7 @@
 
         // PA or IPA size is determined
         let tcr_ips = extract_bits_64!(tcr_el1, 32, 3);
+        #[allow(clippy::identity_op)]
         let pa_range = extract_bits_64_without_offset!(id_aa64mmfr0_el1, 4);
         // The IPA size in TCR_BL1 and PA Range in ID_AA64MMFR0_EL1 should match.
         // To be safe, we use the minimum value if they are different.
@@ -1814,7 +1743,8 @@
         let descaddrmask = descaddrmask & !indexmask_grainsize;
 
         // Translation table base address
-        let mut descaddr: u64 = extract_bits_64_without_offset!(ttbr1_el1, 48);
+        #[allow(clippy::identity_op)]	
+        let pa_range = extract_bits_64_without_offset!(id_aa64mmfr0_el1, 4);
         // In the case of FEAT_LPA and FEAT_LPA2, the initial translation table
         // address bits [48:51] comes from TTBR1_EL1 bits [2:5].
         if pa_size == 52 {
@@ -1883,16 +1813,12 @@
         self.interrupt_controller = Some(interrupt_controller);
     }
 
-<<<<<<< HEAD
-    pub fn get_cpuid_leaf(
-=======
     pub(crate) fn vcpus_kill_signalled(&self) -> &Arc<AtomicBool> {
         &self.vcpus_kill_signalled
     }
 
     #[cfg(feature = "igvm")]
     pub(crate) fn get_cpuid_leaf(
->>>>>>> 5e702dcd
         &self,
         cpu_id: u8,
         eax: u32,
