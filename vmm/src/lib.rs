--- conflicted
+++ resolved
@@ -25,12 +25,8 @@
 use crate::seccomp_filters::{get_seccomp_filter, Thread};
 use crate::vm::{Error as VmError, Vm, VmState};
 use anyhow::anyhow;
-<<<<<<< HEAD
-use arch::RegionType;
-=======
 #[cfg(feature = "dbus_api")]
 use api::dbus::{DBusApiOptions, DBusApiShutdownChannels};
->>>>>>> 5e702dcd
 use libc::{tcsetattr, termios, EFD_NONBLOCK, SIGINT, SIGTERM, TCSANOW};
 use memory_manager::MemoryManagerSnapshotData;
 use pci::PciBdf;
@@ -54,8 +50,6 @@
 use std::{result, thread};
 use thiserror::Error;
 use tracer::trace_scoped;
-use versionize::{VersionMap, Versionize, VersionizeResult};
-use versionize_derive::Versionize;
 use vm_memory::bitmap::AtomicBitmap;
 use vm_memory::{ReadVolatile, WriteVolatile};
 use vm_migration::{protocol::*, Migratable};
@@ -76,11 +70,7 @@
 #[cfg(feature = "guest_debug")]
 mod gdb;
 #[cfg(feature = "igvm")]
-<<<<<<< HEAD
-pub mod igvm;
-=======
 mod igvm;
->>>>>>> 5e702dcd
 pub mod interrupt;
 pub mod memory_manager;
 pub mod migration;
@@ -1351,15 +1341,10 @@
             &self.hypervisor,
             #[cfg(feature = "tdx")]
             false,
-<<<<<<< HEAD
-            #[cfg(feature = "snp")]
+            #[cfg(feature = "sev_snp")]
             false,
             #[cfg(feature = "snp")]
             config.lock().unwrap().memory.total_size(),
-=======
-            #[cfg(feature = "sev_snp")]
-            false,
->>>>>>> 5e702dcd
         )
         .map_err(|e| {
             MigratableError::MigrateReceive(anyhow!(
@@ -1368,17 +1353,12 @@
             ))
         })?;
 
-<<<<<<< HEAD
-        let phys_bits = vm::physical_bits(config.lock().unwrap().cpus.max_phys_bits);
+        let phys_bits =
+            vm::physical_bits(&self.hypervisor, config.lock().unwrap().cpus.max_phys_bits);
         #[cfg(not(feature = "snp"))]
         let snp_enabled = false;
         #[cfg(feature = "snp")]
         let snp_enabled = config.lock().unwrap().is_snp_enabled();
-=======
-        let phys_bits =
-            vm::physical_bits(&self.hypervisor, config.lock().unwrap().cpus.max_phys_bits);
-
->>>>>>> 5e702dcd
         let memory_manager = MemoryManager::new(
             vm,
             &config.lock().unwrap().memory.clone(),
@@ -2259,13 +2239,6 @@
 const CPU_MANAGER_SNAPSHOT_ID: &str = "cpu-manager";
 const MEMORY_MANAGER_SNAPSHOT_ID: &str = "memory-manager";
 const DEVICE_MANAGER_SNAPSHOT_ID: &str = "device-manager";
-
-#[derive(Clone, Serialize, Deserialize, Versionize)]
-pub struct ArchMemRegion {
-    base: u64,
-    size: usize,
-    r_type: RegionType,
-}
 
 #[cfg(test)]
 mod unit_tests {
