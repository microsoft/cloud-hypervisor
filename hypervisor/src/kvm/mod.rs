// Copyright © 2019 Intel Corporation
//
// SPDX-License-Identifier: Apache-2.0 OR BSD-3-Clause
//
// Copyright © 2020, Microsoft Corporation
//
// Copyright 2018-2019 CrowdStrike, Inc.
//
//

#[cfg(target_arch = "aarch64")]
pub use crate::aarch64::{
    check_required_kvm_extensions, is_system_register, VcpuInit, VcpuKvmState as CpuState,
    MPIDR_EL1,
};
use crate::cpu;
use crate::device;
use crate::hypervisor;
use crate::vec_with_array_field;
use crate::vm::{self, VmmOps};
#[cfg(target_arch = "aarch64")]
use crate::{arm64_core_reg_id, offset__of};
use kvm_ioctls::{NoDatamatch, VcpuFd, VmFd};
use serde_derive::{Deserialize, Serialize};
use std::collections::HashMap;
#[cfg(target_arch = "aarch64")]
use std::convert::TryInto;
#[cfg(target_arch = "x86_64")]
use std::fs::File;
use std::os::unix::io::{AsRawFd, RawFd};
use std::result;
#[cfg(target_arch = "x86_64")]
use std::sync::atomic::{AtomicBool, Ordering};
use std::sync::{Arc, RwLock};
#[cfg(target_arch = "x86_64")]
use vm_memory::Address;
use vmm_sys_util::eventfd::EventFd;
// x86_64 dependencies
#[cfg(target_arch = "x86_64")]
pub mod x86_64;
#[cfg(target_arch = "x86_64")]
use crate::arch::x86::NUM_IOAPIC_PINS;
#[cfg(target_arch = "aarch64")]
use aarch64::{RegList, Register, StandardRegisters};
#[cfg(target_arch = "x86_64")]
use kvm_bindings::{
    kvm_enable_cap, kvm_msr_entry, MsrList, KVM_CAP_HYPERV_SYNIC, KVM_CAP_SPLIT_IRQCHIP,
};
#[cfg(target_arch = "x86_64")]
use x86_64::{
    check_required_kvm_extensions, FpuState, SpecialRegisters, StandardRegisters, KVM_TSS_ADDRESS,
};
#[cfg(target_arch = "x86_64")]
pub use x86_64::{
    CpuId, CpuIdEntry, ExtendedControlRegisters, LapicState, MsrEntries, VcpuKvmState as CpuState,
    Xsave, CPUID_FLAG_VALID_INDEX,
};
// aarch64 dependencies
#[cfg(target_arch = "aarch64")]
pub mod aarch64;
pub use kvm_bindings;
#[cfg(feature = "tdx")]
use kvm_bindings::KVMIO;
pub use kvm_bindings::{
    kvm_create_device, kvm_device_type_KVM_DEV_TYPE_VFIO, kvm_irq_routing, kvm_irq_routing_entry,
    kvm_userspace_memory_region, KVM_IRQ_ROUTING_IRQCHIP, KVM_IRQ_ROUTING_MSI,
    KVM_MEM_LOG_DIRTY_PAGES, KVM_MEM_READONLY, KVM_MSI_VALID_DEVID,
};
#[cfg(target_arch = "aarch64")]
use kvm_bindings::{
    kvm_regs, user_fpsimd_state, user_pt_regs, KVM_NR_SPSR, KVM_REG_ARM64, KVM_REG_ARM_CORE,
    KVM_REG_SIZE_U128, KVM_REG_SIZE_U32, KVM_REG_SIZE_U64,
};
pub use kvm_ioctls;
pub use kvm_ioctls::{Cap, Kvm};
#[cfg(target_arch = "aarch64")]
use std::mem;
use thiserror::Error;
#[cfg(feature = "tdx")]
use vmm_sys_util::{ioctl::ioctl_with_val, ioctl_expr, ioctl_ioc_nr, ioctl_iowr_nr};
///
/// Export generically-named wrappers of kvm-bindings for Unix-based platforms
///
pub use {
    kvm_bindings::kvm_clock_data as ClockData, kvm_bindings::kvm_create_device as CreateDevice,
    kvm_bindings::kvm_device_attr as DeviceAttr,
    kvm_bindings::kvm_irq_routing_entry as IrqRoutingEntry, kvm_bindings::kvm_mp_state as MpState,
    kvm_bindings::kvm_userspace_memory_region as MemoryRegion,
    kvm_bindings::kvm_vcpu_events as VcpuEvents, kvm_ioctls::DeviceFd, kvm_ioctls::IoEventAddress,
    kvm_ioctls::VcpuExit,
};

#[cfg(target_arch = "x86_64")]
const KVM_CAP_SGX_ATTRIBUTE: u32 = 196;

#[cfg(feature = "tdx")]
ioctl_iowr_nr!(KVM_MEMORY_ENCRYPT_OP, KVMIO, 0xba, std::os::raw::c_ulong);

#[cfg(feature = "tdx")]
#[repr(u32)]
enum TdxCommand {
    #[allow(dead_code)]
    Capabilities = 0,
    InitVm,
    InitVcpu,
    InitMemRegion,
    Finalize,
}

#[derive(Clone, Copy, Debug, PartialEq, Deserialize, Serialize)]
pub struct KvmVmState {}

pub use KvmVmState as VmState;

struct KvmDirtyLogSlot {
    slot: u32,
    guest_phys_addr: u64,
    memory_size: u64,
    userspace_addr: u64,
}

/// Wrapper over KVM VM ioctls.
pub struct KvmVm {
    fd: Arc<VmFd>,
    #[cfg(target_arch = "x86_64")]
    msrs: MsrEntries,
    state: KvmVmState,
    dirty_log_slots: Arc<RwLock<HashMap<u32, KvmDirtyLogSlot>>>,
}

///
/// Implementation of Vm trait for KVM
/// Example:
/// #[cfg(feature = "kvm")]
/// extern crate hypervisor
/// let kvm = hypervisor::kvm::KvmHypervisor::new().unwrap();
/// let hypervisor: Arc<dyn hypervisor::Hypervisor> = Arc::new(kvm);
/// let vm = hypervisor.create_vm().expect("new VM fd creation failed");
/// vm.set/get().unwrap()
///
impl vm::Vm for KvmVm {
    #[cfg(target_arch = "x86_64")]
    ///
    /// Sets the address of the three-page region in the VM's address space.
    ///
    fn set_tss_address(&self, offset: usize) -> vm::Result<()> {
        self.fd
            .set_tss_address(offset)
            .map_err(|e| vm::HypervisorVmError::SetTssAddress(e.into()))
    }
    ///
    /// Creates an in-kernel interrupt controller.
    ///
    fn create_irq_chip(&self) -> vm::Result<()> {
        self.fd
            .create_irq_chip()
            .map_err(|e| vm::HypervisorVmError::CreateIrq(e.into()))
    }
    ///
    /// Registers an event that will, when signaled, trigger the `gsi` IRQ.
    ///
    fn register_irqfd(&self, fd: &EventFd, gsi: u32) -> vm::Result<()> {
        self.fd
            .register_irqfd(fd, gsi)
            .map_err(|e| vm::HypervisorVmError::RegisterIrqFd(e.into()))
    }
    ///
    /// Unregisters an event that will, when signaled, trigger the `gsi` IRQ.
    ///
    fn unregister_irqfd(&self, fd: &EventFd, gsi: u32) -> vm::Result<()> {
        self.fd
            .unregister_irqfd(fd, gsi)
            .map_err(|e| vm::HypervisorVmError::UnregisterIrqFd(e.into()))
    }
    ///
    /// Creates a VcpuFd object from a vcpu RawFd.
    ///
    fn create_vcpu(
        &self,
        id: u8,
        vmmops: Option<Arc<dyn VmmOps>>,
    ) -> vm::Result<Arc<dyn cpu::Vcpu>> {
        let vc = self
            .fd
            .create_vcpu(id as u64)
            .map_err(|e| vm::HypervisorVmError::CreateVcpu(e.into()))?;
        let vcpu = KvmVcpu {
            fd: vc,
            #[cfg(target_arch = "x86_64")]
            msrs: self.msrs.clone(),
            vmmops,
            #[cfg(target_arch = "x86_64")]
            hyperv_synic: AtomicBool::new(false),
        };
        Ok(Arc::new(vcpu))
    }
    ///
    /// Registers an event to be signaled whenever a certain address is written to.
    ///
    fn register_ioevent(
        &self,
        fd: &EventFd,
        addr: &IoEventAddress,
        datamatch: Option<vm::DataMatch>,
    ) -> vm::Result<()> {
        if let Some(dm) = datamatch {
            match dm {
                vm::DataMatch::DataMatch32(kvm_dm32) => self
                    .fd
                    .register_ioevent(fd, addr, kvm_dm32)
                    .map_err(|e| vm::HypervisorVmError::RegisterIoEvent(e.into())),
                vm::DataMatch::DataMatch64(kvm_dm64) => self
                    .fd
                    .register_ioevent(fd, addr, kvm_dm64)
                    .map_err(|e| vm::HypervisorVmError::RegisterIoEvent(e.into())),
            }
        } else {
            self.fd
                .register_ioevent(fd, addr, NoDatamatch)
                .map_err(|e| vm::HypervisorVmError::RegisterIoEvent(e.into()))
        }
    }
    ///
    /// Unregisters an event from a certain address it has been previously registered to.
    ///
    fn unregister_ioevent(&self, fd: &EventFd, addr: &IoEventAddress) -> vm::Result<()> {
        self.fd
            .unregister_ioevent(fd, addr, NoDatamatch)
            .map_err(|e| vm::HypervisorVmError::UnregisterIoEvent(e.into()))
    }
    ///
    /// Sets the GSI routing table entries, overwriting any previously set
    /// entries, as per the `KVM_SET_GSI_ROUTING` ioctl.
    ///
    fn set_gsi_routing(&self, entries: &[IrqRoutingEntry]) -> vm::Result<()> {
        let mut irq_routing =
            vec_with_array_field::<kvm_irq_routing, kvm_irq_routing_entry>(entries.len());
        irq_routing[0].nr = entries.len() as u32;
        irq_routing[0].flags = 0;

        unsafe {
            let entries_slice: &mut [kvm_irq_routing_entry] =
                irq_routing[0].entries.as_mut_slice(entries.len());
            entries_slice.copy_from_slice(entries);
        }

        self.fd
            .set_gsi_routing(&irq_routing[0])
            .map_err(|e| vm::HypervisorVmError::SetGsiRouting(e.into()))
    }
    ///
    /// Creates a memory region structure that can be used with {create/remove}_user_memory_region
    ///
    fn make_user_memory_region(
        &self,
        slot: u32,
        guest_phys_addr: u64,
        memory_size: u64,
        userspace_addr: u64,
        readonly: bool,
        log_dirty_pages: bool,
    ) -> MemoryRegion {
        MemoryRegion {
            slot,
            guest_phys_addr,
            memory_size,
            userspace_addr,
            flags: if readonly { KVM_MEM_READONLY } else { 0 }
                | if log_dirty_pages {
                    KVM_MEM_LOG_DIRTY_PAGES
                } else {
                    0
                },
        }
    }
    ///
    /// Creates a guest physical memory region.
    ///
    fn create_user_memory_region(&self, user_memory_region: MemoryRegion) -> vm::Result<()> {
        let mut region = user_memory_region;

        if (region.flags & KVM_MEM_LOG_DIRTY_PAGES) != 0 {
            if (region.flags & KVM_MEM_READONLY) != 0 {
                return Err(vm::HypervisorVmError::CreateUserMemory(anyhow!(
                    "Error creating regions with both 'dirty-pages-log' and 'read-only'."
                )));
            }

            // Keep track of the regions that need dirty pages log
            self.dirty_log_slots.write().unwrap().insert(
                region.slot,
                KvmDirtyLogSlot {
                    slot: region.slot,
                    guest_phys_addr: region.guest_phys_addr,
                    memory_size: region.memory_size,
                    userspace_addr: region.userspace_addr,
                },
            );

            // Always create guest physical memory region without `KVM_MEM_LOG_DIRTY_PAGES`.
            // For regions that need this flag, dirty pages log will be turned on in `start_dirty_log`.
            region.flags = 0;
        }

        // Safe because guest regions are guaranteed not to overlap.
        unsafe {
            self.fd
                .set_user_memory_region(region)
                .map_err(|e| vm::HypervisorVmError::CreateUserMemory(e.into()))
        }
    }
    ///
    /// Removes a guest physical memory region.
    ///
    fn remove_user_memory_region(&self, user_memory_region: MemoryRegion) -> vm::Result<()> {
        let mut region = user_memory_region;

        // Remove the corresponding entry from "self.dirty_log_slots" if needed
        self.dirty_log_slots.write().unwrap().remove(&region.slot);

        // Setting the size to 0 means "remove"
        region.memory_size = 0;
        // Safe because guest regions are guaranteed not to overlap.
        unsafe {
            self.fd
                .set_user_memory_region(region)
                .map_err(|e| vm::HypervisorVmError::RemoveUserMemory(e.into()))
        }
    }
    ///
    /// Creates an emulated device in the kernel.
    ///
    /// See the documentation for `KVM_CREATE_DEVICE`.
    fn create_device(&self, device: &mut CreateDevice) -> vm::Result<Arc<dyn device::Device>> {
        let fd = self
            .fd
            .create_device(device)
            .map_err(|e| vm::HypervisorVmError::CreateDevice(e.into()))?;
        let device = KvmDevice { fd };
        Ok(Arc::new(device))
    }
    ///
    /// Returns the preferred CPU target type which can be emulated by KVM on underlying host.
    ///
    #[cfg(any(target_arch = "arm", target_arch = "aarch64"))]
    fn get_preferred_target(&self, kvi: &mut VcpuInit) -> vm::Result<()> {
        self.fd
            .get_preferred_target(kvi)
            .map_err(|e| vm::HypervisorVmError::GetPreferredTarget(e.into()))
    }
    #[cfg(target_arch = "x86_64")]
    fn enable_split_irq(&self) -> vm::Result<()> {
        // Set TSS
        self.fd
            .set_tss_address(KVM_TSS_ADDRESS.raw_value() as usize)
            .map_err(|e| vm::HypervisorVmError::EnableSplitIrq(e.into()))?;
        // Create split irqchip
        // Only the local APIC is emulated in kernel, both PICs and IOAPIC
        // are not.
        let mut cap = kvm_enable_cap {
            cap: KVM_CAP_SPLIT_IRQCHIP,
            ..Default::default()
        };
        cap.args[0] = NUM_IOAPIC_PINS as u64;
        self.fd
            .enable_cap(&cap)
            .map_err(|e| vm::HypervisorVmError::EnableSplitIrq(e.into()))?;
        Ok(())
    }
    #[cfg(target_arch = "x86_64")]
    fn enable_sgx_attribute(&self, file: File) -> vm::Result<()> {
        let mut cap = kvm_enable_cap {
            cap: KVM_CAP_SGX_ATTRIBUTE,
            ..Default::default()
        };
        cap.args[0] = file.as_raw_fd() as u64;
        self.fd
            .enable_cap(&cap)
            .map_err(|e| vm::HypervisorVmError::EnableSgxAttribute(e.into()))?;
        Ok(())
    }
    /// Retrieve guest clock.
    #[cfg(target_arch = "x86_64")]
    fn get_clock(&self) -> vm::Result<ClockData> {
        self.fd
            .get_clock()
            .map_err(|e| vm::HypervisorVmError::GetClock(e.into()))
    }
    /// Set guest clock.
    #[cfg(target_arch = "x86_64")]
    fn set_clock(&self, data: &ClockData) -> vm::Result<()> {
        self.fd
            .set_clock(data)
            .map_err(|e| vm::HypervisorVmError::SetClock(e.into()))
    }
    /// Checks if a particular `Cap` is available.
    fn check_extension(&self, c: Cap) -> bool {
        self.fd.check_extension(c)
    }
    /// Create a device that is used for passthrough
    fn create_passthrough_device(&self) -> vm::Result<Arc<dyn device::Device>> {
        let mut vfio_dev = kvm_create_device {
            type_: kvm_device_type_KVM_DEV_TYPE_VFIO,
            fd: 0,
            flags: 0,
        };

        self.create_device(&mut vfio_dev)
            .map_err(|e| vm::HypervisorVmError::CreatePassthroughDevice(e.into()))
    }
    ///
    /// Get the Vm state. Return VM specific data
    ///
    fn state(&self) -> vm::Result<VmState> {
        Ok(self.state)
    }
    ///
    /// Set the VM state
    ///
    fn set_state(&self, _state: VmState) -> vm::Result<()> {
        Ok(())
    }

    ///
    /// Start logging dirty pages
    ///
    fn start_dirty_log(&self) -> vm::Result<()> {
        let dirty_log_slots = self.dirty_log_slots.read().unwrap();
        for (_, s) in dirty_log_slots.iter() {
            let region = MemoryRegion {
                slot: s.slot,
                guest_phys_addr: s.guest_phys_addr,
                memory_size: s.memory_size,
                userspace_addr: s.userspace_addr,
                flags: KVM_MEM_LOG_DIRTY_PAGES,
            };
            // Safe because guest regions are guaranteed not to overlap.
            unsafe {
                self.fd
                    .set_user_memory_region(region)
                    .map_err(|e| vm::HypervisorVmError::StartDirtyLog(e.into()))?;
            }
        }

        Ok(())
    }

    ///
    /// Stop logging dirty pages
    ///
    fn stop_dirty_log(&self) -> vm::Result<()> {
        let dirty_log_slots = self.dirty_log_slots.read().unwrap();
        for (_, s) in dirty_log_slots.iter() {
            let region = MemoryRegion {
                slot: s.slot,
                guest_phys_addr: s.guest_phys_addr,
                memory_size: s.memory_size,
                userspace_addr: s.userspace_addr,
                flags: 0,
            };
            // Safe because guest regions are guaranteed not to overlap.
            unsafe {
                self.fd
                    .set_user_memory_region(region)
                    .map_err(|e| vm::HypervisorVmError::StartDirtyLog(e.into()))?;
            }
        }

        Ok(())
    }

    ///
    /// Get dirty pages bitmap (one bit per page)
    ///
<<<<<<< HEAD
    fn get_dirty_log(
        &self,
        slot: u32,
        _base_gpa: u64,
        memory_size: u64,
        _flags: u64,
    ) -> vm::Result<Vec<u64>> {
=======
    fn get_dirty_log(&self, slot: u32, _base_gpa: u64, memory_size: u64) -> vm::Result<Vec<u64>> {
>>>>>>> 3baa0c37
        self.fd
            .get_dirty_log(slot, memory_size as usize)
            .map_err(|e| vm::HypervisorVmError::GetDirtyLog(e.into()))
    }

    ///
    /// Initialize TDX for this VM
    ///
    #[cfg(feature = "tdx")]
    fn tdx_init(&self, cpuid: &CpuId, max_vcpus: u32) -> vm::Result<()> {
        #[repr(C)]
        struct TdxInitVm {
            max_vcpus: u32,
            reserved: u32,
            attributes: u64,
            cpuid: u64,
        }
        let data = TdxInitVm {
            max_vcpus,
            reserved: 0,
            attributes: 1, // TDX1_TD_ATTRIBUTE_DEBUG,
            cpuid: cpuid.as_fam_struct_ptr() as u64,
        };

        tdx_command(
            &self.fd.as_raw_fd(),
            TdxCommand::InitVm,
            0,
            &data as *const _ as u64,
        )
        .map_err(vm::HypervisorVmError::InitializeTdx)
    }

    ///
    /// Finalize the TDX setup for this VM
    ///
    #[cfg(feature = "tdx")]
    fn tdx_finalize(&self) -> vm::Result<()> {
        tdx_command(&self.fd.as_raw_fd(), TdxCommand::Finalize, 0, 0)
            .map_err(vm::HypervisorVmError::FinalizeTdx)
    }

    ///
    /// Initialize memory regions for the TDX VM
    ///
    #[cfg(feature = "tdx")]
    fn tdx_init_memory_region(
        &self,
        host_address: u64,
        guest_address: u64,
        size: u64,
        measure: bool,
    ) -> vm::Result<()> {
        #[repr(C)]
        struct TdxInitMemRegion {
            host_address: u64,
            guest_address: u64,
            pages: u64,
        }
        let data = TdxInitMemRegion {
            host_address,
            guest_address,
            pages: size / 4096,
        };

        tdx_command(
            &self.fd.as_raw_fd(),
            TdxCommand::InitMemRegion,
            if measure { 1 } else { 0 },
            &data as *const _ as u64,
        )
        .map_err(vm::HypervisorVmError::InitMemRegionTdx)
    }
}

#[cfg(feature = "tdx")]
fn tdx_command(
    fd: &RawFd,
    command: TdxCommand,
    metadata: u32,
    data: u64,
) -> std::result::Result<(), std::io::Error> {
    #[repr(C)]
    struct TdxIoctlCmd {
        command: TdxCommand,
        metadata: u32,
        data: u64,
    }
    let cmd = TdxIoctlCmd {
        command,
        metadata,
        data,
    };
    let ret = unsafe {
        ioctl_with_val(
            fd,
            KVM_MEMORY_ENCRYPT_OP(),
            &cmd as *const TdxIoctlCmd as std::os::raw::c_ulong,
        )
    };

    if ret < 0 {
        return Err(std::io::Error::last_os_error());
    }
    Ok(())
}

/// Wrapper over KVM system ioctls.
pub struct KvmHypervisor {
    kvm: Kvm,
}
/// Enum for KVM related error
#[derive(Debug, Error)]
pub enum KvmError {
    #[error("Capability missing: {0:?}")]
    CapabilityMissing(Cap),
}
pub type KvmResult<T> = result::Result<T, KvmError>;
impl KvmHypervisor {
    /// Create a hypervisor based on Kvm
    pub fn new() -> hypervisor::Result<KvmHypervisor> {
        let kvm_obj = Kvm::new().map_err(|e| hypervisor::HypervisorError::VmCreate(e.into()))?;
        let api_version = kvm_obj.get_api_version();

        if api_version != kvm_bindings::KVM_API_VERSION as i32 {
            return Err(hypervisor::HypervisorError::IncompatibleApiVersion);
        }

        Ok(KvmHypervisor { kvm: kvm_obj })
    }
}
/// Implementation of Hypervisor trait for KVM
/// Example:
/// #[cfg(feature = "kvm")]
/// extern crate hypervisor
/// let kvm = hypervisor::kvm::KvmHypervisor::new().unwrap();
/// let hypervisor: Arc<dyn hypervisor::Hypervisor> = Arc::new(kvm);
/// let vm = hypervisor.create_vm().expect("new VM fd creation failed");
///
impl hypervisor::Hypervisor for KvmHypervisor {
    /// Create a KVM vm object of a specific VM type and return the object as Vm trait object
    /// Example
    /// # extern crate hypervisor;
    /// # use hypervisor::KvmHypervisor;
    /// use hypervisor::KvmVm;
    /// let hypervisor = KvmHypervisor::new().unwrap();
    /// let vm = hypervisor.create_vm_with_type(KvmVmType::LegacyVm).unwrap()
    ///
    fn create_vm_with_type(&self, vm_type: u64) -> hypervisor::Result<Arc<dyn vm::Vm>> {
        let fd: VmFd;
        loop {
            match self.kvm.create_vm_with_type(vm_type) {
                Ok(res) => fd = res,
                Err(e) => {
                    if e.errno() == libc::EINTR {
                        // If the error returned is EINTR, which means the
                        // ioctl has been interrupted, we have to retry as
                        // this can't be considered as a regular error.
                        continue;
                    } else {
                        return Err(hypervisor::HypervisorError::VmCreate(e.into()));
                    }
                }
            }
            break;
        }

        let vm_fd = Arc::new(fd);

        #[cfg(target_arch = "x86_64")]
        {
            let msr_list = self.get_msr_list()?;
            let num_msrs = msr_list.as_fam_struct_ref().nmsrs as usize;
            let mut msrs = MsrEntries::new(num_msrs).unwrap();
            let indices = msr_list.as_slice();
            let msr_entries = msrs.as_mut_slice();
            for (pos, index) in indices.iter().enumerate() {
                msr_entries[pos].index = *index;
            }

            Ok(Arc::new(KvmVm {
                fd: vm_fd,
                msrs,
                state: VmState {},
                dirty_log_slots: Arc::new(RwLock::new(HashMap::new())),
            }))
        }

        #[cfg(any(target_arch = "arm", target_arch = "aarch64"))]
        {
            Ok(Arc::new(KvmVm {
                fd: vm_fd,
                state: VmState {},
                dirty_log_slots: Arc::new(RwLock::new(HashMap::new())),
            }))
        }
    }

    /// Create a KVM vm object and return the object as Vm trait object
    /// Example
    /// # extern crate hypervisor;
    /// # use hypervisor::KvmHypervisor;
    /// use hypervisor::KvmVm;
    /// let hypervisor = KvmHypervisor::new().unwrap();
    /// let vm = hypervisor.create_vm().unwrap()
    ///
    fn create_vm(&self) -> hypervisor::Result<Arc<dyn vm::Vm>> {
        #[allow(unused_mut)]
        let mut vm_type: u64 = 0; // Create with default platform type

        // When KVM supports Cap::ArmVmIPASize, it is better to get the IPA
        // size from the host and use that when creating the VM, which may
        // avoid unnecessary VM creation failures.
        #[cfg(target_arch = "aarch64")]
        if self.kvm.check_extension(Cap::ArmVmIPASize) {
            vm_type = self.kvm.get_host_ipa_limit().try_into().unwrap();
        }

        self.create_vm_with_type(vm_type)
    }

    fn check_required_extensions(&self) -> hypervisor::Result<()> {
        check_required_kvm_extensions(&self.kvm)
            .map_err(|e| hypervisor::HypervisorError::CheckExtensions(e.into()))
    }

    #[cfg(target_arch = "x86_64")]
    ///
    /// X86 specific call to get the system supported CPUID values.
    ///
    fn get_cpuid(&self) -> hypervisor::Result<CpuId> {
        self.kvm
            .get_supported_cpuid(kvm_bindings::KVM_MAX_CPUID_ENTRIES)
            .map_err(|e| hypervisor::HypervisorError::GetCpuId(e.into()))
    }

    #[cfg(target_arch = "x86_64")]
    ///
    /// Retrieve the list of MSRs supported by KVM.
    ///
    fn get_msr_list(&self) -> hypervisor::Result<MsrList> {
        self.kvm
            .get_msr_index_list()
            .map_err(|e| hypervisor::HypervisorError::GetMsrList(e.into()))
    }
    #[cfg(target_arch = "aarch64")]
    ///
    /// Retrieve AArch64 host maximum IPA size supported by KVM.
    ///
    fn get_host_ipa_limit(&self) -> i32 {
        self.kvm.get_host_ipa_limit()
    }
}
/// Vcpu struct for KVM
pub struct KvmVcpu {
    fd: VcpuFd,
    #[cfg(target_arch = "x86_64")]
    msrs: MsrEntries,
    vmmops: Option<Arc<dyn vm::VmmOps>>,
    #[cfg(target_arch = "x86_64")]
    hyperv_synic: AtomicBool,
}
/// Implementation of Vcpu trait for KVM
/// Example:
/// #[cfg(feature = "kvm")]
/// extern crate hypervisor
/// let kvm = hypervisor::kvm::KvmHypervisor::new().unwrap();
/// let hypervisor: Arc<dyn hypervisor::Hypervisor> = Arc::new(kvm);
/// let vm = hypervisor.create_vm().expect("new VM fd creation failed");
/// let vcpu = vm.create_vcpu(0, None).unwrap();
/// vcpu.get/set().unwrap()
///
impl cpu::Vcpu for KvmVcpu {
    #[cfg(target_arch = "x86_64")]
    ///
    /// Returns the vCPU general purpose registers.
    ///
    fn get_regs(&self) -> cpu::Result<StandardRegisters> {
        self.fd
            .get_regs()
            .map_err(|e| cpu::HypervisorCpuError::GetStandardRegs(e.into()))
    }
    #[cfg(target_arch = "x86_64")]
    ///
    /// Sets the vCPU general purpose registers using the `KVM_SET_REGS` ioctl.
    ///
    fn set_regs(&self, regs: &StandardRegisters) -> cpu::Result<()> {
        self.fd
            .set_regs(regs)
            .map_err(|e| cpu::HypervisorCpuError::SetStandardRegs(e.into()))
    }
    #[cfg(target_arch = "x86_64")]
    ///
    /// Returns the vCPU special registers.
    ///
    fn get_sregs(&self) -> cpu::Result<SpecialRegisters> {
        self.fd
            .get_sregs()
            .map_err(|e| cpu::HypervisorCpuError::GetSpecialRegs(e.into()))
    }
    #[cfg(target_arch = "x86_64")]
    ///
    /// Sets the vCPU special registers using the `KVM_SET_SREGS` ioctl.
    ///
    fn set_sregs(&self, sregs: &SpecialRegisters) -> cpu::Result<()> {
        self.fd
            .set_sregs(sregs)
            .map_err(|e| cpu::HypervisorCpuError::SetSpecialRegs(e.into()))
    }
    #[cfg(target_arch = "x86_64")]
    ///
    /// Returns the floating point state (FPU) from the vCPU.
    ///
    fn get_fpu(&self) -> cpu::Result<FpuState> {
        self.fd
            .get_fpu()
            .map_err(|e| cpu::HypervisorCpuError::GetFloatingPointRegs(e.into()))
    }
    #[cfg(target_arch = "x86_64")]
    ///
    /// Set the floating point state (FPU) of a vCPU using the `KVM_SET_FPU` ioct.
    ///
    fn set_fpu(&self, fpu: &FpuState) -> cpu::Result<()> {
        self.fd
            .set_fpu(fpu)
            .map_err(|e| cpu::HypervisorCpuError::SetFloatingPointRegs(e.into()))
    }
    #[cfg(target_arch = "x86_64")]
    ///
    /// X86 specific call to setup the CPUID registers.
    ///
    fn set_cpuid2(&self, cpuid: &CpuId) -> cpu::Result<()> {
        self.fd
            .set_cpuid2(cpuid)
            .map_err(|e| cpu::HypervisorCpuError::SetCpuid(e.into()))
    }
    #[cfg(target_arch = "x86_64")]
    ///
    /// X86 specific call to enable HyperV SynIC
    ///
    fn enable_hyperv_synic(&self) -> cpu::Result<()> {
        // Update the information about Hyper-V SynIC being enabled and
        // emulated as it will influence later which MSRs should be saved.
        self.hyperv_synic.store(true, Ordering::Release);

        let cap = kvm_enable_cap {
            cap: KVM_CAP_HYPERV_SYNIC,
            ..Default::default()
        };
        self.fd
            .enable_cap(&cap)
            .map_err(|e| cpu::HypervisorCpuError::EnableHyperVSyncIc(e.into()))
    }
    ///
    /// X86 specific call to retrieve the CPUID registers.
    ///
    #[cfg(target_arch = "x86_64")]
    fn get_cpuid2(&self, num_entries: usize) -> cpu::Result<CpuId> {
        self.fd
            .get_cpuid2(num_entries)
            .map_err(|e| cpu::HypervisorCpuError::GetCpuid(e.into()))
    }
    #[cfg(target_arch = "x86_64")]
    ///
    /// Returns the state of the LAPIC (Local Advanced Programmable Interrupt Controller).
    ///
    fn get_lapic(&self) -> cpu::Result<LapicState> {
        self.fd
            .get_lapic()
            .map_err(|e| cpu::HypervisorCpuError::GetlapicState(e.into()))
    }
    #[cfg(target_arch = "x86_64")]
    ///
    /// Sets the state of the LAPIC (Local Advanced Programmable Interrupt Controller).
    ///
    fn set_lapic(&self, klapic: &LapicState) -> cpu::Result<()> {
        self.fd
            .set_lapic(klapic)
            .map_err(|e| cpu::HypervisorCpuError::SetLapicState(e.into()))
    }
    #[cfg(target_arch = "x86_64")]
    ///
    /// Returns the model-specific registers (MSR) for this vCPU.
    ///
    fn get_msrs(&self, msrs: &mut MsrEntries) -> cpu::Result<usize> {
        self.fd
            .get_msrs(msrs)
            .map_err(|e| cpu::HypervisorCpuError::GetMsrEntries(e.into()))
    }
    #[cfg(target_arch = "x86_64")]
    ///
    /// Setup the model-specific registers (MSR) for this vCPU.
    /// Returns the number of MSR entries actually written.
    ///
    fn set_msrs(&self, msrs: &MsrEntries) -> cpu::Result<usize> {
        self.fd
            .set_msrs(msrs)
            .map_err(|e| cpu::HypervisorCpuError::SetMsrEntries(e.into()))
    }
    ///
    /// Returns the vcpu's current "multiprocessing state".
    ///
    fn get_mp_state(&self) -> cpu::Result<MpState> {
        self.fd
            .get_mp_state()
            .map_err(|e| cpu::HypervisorCpuError::GetMpState(e.into()))
    }
    ///
    /// Sets the vcpu's current "multiprocessing state".
    ///
    fn set_mp_state(&self, mp_state: MpState) -> cpu::Result<()> {
        self.fd
            .set_mp_state(mp_state)
            .map_err(|e| cpu::HypervisorCpuError::SetMpState(e.into()))
    }
    #[cfg(target_arch = "x86_64")]
    ///
    /// X86 specific call that returns the vcpu's current "xsave struct".
    ///
    fn get_xsave(&self) -> cpu::Result<Xsave> {
        self.fd
            .get_xsave()
            .map_err(|e| cpu::HypervisorCpuError::GetXsaveState(e.into()))
    }
    #[cfg(target_arch = "x86_64")]
    ///
    /// X86 specific call that sets the vcpu's current "xsave struct".
    ///
    fn set_xsave(&self, xsave: &Xsave) -> cpu::Result<()> {
        self.fd
            .set_xsave(xsave)
            .map_err(|e| cpu::HypervisorCpuError::SetXsaveState(e.into()))
    }
    #[cfg(target_arch = "x86_64")]
    ///
    /// X86 specific call that returns the vcpu's current "xcrs".
    ///
    fn get_xcrs(&self) -> cpu::Result<ExtendedControlRegisters> {
        self.fd
            .get_xcrs()
            .map_err(|e| cpu::HypervisorCpuError::GetXcsr(e.into()))
    }
    #[cfg(target_arch = "x86_64")]
    ///
    /// X86 specific call that sets the vcpu's current "xcrs".
    ///
    fn set_xcrs(&self, xcrs: &ExtendedControlRegisters) -> cpu::Result<()> {
        self.fd
            .set_xcrs(xcrs)
            .map_err(|e| cpu::HypervisorCpuError::SetXcsr(e.into()))
    }
    ///
    /// Triggers the running of the current virtual CPU returning an exit reason.
    ///
    fn run(&self) -> std::result::Result<cpu::VmExit, cpu::HypervisorCpuError> {
        match self.fd.run() {
            Ok(run) => match run {
                #[cfg(target_arch = "x86_64")]
                VcpuExit::IoIn(addr, data) => {
                    if let Some(vmmops) = &self.vmmops {
                        return vmmops
                            .pio_read(addr.into(), data)
                            .map(|_| cpu::VmExit::Ignore)
                            .map_err(|e| cpu::HypervisorCpuError::RunVcpu(e.into()));
                    }

                    Ok(cpu::VmExit::IoIn(addr, data))
                }
                #[cfg(target_arch = "x86_64")]
                VcpuExit::IoOut(addr, data) => {
                    if let Some(vmmops) = &self.vmmops {
                        return vmmops
                            .pio_write(addr.into(), data)
                            .map(|_| cpu::VmExit::Ignore)
                            .map_err(|e| cpu::HypervisorCpuError::RunVcpu(e.into()));
                    }

                    Ok(cpu::VmExit::IoOut(addr, data))
                }
                #[cfg(target_arch = "x86_64")]
                VcpuExit::IoapicEoi(vector) => Ok(cpu::VmExit::IoapicEoi(vector)),
                #[cfg(target_arch = "x86_64")]
                VcpuExit::Shutdown | VcpuExit::Hlt => Ok(cpu::VmExit::Reset),

                #[cfg(target_arch = "aarch64")]
                VcpuExit::SystemEvent(event_type, flags) => {
                    use kvm_bindings::{KVM_SYSTEM_EVENT_RESET, KVM_SYSTEM_EVENT_SHUTDOWN};
                    // On Aarch64, when the VM is shutdown, run() returns
                    // VcpuExit::SystemEvent with reason KVM_SYSTEM_EVENT_SHUTDOWN
                    if event_type == KVM_SYSTEM_EVENT_RESET {
                        Ok(cpu::VmExit::Reset)
                    } else if event_type == KVM_SYSTEM_EVENT_SHUTDOWN {
                        Ok(cpu::VmExit::Shutdown)
                    } else {
                        Err(cpu::HypervisorCpuError::RunVcpu(anyhow!(
                            "Unexpected system event with type 0x{:x}, flags 0x{:x}",
                            event_type,
                            flags
                        )))
                    }
                }

                VcpuExit::MmioRead(addr, data) => {
                    if let Some(vmmops) = &self.vmmops {
                        return vmmops
                            .mmio_read(addr, data)
                            .map(|_| cpu::VmExit::Ignore)
                            .map_err(|e| cpu::HypervisorCpuError::RunVcpu(e.into()));
                    }

                    Ok(cpu::VmExit::MmioRead(addr, data))
                }
                VcpuExit::MmioWrite(addr, data) => {
                    if let Some(vmmops) = &self.vmmops {
                        return vmmops
                            .mmio_write(addr, data)
                            .map(|_| cpu::VmExit::Ignore)
                            .map_err(|e| cpu::HypervisorCpuError::RunVcpu(e.into()));
                    }

                    Ok(cpu::VmExit::MmioWrite(addr, data))
                }
                VcpuExit::Hyperv => Ok(cpu::VmExit::Hyperv),

                r => Err(cpu::HypervisorCpuError::RunVcpu(anyhow!(
                    "Unexpected exit reason on vcpu run: {:?}",
                    r
                ))),
            },

            Err(ref e) => match e.errno() {
                libc::EAGAIN | libc::EINTR => Ok(cpu::VmExit::Ignore),
                _ => Err(cpu::HypervisorCpuError::RunVcpu(anyhow!(
                    "VCPU error {:?}",
                    e
                ))),
            },
        }
    }
    #[cfg(target_arch = "x86_64")]
    ///
    /// Returns currently pending exceptions, interrupts, and NMIs as well as related
    /// states of the vcpu.
    ///
    fn get_vcpu_events(&self) -> cpu::Result<VcpuEvents> {
        self.fd
            .get_vcpu_events()
            .map_err(|e| cpu::HypervisorCpuError::GetVcpuEvents(e.into()))
    }
    #[cfg(target_arch = "x86_64")]
    ///
    /// Sets pending exceptions, interrupts, and NMIs as well as related states
    /// of the vcpu.
    ///
    fn set_vcpu_events(&self, events: &VcpuEvents) -> cpu::Result<()> {
        self.fd
            .set_vcpu_events(events)
            .map_err(|e| cpu::HypervisorCpuError::SetVcpuEvents(e.into()))
    }
    #[cfg(target_arch = "x86_64")]
    ///
    /// Let the guest know that it has been paused, which prevents from
    /// potential soft lockups when being resumed.
    ///
    fn notify_guest_clock_paused(&self) -> cpu::Result<()> {
        self.fd
            .kvmclock_ctrl()
            .map_err(|e| cpu::HypervisorCpuError::NotifyGuestClockPaused(e.into()))
    }
    #[cfg(any(target_arch = "arm", target_arch = "aarch64"))]
    fn vcpu_init(&self, kvi: &VcpuInit) -> cpu::Result<()> {
        self.fd
            .vcpu_init(kvi)
            .map_err(|e| cpu::HypervisorCpuError::VcpuInit(e.into()))
    }
    ///
    /// Sets the value of one register for this vCPU.
    ///
    #[cfg(any(target_arch = "arm", target_arch = "aarch64"))]
    fn set_reg(&self, reg_id: u64, data: u64) -> cpu::Result<()> {
        self.fd
            .set_one_reg(reg_id, data)
            .map_err(|e| cpu::HypervisorCpuError::SetRegister(e.into()))
    }
    ///
    /// Gets the value of one register for this vCPU.
    ///
    #[cfg(any(target_arch = "arm", target_arch = "aarch64"))]
    fn get_reg(&self, reg_id: u64) -> cpu::Result<u64> {
        self.fd
            .get_one_reg(reg_id)
            .map_err(|e| cpu::HypervisorCpuError::GetRegister(e.into()))
    }
    ///
    /// Gets a list of the guest registers that are supported for the
    /// KVM_GET_ONE_REG/KVM_SET_ONE_REG calls.
    ///
    #[cfg(any(target_arch = "arm", target_arch = "aarch64"))]
    fn get_reg_list(&self, reg_list: &mut RegList) -> cpu::Result<()> {
        self.fd
            .get_reg_list(reg_list)
            .map_err(|e| cpu::HypervisorCpuError::GetRegList(e.into()))
    }
    ///
    /// Save the state of the core registers.
    ///
    #[cfg(any(target_arch = "arm", target_arch = "aarch64"))]
    fn core_registers(&self, state: &mut StandardRegisters) -> cpu::Result<()> {
        let mut off = offset__of!(user_pt_regs, regs);
        // There are 31 user_pt_regs:
        // https://elixir.free-electrons.com/linux/v4.14.174/source/arch/arm64/include/uapi/asm/ptrace.h#L72
        // These actually are the general-purpose registers of the Armv8-a
        // architecture (i.e x0-x30 if used as a 64bit register or w0-30 when used as a 32bit register).
        for i in 0..31 {
            state.regs.regs[i] = self
                .fd
                .get_one_reg(arm64_core_reg_id!(KVM_REG_SIZE_U64, off))
                .map_err(|e| cpu::HypervisorCpuError::GetCoreRegister(e.into()))?;
            off += std::mem::size_of::<u64>();
        }

        // We are now entering the "Other register" section of the ARMv8-a architecture.
        // First one, stack pointer.
        let off = offset__of!(user_pt_regs, sp);
        state.regs.sp = self
            .fd
            .get_one_reg(arm64_core_reg_id!(KVM_REG_SIZE_U64, off))
            .map_err(|e| cpu::HypervisorCpuError::GetCoreRegister(e.into()))?;

        // Second one, the program counter.
        let off = offset__of!(user_pt_regs, pc);
        state.regs.pc = self
            .fd
            .get_one_reg(arm64_core_reg_id!(KVM_REG_SIZE_U64, off))
            .map_err(|e| cpu::HypervisorCpuError::GetCoreRegister(e.into()))?;

        // Next is the processor state.
        let off = offset__of!(user_pt_regs, pstate);
        state.regs.pstate = self
            .fd
            .get_one_reg(arm64_core_reg_id!(KVM_REG_SIZE_U64, off))
            .map_err(|e| cpu::HypervisorCpuError::GetCoreRegister(e.into()))?;

        // The stack pointer associated with EL1
        let off = offset__of!(kvm_regs, sp_el1);
        state.sp_el1 = self
            .fd
            .get_one_reg(arm64_core_reg_id!(KVM_REG_SIZE_U64, off))
            .map_err(|e| cpu::HypervisorCpuError::GetCoreRegister(e.into()))?;

        // Exception Link Register for EL1, when taking an exception to EL1, this register
        // holds the address to which to return afterwards.
        let off = offset__of!(kvm_regs, elr_el1);
        state.elr_el1 = self
            .fd
            .get_one_reg(arm64_core_reg_id!(KVM_REG_SIZE_U64, off))
            .map_err(|e| cpu::HypervisorCpuError::GetCoreRegister(e.into()))?;

        // Saved Program Status Registers, there are 5 of them used in the kernel.
        let mut off = offset__of!(kvm_regs, spsr);
        for i in 0..KVM_NR_SPSR as usize {
            state.spsr[i] = self
                .fd
                .get_one_reg(arm64_core_reg_id!(KVM_REG_SIZE_U64, off))
                .map_err(|e| cpu::HypervisorCpuError::GetCoreRegister(e.into()))?;
            off += std::mem::size_of::<u64>();
        }

        // Now moving on to floting point registers which are stored in the user_fpsimd_state in the kernel:
        // https://elixir.free-electrons.com/linux/v4.9.62/source/arch/arm64/include/uapi/asm/kvm.h#L53
        let mut off = offset__of!(kvm_regs, fp_regs) + offset__of!(user_fpsimd_state, vregs);
        for i in 0..32 {
            state.fp_regs.vregs[i][0] = self
                .fd
                .get_one_reg(arm64_core_reg_id!(KVM_REG_SIZE_U128, off))
                .map_err(|e| cpu::HypervisorCpuError::GetCoreRegister(e.into()))?;
            off += mem::size_of::<u128>();
        }

        // Floating-point Status Register
        let off = offset__of!(kvm_regs, fp_regs) + offset__of!(user_fpsimd_state, fpsr);
        state.fp_regs.fpsr = self
            .fd
            .get_one_reg(arm64_core_reg_id!(KVM_REG_SIZE_U32, off))
            .map_err(|e| cpu::HypervisorCpuError::GetCoreRegister(e.into()))?
            as u32;

        // Floating-point Control Register
        let off = offset__of!(kvm_regs, fp_regs) + offset__of!(user_fpsimd_state, fpcr);
        state.fp_regs.fpcr = self
            .fd
            .get_one_reg(arm64_core_reg_id!(KVM_REG_SIZE_U32, off))
            .map_err(|e| cpu::HypervisorCpuError::GetCoreRegister(e.into()))?
            as u32;
        Ok(())
    }
    ///
    /// Restore the state of the core registers.
    ///
    #[cfg(any(target_arch = "arm", target_arch = "aarch64"))]
    fn set_core_registers(&self, state: &StandardRegisters) -> cpu::Result<()> {
        // The function follows the exact identical order from `state`. Look there
        // for some additional info on registers.
        let mut off = offset__of!(user_pt_regs, regs);
        for i in 0..31 {
            self.fd
                .set_one_reg(
                    arm64_core_reg_id!(KVM_REG_SIZE_U64, off),
                    state.regs.regs[i],
                )
                .map_err(|e| cpu::HypervisorCpuError::SetCoreRegister(e.into()))?;
            off += std::mem::size_of::<u64>();
        }

        let off = offset__of!(user_pt_regs, sp);
        self.fd
            .set_one_reg(arm64_core_reg_id!(KVM_REG_SIZE_U64, off), state.regs.sp)
            .map_err(|e| cpu::HypervisorCpuError::SetCoreRegister(e.into()))?;

        let off = offset__of!(user_pt_regs, pc);
        self.fd
            .set_one_reg(arm64_core_reg_id!(KVM_REG_SIZE_U64, off), state.regs.pc)
            .map_err(|e| cpu::HypervisorCpuError::SetCoreRegister(e.into()))?;

        let off = offset__of!(user_pt_regs, pstate);
        self.fd
            .set_one_reg(arm64_core_reg_id!(KVM_REG_SIZE_U64, off), state.regs.pstate)
            .map_err(|e| cpu::HypervisorCpuError::SetCoreRegister(e.into()))?;

        let off = offset__of!(kvm_regs, sp_el1);
        self.fd
            .set_one_reg(arm64_core_reg_id!(KVM_REG_SIZE_U64, off), state.sp_el1)
            .map_err(|e| cpu::HypervisorCpuError::SetCoreRegister(e.into()))?;

        let off = offset__of!(kvm_regs, elr_el1);
        self.fd
            .set_one_reg(arm64_core_reg_id!(KVM_REG_SIZE_U64, off), state.elr_el1)
            .map_err(|e| cpu::HypervisorCpuError::SetCoreRegister(e.into()))?;

        let mut off = offset__of!(kvm_regs, spsr);
        for i in 0..KVM_NR_SPSR as usize {
            self.fd
                .set_one_reg(arm64_core_reg_id!(KVM_REG_SIZE_U64, off), state.spsr[i])
                .map_err(|e| cpu::HypervisorCpuError::SetCoreRegister(e.into()))?;
            off += std::mem::size_of::<u64>();
        }

        let mut off = offset__of!(kvm_regs, fp_regs) + offset__of!(user_fpsimd_state, vregs);
        for i in 0..32 {
            self.fd
                .set_one_reg(
                    arm64_core_reg_id!(KVM_REG_SIZE_U128, off),
                    state.fp_regs.vregs[i][0],
                )
                .map_err(|e| cpu::HypervisorCpuError::SetCoreRegister(e.into()))?;
            off += mem::size_of::<u128>();
        }

        let off = offset__of!(kvm_regs, fp_regs) + offset__of!(user_fpsimd_state, fpsr);
        self.fd
            .set_one_reg(
                arm64_core_reg_id!(KVM_REG_SIZE_U32, off),
                state.fp_regs.fpsr as u64,
            )
            .map_err(|e| cpu::HypervisorCpuError::SetCoreRegister(e.into()))?;

        let off = offset__of!(kvm_regs, fp_regs) + offset__of!(user_fpsimd_state, fpcr);
        self.fd
            .set_one_reg(
                arm64_core_reg_id!(KVM_REG_SIZE_U32, off),
                state.fp_regs.fpcr as u64,
            )
            .map_err(|e| cpu::HypervisorCpuError::SetCoreRegister(e.into()))?;
        Ok(())
    }
    ///
    /// Save the state of the system registers.
    ///
    #[cfg(any(target_arch = "arm", target_arch = "aarch64"))]
    fn system_registers(&self, state: &mut Vec<Register>) -> cpu::Result<()> {
        // Call KVM_GET_REG_LIST to get all registers available to the guest. For ArmV8 there are
        // around 500 registers.
        let mut reg_list = RegList::new(500).unwrap();
        self.fd
            .get_reg_list(&mut reg_list)
            .map_err(|e| cpu::HypervisorCpuError::GetRegList(e.into()))?;

        // At this point reg_list should contain: core registers and system registers.
        // The register list contains the number of registers and their ids. We will be needing to
        // call KVM_GET_ONE_REG on each id in order to save all of them. We carve out from the list
        // the core registers which are represented in the kernel by kvm_regs structure and for which
        // we can calculate the id based on the offset in the structure.

        reg_list.retain(|regid| *regid != 0);
        reg_list.as_slice().to_vec().sort_unstable();

        reg_list.retain(|regid| is_system_register(*regid));

        // Now, for the rest of the registers left in the previously fetched register list, we are
        // simply calling KVM_GET_ONE_REG.
        let indices = reg_list.as_slice();
        for (_pos, index) in indices.iter().enumerate() {
            if _pos > 230 {
                break;
            }
            state.push(kvm_bindings::kvm_one_reg {
                id: *index,
                addr: self
                    .fd
                    .get_one_reg(*index)
                    .map_err(|e| cpu::HypervisorCpuError::GetSysRegister(e.into()))?,
            });
        }

        Ok(())
    }
    ///
    /// Restore the state of the system registers.
    ///
    #[cfg(any(target_arch = "arm", target_arch = "aarch64"))]
    fn set_system_registers(&self, state: &[Register]) -> cpu::Result<()> {
        for reg in state {
            self.fd
                .set_one_reg(reg.id, reg.addr)
                .map_err(|e| cpu::HypervisorCpuError::SetSysRegister(e.into()))?;
        }
        Ok(())
    }
    ///
    /// Read the MPIDR - Multiprocessor Affinity Register.
    ///
    #[cfg(any(target_arch = "arm", target_arch = "aarch64"))]
    fn read_mpidr(&self) -> cpu::Result<u64> {
        self.fd
            .get_one_reg(MPIDR_EL1)
            .map_err(|e| cpu::HypervisorCpuError::GetSysRegister(e.into()))
    }
    #[cfg(target_arch = "x86_64")]
    ///
    /// Get the current CPU state
    ///
    /// Ordering requirements:
    ///
    /// KVM_GET_MP_STATE calls kvm_apic_accept_events(), which might modify
    /// vCPU/LAPIC state. As such, it must be done before most everything
    /// else, otherwise we cannot restore everything and expect it to work.
    ///
    /// KVM_GET_VCPU_EVENTS/KVM_SET_VCPU_EVENTS is unsafe if other vCPUs are
    /// still running.
    ///
    /// KVM_GET_LAPIC may change state of LAPIC before returning it.
    ///
    /// GET_VCPU_EVENTS should probably be last to save. The code looks as
    /// it might as well be affected by internal state modifications of the
    /// GET ioctls.
    ///
    /// SREGS saves/restores a pending interrupt, similar to what
    /// VCPU_EVENTS also does.
    ///
    /// GET_MSRS requires a pre-populated data structure to do something
    /// meaningful. For SET_MSRS it will then contain good data.
    ///
    /// # Example
    ///
    /// ```rust
    /// # extern crate hypervisor;
    /// # use hypervisor::KvmHypervisor;
    /// # use std::sync::Arc;
    /// let kvm = hypervisor::kvm::KvmHypervisor::new().unwrap();
    /// let hv: Arc<dyn hypervisor::Hypervisor> = Arc::new(kvm);
    /// let vm = hv.create_vm().expect("new VM fd creation failed");
    /// vm.enable_split_irq().unwrap();
    /// let vcpu = vm.create_vcpu(0, None).unwrap();
    /// let state = vcpu.state().unwrap();
    /// ```
    fn state(&self) -> cpu::Result<CpuState> {
        let cpuid = self.get_cpuid2(kvm_bindings::KVM_MAX_CPUID_ENTRIES)?;
        let mp_state = self.get_mp_state()?;
        let regs = self.get_regs()?;
        let sregs = self.get_sregs()?;
        let xsave = self.get_xsave()?;
        let xcrs = self.get_xcrs()?;
        let lapic_state = self.get_lapic()?;
        let fpu = self.get_fpu()?;

        // Try to get all MSRs based on the list previously retrieved from KVM.
        // If the number of MSRs obtained from GET_MSRS is different from the
        // expected amount, we fallback onto a slower method by getting MSRs
        // by chunks. This is the only way to make sure we try to get as many
        // MSRs as possible, even if some MSRs are not supported.
        let mut msr_entries = self.msrs.clone();

        // Save extra MSRs if the Hyper-V synthetic interrupt controller is
        // emulated.
        if self.hyperv_synic.load(Ordering::Acquire) {
            let hyperv_synic_msrs = vec![
                0x40000020, 0x40000021, 0x40000080, 0x40000081, 0x40000082, 0x40000083, 0x40000084,
                0x40000090, 0x40000091, 0x40000092, 0x40000093, 0x40000094, 0x40000095, 0x40000096,
                0x40000097, 0x40000098, 0x40000099, 0x4000009a, 0x4000009b, 0x4000009c, 0x4000009d,
                0x4000009f, 0x400000b0, 0x400000b1, 0x400000b2, 0x400000b3, 0x400000b4, 0x400000b5,
                0x400000b6, 0x400000b7,
            ];
            for index in hyperv_synic_msrs {
                let msr = kvm_msr_entry {
                    index,
                    ..Default::default()
                };
                msr_entries.push(msr).unwrap();
            }
        }

        let expected_num_msrs = msr_entries.as_fam_struct_ref().nmsrs as usize;
        let num_msrs = self.get_msrs(&mut msr_entries)?;
        let msrs = if num_msrs != expected_num_msrs {
            let mut faulty_msr_index = num_msrs;
            let mut msr_entries_tmp =
                MsrEntries::from_entries(&msr_entries.as_slice()[..faulty_msr_index]).unwrap();

            loop {
                warn!(
                    "Detected faulty MSR 0x{:x} while getting MSRs",
                    msr_entries.as_slice()[faulty_msr_index].index
                );

                let start_pos = faulty_msr_index + 1;
                let mut sub_msr_entries =
                    MsrEntries::from_entries(&msr_entries.as_slice()[start_pos..]).unwrap();
                let expected_num_msrs = sub_msr_entries.as_fam_struct_ref().nmsrs as usize;
                let num_msrs = self.get_msrs(&mut sub_msr_entries)?;

                for i in 0..num_msrs {
                    msr_entries_tmp
                        .push(sub_msr_entries.as_slice()[i])
                        .map_err(|e| {
                            cpu::HypervisorCpuError::GetMsrEntries(anyhow!(
                                "Failed adding MSR entries: {:?}",
                                e
                            ))
                        })?;
                }

                if num_msrs == expected_num_msrs {
                    break;
                }

                faulty_msr_index = start_pos + num_msrs;
            }

            msr_entries_tmp
        } else {
            msr_entries
        };

        let vcpu_events = self.get_vcpu_events()?;

        Ok(CpuState {
            cpuid,
            msrs,
            vcpu_events,
            regs,
            sregs,
            fpu,
            lapic_state,
            xsave,
            xcrs,
            mp_state,
        })
    }
    ///
    /// Get the current AArch64 CPU state
    ///
    #[cfg(target_arch = "aarch64")]
    fn state(&self) -> cpu::Result<CpuState> {
        let mut state = CpuState {
            mp_state: self.get_mp_state()?,
            mpidr: self.read_mpidr()?,
            ..Default::default()
        };
        self.core_registers(&mut state.core_regs)?;
        self.system_registers(&mut state.sys_regs)?;

        Ok(state)
    }
    #[cfg(target_arch = "x86_64")]
    ///
    /// Restore the previously saved CPU state
    ///
    /// Ordering requirements:
    ///
    /// KVM_GET_VCPU_EVENTS/KVM_SET_VCPU_EVENTS is unsafe if other vCPUs are
    /// still running.
    ///
    /// Some SET ioctls (like set_mp_state) depend on kvm_vcpu_is_bsp(), so
    /// if we ever change the BSP, we have to do that before restoring anything.
    /// The same seems to be true for CPUID stuff.
    ///
    /// SREGS saves/restores a pending interrupt, similar to what
    /// VCPU_EVENTS also does.
    ///
    /// SET_REGS clears pending exceptions unconditionally, thus, it must be
    /// done before SET_VCPU_EVENTS, which restores it.
    ///
    /// SET_LAPIC must come after SET_SREGS, because the latter restores
    /// the apic base msr.
    ///
    /// SET_LAPIC must come before SET_MSRS, because the TSC deadline MSR
    /// only restores successfully, when the LAPIC is correctly configured.
    ///
    /// Arguments: CpuState
    /// # Example
    ///
    /// ```rust
    /// # extern crate hypervisor;
    /// # use hypervisor::KvmHypervisor;
    /// # use std::sync::Arc;
    /// let kvm = hypervisor::kvm::KvmHypervisor::new().unwrap();
    /// let hv: Arc<dyn hypervisor::Hypervisor> = Arc::new(kvm);
    /// let vm = hv.create_vm().expect("new VM fd creation failed");
    /// vm.enable_split_irq().unwrap();
    /// let vcpu = vm.create_vcpu(0, None).unwrap();
    /// let state = vcpu.state().unwrap();
    /// vcpu.set_state(&state).unwrap();
    /// ```
    fn set_state(&self, state: &CpuState) -> cpu::Result<()> {
        self.set_cpuid2(&state.cpuid)?;
        self.set_mp_state(state.mp_state)?;
        self.set_regs(&state.regs)?;
        self.set_sregs(&state.sregs)?;
        self.set_xsave(&state.xsave)?;
        self.set_xcrs(&state.xcrs)?;
        self.set_lapic(&state.lapic_state)?;
        self.set_fpu(&state.fpu)?;

        // Try to set all MSRs previously stored.
        // If the number of MSRs set from SET_MSRS is different from the
        // expected amount, we fallback onto a slower method by setting MSRs
        // by chunks. This is the only way to make sure we try to set as many
        // MSRs as possible, even if some MSRs are not supported.
        let expected_num_msrs = state.msrs.as_fam_struct_ref().nmsrs as usize;
        let num_msrs = self.set_msrs(&state.msrs)?;
        if num_msrs != expected_num_msrs {
            let mut faulty_msr_index = num_msrs;

            loop {
                warn!(
                    "Detected faulty MSR 0x{:x} while setting MSRs",
                    state.msrs.as_slice()[faulty_msr_index].index
                );

                let start_pos = faulty_msr_index + 1;
                let sub_msr_entries =
                    MsrEntries::from_entries(&state.msrs.as_slice()[start_pos..]).unwrap();
                let expected_num_msrs = sub_msr_entries.as_fam_struct_ref().nmsrs as usize;
                let num_msrs = self.set_msrs(&sub_msr_entries)?;

                if num_msrs == expected_num_msrs {
                    break;
                }

                faulty_msr_index = start_pos + num_msrs;
            }
        }

        self.set_vcpu_events(&state.vcpu_events)?;

        Ok(())
    }
    ///
    /// Restore the previously saved AArch64 CPU state
    ///
    #[cfg(target_arch = "aarch64")]
    fn set_state(&self, state: &CpuState) -> cpu::Result<()> {
        self.set_core_registers(&state.core_regs)?;
        self.set_system_registers(&state.sys_regs)?;
        self.set_mp_state(state.mp_state)?;

        Ok(())
    }

    ///
    /// Initialize TDX for this CPU
    ///
    #[cfg(feature = "tdx")]
    fn tdx_init(&self, hob_address: u64) -> cpu::Result<()> {
        tdx_command(&self.fd.as_raw_fd(), TdxCommand::InitVcpu, 0, hob_address)
            .map_err(cpu::HypervisorCpuError::InitializeTdx)
    }
}

/// Device struct for KVM
pub struct KvmDevice {
    fd: DeviceFd,
}

impl device::Device for KvmDevice {
    ///
    /// Set device attribute
    ///
    fn set_device_attr(&self, attr: &DeviceAttr) -> device::Result<()> {
        self.fd
            .set_device_attr(attr)
            .map_err(|e| device::HypervisorDeviceError::SetDeviceAttribute(e.into()))
    }
    ///
    /// Get device attribute
    ///
    fn get_device_attr(&self, attr: &mut DeviceAttr) -> device::Result<()> {
        self.fd
            .get_device_attr(attr)
            .map_err(|e| device::HypervisorDeviceError::GetDeviceAttribute(e.into()))
    }
}

impl AsRawFd for KvmDevice {
    fn as_raw_fd(&self) -> RawFd {
        self.fd.as_raw_fd()
    }
}<|MERGE_RESOLUTION|>--- conflicted
+++ resolved
@@ -472,17 +472,7 @@
     ///
     /// Get dirty pages bitmap (one bit per page)
     ///
-<<<<<<< HEAD
-    fn get_dirty_log(
-        &self,
-        slot: u32,
-        _base_gpa: u64,
-        memory_size: u64,
-        _flags: u64,
-    ) -> vm::Result<Vec<u64>> {
-=======
     fn get_dirty_log(&self, slot: u32, _base_gpa: u64, memory_size: u64) -> vm::Result<Vec<u64>> {
->>>>>>> 3baa0c37
         self.fd
             .get_dirty_log(slot, memory_size as usize)
             .map_err(|e| vm::HypervisorVmError::GetDirtyLog(e.into()))
