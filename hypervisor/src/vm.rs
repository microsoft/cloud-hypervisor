--- conflicted
+++ resolved
@@ -124,12 +124,10 @@
     #[error("Failed to create passthrough device: {0}")]
     CreatePassthroughDevice(#[source] anyhow::Error),
     ///
-<<<<<<< HEAD
     /// Failed to request virtual interrupt
     ///
     #[error("Failed to request virtual interupt: {0}")]
     RequestVirtualInterrupt(#[source] anyhow::Error),
-=======
     /// Write to Guest memory
     ///
     #[error("Failed to write to guest memory: {0}")]
@@ -159,7 +157,6 @@
     ///
     #[error("Failed to write to IO Bus: {0}")]
     IoBusWrite(#[source] anyhow::Error),
->>>>>>> 08ded4b4
 }
 ///
 /// Result type for returning from a function
