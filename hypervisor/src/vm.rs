--- conflicted
+++ resolved
@@ -206,16 +206,6 @@
     ///
     #[error("Failed to initialize memory region TDX: {0}")]
     InitMemRegionTdx(#[source] std::io::Error),
-    ///
-    /// Error enabling dirt page tracking
-    ///
-    #[error("Failed to enable dirty page tracking: {0}")]
-    EnableDirtyPageTracking(#[source] std::io::Error),
-    ///
-    /// Error disabling dirt page tracking
-    ///
-    #[error("Failed to disable dirty page tracking: {0}")]
-    DisableDirtyPageTracking(#[source] std::io::Error),
 }
 ///
 /// Result type for returning from a function
@@ -307,17 +297,7 @@
     /// Stop logging dirty pages
     fn stop_dirty_log(&self) -> Result<()>;
     /// Get dirty pages bitmap
-<<<<<<< HEAD
-    fn get_dirty_log(
-        &self,
-        slot: u32,
-        _base_gpa: u64,
-        memory_size: u64,
-        _flags: u64,
-    ) -> Result<Vec<u64>>;
-=======
     fn get_dirty_log(&self, slot: u32, base_gpa: u64, memory_size: u64) -> Result<Vec<u64>>;
->>>>>>> 3baa0c37
     #[cfg(feature = "tdx")]
     /// Initalize TDX on this VM
     fn tdx_init(&self, cpuid: &CpuId, max_vcpus: u32) -> Result<()>;
@@ -333,16 +313,6 @@
         size: u64,
         measure: bool,
     ) -> Result<()>;
-    #[cfg(all(feature = "mshv", target_arch = "x86_64"))]
-    ///
-    /// Enable dirty page tracking by hypervisor
-    ///
-    fn enable_dirty_page_tracking(&self) -> Result<()>;
-    #[cfg(all(feature = "mshv", target_arch = "x86_64"))]
-    ///
-    /// Disable dirty page tracking by hypervisor
-    ///
-    fn disable_dirty_page_tracking(&self) -> Result<()>;
 }
 
 pub trait VmmOps: Send + Sync {
