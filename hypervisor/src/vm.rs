--- conflicted
+++ resolved
@@ -19,11 +19,7 @@
 use crate::ClockData;
 use crate::UserMemoryRegion;
 use crate::{IoEventAddress, IrqRoutingEntry};
-<<<<<<< HEAD
-#[cfg(feature = "snp")]
-=======
 #[cfg(feature = "sev_snp")]
->>>>>>> 5e702dcd
 use igvm_defs::IGVM_VHS_SNP_ID_BLOCK;
 use std::any::Any;
 #[cfg(target_arch = "x86_64")]
@@ -227,39 +223,30 @@
     #[error("Failed to create Vgic: {0}")]
     CreateVgic(#[source] anyhow::Error),
     ///
-<<<<<<< HEAD
     /// Initialize SNP error
     ///
     #[error("Failed to initialize SNP: {0}")]
     SnpInit(#[source] anyhow::Error),
     ///
-=======
->>>>>>> 5e702dcd
     /// Import isolated pages error
     ///
     #[error("Failed to import isolated pages: {0}")]
     ImportIsolatedPages(#[source] anyhow::Error),
-<<<<<<< HEAD
     ///
     /// Modify GPA host access error
     ///
     #[error("Failed to modify GPA host access: {0}")]
     ModifyGpaHostAccess(#[source] anyhow::Error),
     ///
-=======
->>>>>>> 5e702dcd
     /// Failed to complete isolated import
     ///
     #[error("Failed to complete isolated import: {0}")]
     CompleteIsolatedImport(#[source] anyhow::Error),
-<<<<<<< HEAD
     ///
     /// PSP issue guest request error
     ///
     #[error("Failed to issue PSP guest request: {0}")]
     PspIssueGuestRequest(#[source] anyhow::Error),
-=======
->>>>>>> 5e702dcd
 }
 ///
 /// Result type for returning from a function
@@ -399,18 +386,8 @@
     }
     /// Downcast to the underlying hypervisor VM type
     fn as_any(&self) -> &dyn Any;
-<<<<<<< HEAD
-
-    #[cfg(feature = "snp")]
-    /// Initialize SNP on this VM
-    fn snp_init(&self) -> Result<()> {
-        unimplemented!()
-    }
-    #[cfg(feature = "snp")]
-=======
     /// Import the isolated pages
     #[cfg(feature = "sev_snp")]
->>>>>>> 5e702dcd
     fn import_isolated_pages(
         &self,
         _page_type: u32,
@@ -419,7 +396,31 @@
     ) -> Result<()> {
         unimplemented!()
     }
-<<<<<<< HEAD
+    /// Complete the isolated import
+    #[cfg(feature = "sev_snp")]
+    fn complete_isolated_import(
+        &self,
+        _snp_id_block: IGVM_VHS_SNP_ID_BLOCK,
+        _host_data: &[u8],
+        _id_block_enabled: u8,
+    ) -> Result<()> {
+        unimplemented!()
+    }
+
+    #[cfg(feature = "snp")]
+    /// Initialize SNP on this VM
+    fn snp_init(&self) -> Result<()> {
+        unimplemented!()
+    }
+    #[cfg(feature = "snp")]
+    fn import_isolated_pages(
+        &self,
+        _page_type: u32,
+        _page_size: u32,
+        _pages: &[u64],
+    ) -> Result<()> {
+        unimplemented!()
+    }
     #[cfg(feature = "snp")]
     fn modify_gpa_host_access(
         &self,
@@ -439,10 +440,6 @@
         unimplemented!()
     }
     #[cfg(feature = "snp")]
-=======
-    /// Complete the isolated import
-    #[cfg(feature = "sev_snp")]
->>>>>>> 5e702dcd
     fn complete_isolated_import(
         &self,
         _snp_id_block: IGVM_VHS_SNP_ID_BLOCK,
@@ -451,14 +448,11 @@
     ) -> Result<()> {
         unimplemented!()
     }
-<<<<<<< HEAD
     #[cfg(feature = "snp")]
     /// Remove a gpa from ache of pages that host has access to
     fn remove_gpa_from_host_acess_cache(&self, _gpa: u64) -> Result<()> {
         unimplemented!()
     }
-=======
->>>>>>> 5e702dcd
 }
 
 pub trait VmOps: Send + Sync {
