--- conflicted
+++ resolved
@@ -124,14 +124,6 @@
     ///
     #[error("Failed to create passthrough device: {0}")]
     CreatePassthroughDevice(#[source] anyhow::Error),
-<<<<<<< HEAD
-    ///
-    /// Failed to request virtual interrupt
-    ///
-    #[error("Failed to request virtual interupt: {0}")]
-    RequestVirtualInterrupt(#[source] anyhow::Error),
-=======
->>>>>>> c4f8e4b0
     /// Write to Guest memory
     ///
     #[error("Failed to write to guest memory: {0}")]
@@ -189,7 +181,7 @@
     /// Creates an in-kernel interrupt controller.
     fn create_irq_chip(&self) -> Result<()>;
     /// Registers an event that will, when signaled, trigger the `gsi` IRQ.
-    fn register_irqfd(&self, fd: &EventFd, gsi: u32, vm: Arc<dyn Vm>) -> Result<()>;
+    fn register_irqfd(&self, fd: &EventFd, gsi: u32) -> Result<()>;
     /// Unregister an event that will, when signaled, trigger the `gsi` IRQ.
     fn unregister_irqfd(&self, fd: &EventFd, gsi: u32) -> Result<()>;
     /// Creates a new KVM vCPU file descriptor and maps the memory corresponding
