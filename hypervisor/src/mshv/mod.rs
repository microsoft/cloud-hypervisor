--- conflicted
+++ resolved
@@ -13,8 +13,6 @@
 use crate::vec_with_array_field;
 use crate::vm::{self, InterruptSourceConfig, VmOps};
 use crate::HypervisorType;
-#[cfg(feature = "snp")]
-use igvm_parser::page_table::X64_PAGE_SIZE as HV_PAGE_SIZE;
 pub use mshv_bindings::*;
 use mshv_ioctls::{set_registers_64, Mshv, NoDatamatch, VcpuFd, VmFd, VmType};
 use std::any::Any;
@@ -22,15 +20,9 @@
 use std::sync::{Arc, RwLock};
 use vfio_ioctls::VfioDeviceFd;
 use vm::DataMatch;
-<<<<<<< HEAD
-use vm_memory::bitmap::AtomicBitmap;
-#[allow(unused_imports)] // MshvVcpu::run() needs this for an unused argument
-use vm_memory::{GuestMemoryAtomic, GuestMemoryMmap};
-=======
 
 #[cfg(feature = "sev_snp")]
 mod snp_constants;
->>>>>>> 5e702dcd
 // x86_64 dependencies
 #[cfg(target_arch = "x86_64")]
 pub mod x86_64;
@@ -39,8 +31,7 @@
 
 use crate::{
     ClockData, CpuState, IoEventAddress, IrqRoutingEntry, MpState, UserMemoryRegion,
-    USER_MEMORY_REGION_ADJUST_PERMISSION, USER_MEMORY_REGION_EXECUTE, USER_MEMORY_REGION_READ,
-    USER_MEMORY_REGION_WRITE,
+    USER_MEMORY_REGION_EXECUTE, USER_MEMORY_REGION_READ, USER_MEMORY_REGION_WRITE,
 };
 #[cfg(feature = "sev_snp")]
 use igvm_defs::IGVM_VHS_SNP_ID_BLOCK;
@@ -56,13 +47,6 @@
 
 #[cfg(target_arch = "x86_64")]
 use crate::arch::x86::{CpuIdEntry, FpuState, MsrEntry};
-
-#[cfg(feature = "snp")]
-use igvm_defs::IGVM_VHS_SNP_ID_BLOCK;
-#[cfg(feature = "snp")]
-mod bitmap;
-#[cfg(feature = "snp")]
-use bitmap::SimpleAtomicBitmap;
 
 const DIRTY_BITMAP_CLEAR_DIRTY: u64 = 0x4;
 const DIRTY_BITMAP_SET_DIRTY: u64 = 0x8;
@@ -243,19 +227,6 @@
         HypervisorType::Mshv
     }
 
-<<<<<<< HEAD
-    fn create_vm_with_type(
-        &self,
-        vm_type: u64,
-        #[cfg(feature = "snp")] _mem_size: u64,
-    ) -> hypervisor::Result<Arc<dyn crate::Vm>> {
-        let fd: VmFd;
-        loop {
-            match self
-                .mshv
-                .create_vm_with_type(VmType::try_from(vm_type).unwrap())
-            {
-=======
     fn create_vm_with_type(&self, vm_type: u64) -> hypervisor::Result<Arc<dyn crate::Vm>> {
         let mshv_vm_type: VmType = match VmType::try_from(vm_type) {
             Ok(vm_type) => vm_type,
@@ -264,7 +235,6 @@
         let fd: VmFd;
         loop {
             match self.mshv.create_vm_with_type(mshv_vm_type) {
->>>>>>> 5e702dcd
                 Ok(res) => fd = res,
                 Err(e) => {
                     if e.errno() == libc::EINTR {
@@ -317,33 +287,6 @@
             hv_unimplemented_msr_action_HV_UNIMPLEMENTED_MSR_ACTION_IGNORE_WRITE_READ_ZERO as u64,
         )
         .map_err(|e| hypervisor::HypervisorError::SetPartitionProperty(e.into()))?;
-        let mut snp_enabled = false;
-        if 1 == vm_type {
-            let snp_policy = snp::get_default_snp_guest_policy();
-            snp_enabled = true;
-            let offloaded_features = snp::get_default_vmgexit_offload_features();
-            // SAFETY: Using pre-defined hypercall
-            unsafe {
-                debug!(
-                    "Setting the partition isolation policy as: 0x{:x}",
-                    snp_policy.as_uint64
-                );
-                fd.set_partition_property(
-                    hv_partition_property_code_HV_PARTITION_PROPERTY_ISOLATION_POLICY,
-                    snp_policy.as_uint64,
-                )
-                .map_err(|e| hypervisor::HypervisorError::SetPartitionProperty(e.into()))?;
-                debug!(
-                    "Setting the partition property to enable VMGEXIT offloads as : 0x{:x}",
-                    offloaded_features.as_uint64
-                );
-                fd.set_partition_property(
-                    hv_partition_property_code_HV_PARTITION_PROPERTY_SEV_VMGEXIT_OFFLOADS,
-                    offloaded_features.as_uint64,
-                )
-                .map_err(|e| hypervisor::HypervisorError::SetPartitionProperty(e.into()))?;
-            }
-        }
 
         let msr_list = self.get_msr_list()?;
         let num_msrs = msr_list.as_fam_struct_ref().nmsrs as usize;
@@ -359,7 +302,7 @@
         }
         let vm_fd = Arc::new(fd);
 
-        #[cfg(feature = "snp")]
+        #[cfg(feature = "sev_snp")]
         let mem_size_for_bitmap = if _mem_size as usize > 3 * ONE_GB {
             _mem_size as usize + ONE_GB
         } else {
@@ -370,7 +313,7 @@
             fd: vm_fd,
             msrs,
             dirty_log_slots: Arc::new(RwLock::new(HashMap::new())),
-            #[cfg(feature = "snp")]
+            #[cfg(feature = "sev_snp")]
             host_access_pages: Arc::new(SimpleAtomicBitmap::new_with_bytes(
                 mem_size_for_bitmap,
                 HV_PAGE_SIZE as usize,
@@ -390,7 +333,6 @@
     /// let hypervisor = MshvHypervisor::new().unwrap();
     /// let vm = hypervisor.create_vm().unwrap();
     /// ```
-<<<<<<< HEAD
     fn create_vm(
         &self,
         #[cfg(feature = "snp")] mem_size: u64,
@@ -401,11 +343,6 @@
             #[cfg(feature = "snp")]
             mem_size,
         )
-=======
-    fn create_vm(&self) -> hypervisor::Result<Arc<dyn vm::Vm>> {
-        let vm_type = 0;
-        self.create_vm_with_type(vm_type)
->>>>>>> 5e702dcd
     }
     ///
     /// Get the supported CpuID
@@ -429,15 +366,8 @@
     cpuid: Vec<CpuIdEntry>,
     msrs: Vec<MsrEntry>,
     vm_ops: Option<Arc<dyn vm::VmOps>>,
-<<<<<<< HEAD
-    #[cfg(feature = "snp")]
-    vm_fd: Arc<VmFd>,
-    #[cfg(feature = "snp")]
-    host_access_pages: Arc<SimpleAtomicBitmap>,
-=======
     #[cfg(feature = "sev_snp")]
     vm_fd: Arc<VmFd>,
->>>>>>> 5e702dcd
 }
 
 /// Implementation of Vcpu trait for Microsoft Hypervisor
@@ -557,18 +487,6 @@
             .map_err(|e| cpu::HypervisorCpuError::SetMsrEntries(e.into()))
     }
 
-    fn get_cpuid_values(
-        &self,
-        function: u32,
-        index: u32,
-        xfem: u64,
-        xss: u64,
-    ) -> cpu::Result<[u32; 4]> {
-        self.fd
-            .get_cpuid_values(function, index, xfem, xss)
-            .map_err(|e| cpu::HypervisorCpuError::GetCpuidVales(e.into()))
-    }
-
     #[cfg(target_arch = "x86_64")]
     ///
     /// X86 specific call to enable HyperV SynIC
@@ -579,10 +497,7 @@
     }
 
     #[allow(non_upper_case_globals)]
-    fn run(
-        &self,
-        _guest_memory: &GuestMemoryAtomic<vm_memory::GuestMemoryMmap<AtomicBitmap>>,
-    ) -> std::result::Result<cpu::VmExit, cpu::HypervisorCpuError> {
+    fn run(&self) -> std::result::Result<cpu::VmExit, cpu::HypervisorCpuError> {
         let hv_message: hv_message = hv_message::default();
         match self.fd.run(hv_message) {
             Ok(x) => match x.header.message_type {
@@ -729,71 +644,6 @@
                     debug!("Exception Info {:?}", { info.exception_vector });
                     Ok(cpu::VmExit::Ignore)
                 }
-<<<<<<< HEAD
-                hv_message_type_HVMSG_UNACCEPTED_GPA => {
-                    let info = x.to_memory_info().unwrap();
-                    let gva = info.guest_virtual_address;
-                    let gpa = info.guest_physical_address;
-                    let gb = gpa / (ONE_GB as u64);
-                    debug!(
-                        "Unaccepted GPA: GVA: {:x}, GPA: {:x} Gigabyte: {:?}",
-                        gva, gpa, gb
-                    );
-                    Err(cpu::HypervisorCpuError::RunVcpu(anyhow!(
-                        "Unhandled VCPU exit: Unaccepted GPA"
-                    )))
-                }
-                #[cfg(feature = "snp")]
-                hv_message_type_HVMSG_GPA_ATTRIBUTE_INTERCEPT => {
-                    let info = x.to_gpa_attribute_info().unwrap();
-                    let host_vis = info.__bindgen_anon_1.host_visibility();
-                    if host_vis >= HV_MAP_GPA_READABLE | HV_MAP_GPA_WRITABLE {
-                        warn!("Ignored attribute intercept with full host vis");
-                        return Ok(cpu::VmExit::Ignore);
-                    }
-
-                    let num_ranges = info.__bindgen_anon_1.range_count();
-                    assert!(num_ranges >= 1);
-                    if num_ranges > 1 {
-                        warn!("Attribute intercept - expected only 1 gpa range!");
-                    }
-
-                    // TODO we could also deny the request with HvCallCompleteIntercept
-                    let mut gpa_list = Vec::new();
-                    let ranges = info.ranges;
-                    let (gfn_start, gfn_count) = snp::parse_gpa_range(ranges[0]).unwrap();
-                    self.host_access_pages
-                        .reset_bits_range(gfn_start as usize, gfn_count as usize);
-
-                    debug!(
-                        "Releasing pages: gfn_start: {:x?}, gfn_count: {:?}",
-                        gfn_start, gfn_count
-                    );
-                    let gpa_start = gfn_start * HV_PAGE_SIZE;
-                    for i in 0..gfn_count {
-                        gpa_list.push(gpa_start + i * HV_PAGE_SIZE);
-                    }
-                    if _modify_gpa_host_access(
-                        self.vm_fd.clone(),
-                        host_vis,
-                        0,
-                        0,
-                        gpa_list.as_slice(),
-                    )
-                    .is_err()
-                    {
-                        error!(
-                            "Failed to release range: gfn_start: {:x?}, gfn_count: {:?}",
-                            gfn_start, gfn_count
-                        );
-                        return Err(cpu::HypervisorCpuError::RunVcpu(anyhow!(
-                            "Unhandled VCPU exit: attribute intercept - couldn't modify host access"
-                        )));
-                    }
-                    Ok(cpu::VmExit::Ignore)
-                }
-                #[cfg(feature = "snp")]
-=======
                 hv_message_type_HVMSG_X64_APIC_EOI => {
                     let info = x.to_apic_eoi_info().unwrap();
                     // The kernel should dispatch the EOI to the correct thread.
@@ -807,54 +657,12 @@
                     ))
                 }
                 #[cfg(feature = "sev_snp")]
->>>>>>> 5e702dcd
                 hv_message_type_HVMSG_X64_SEV_VMGEXIT_INTERCEPT => {
                     let info = x.to_vmg_intercept_info().unwrap();
                     let ghcb_data = info.ghcb_msr >> GHCB_INFO_BIT_WIDTH;
                     let ghcb_msr = svm_ghcb_msr {
                         as_uint64: info.ghcb_msr,
                     };
-<<<<<<< HEAD
-                    // SAFETY: Functionality implemented in mshv crate
-                    let op = unsafe { ghcb_msr.__bindgen_anon_2.ghcb_info() };
-
-                    // Don't understand the need for this check????
-                    // assert!(info.__bindgen_anon_1.ghcb_page_valid() != 1);
-                    assert!(info.header.intercept_access_type == HV_INTERCEPT_ACCESS_EXECUTE as u8);
-                    // debug!("VMG Exit Intercept: op: {:0x}", op);
-                    if op == GHCB_INFO_REGISTER_REQUEST as u64 {
-                        let mut ghcb_gpa = hv_x64_register_sev_ghcb::default();
-                        // SAFETY: Functionality implemented in mshv crate
-                        unsafe {
-                            ghcb_gpa.__bindgen_anon_1.set_enabled(1);
-                            ghcb_gpa
-                                .__bindgen_anon_1
-                                .set_page_number(ghcb_msr.__bindgen_anon_2.gpa_page_number());
-
-                            let reg_name_value = [(
-                                hv_register_name_HV_X64_REGISTER_SEV_GHCB_GPA,
-                                ghcb_gpa.as_uint64,
-                            )];
-
-                            set_registers_64!(self.fd, reg_name_value)
-                                .map_err(|e| cpu::HypervisorCpuError::SetRegister(e.into()))?;
-                        }
-
-                        let mut resp_ghcb_msr = svm_ghcb_msr::default();
-                        // SAFETY: Functionality implemented in mshv crate
-                        unsafe {
-                            resp_ghcb_msr
-                                .__bindgen_anon_2
-                                .set_ghcb_info(GHCB_INFO_REGISTER_RESPONSE as u64);
-                            resp_ghcb_msr
-                                .__bindgen_anon_2
-                                .set_gpa_page_number(ghcb_msr.__bindgen_anon_2.gpa_page_number());
-
-                            let reg_name_value = [(
-                                hv_register_name_HV_X64_REGISTER_GHCB,
-                                resp_ghcb_msr.as_uint64,
-                            )];
-=======
                     // SAFETY: Accessing a union element from bindgen generated bindings.
                     let ghcb_op = unsafe { ghcb_msr.__bindgen_anon_2.ghcb_info() as u32 };
                     // Sanity check on the header fields before handling other operations.
@@ -918,335 +726,10 @@
                                     resp_ghcb_msr.as_uint64,
                                 )]
                             };
->>>>>>> 5e702dcd
 
                             set_registers_64!(self.fd, reg_name_value)
                                 .map_err(|e| cpu::HypervisorCpuError::SetRegister(e.into()))?;
                         }
-<<<<<<< HEAD
-                    } else if op == GHCB_INFO_SEV_INFO_REQUEST as u64 {
-                        let function = 0x8000_001F;
-                        let cpu_leaf = self.fd.get_cpuid_values(function, 0, 0, 0).unwrap();
-                        let ebx = cpu_leaf[1];
-                        let pbit_encryption: u8 = (ebx & 0x3f) as u8;
-
-                        let mut write_msr: u64 = GHCB_INFO_SEV_INFO_RESPONSE as u64;
-                        write_msr |= (GHCB_PROTOCOL_VERSION_MAX as u64) << 48;
-                        write_msr |= (GHCB_PROTOCOL_VERSION_MIN as u64) << 32;
-                        write_msr |= (pbit_encryption as u64) << 24;
-                        let arr_reg_name_value =
-                            [(hv_register_name_HV_X64_REGISTER_GHCB, write_msr)];
-                        set_registers_64!(self.fd, arr_reg_name_value)
-                            .map_err(|e| cpu::HypervisorCpuError::SetRegister(e.into()))?;
-                    } else if op == GHCB_INFO_HYP_FEATURE_REQUEST as u64 {
-                        // GHCB data must be zero
-                        assert!(ghcb_data == 0);
-
-                        let mut write_msr: u64 = GHCB_INFO_HYP_FEATURE_RESPONSE as u64;
-                        // Add support for AP creation
-                        write_msr |= (0x3 << GHCB_INFO_BIT_WIDTH) as u64;
-                        debug!("GHCB_INFO_HYP_FEATURE_REQUEST: write msr: {:0x}", write_msr);
-                        let arr_reg_name_value =
-                            [(hv_register_name_HV_X64_REGISTER_GHCB, write_msr)];
-                        set_registers_64!(self.fd, arr_reg_name_value)
-                            .map_err(|e| cpu::HypervisorCpuError::SetRegister(e.into()))?;
-                    } else if op == GHCB_INFO_SPECIAL_DBGPRINT as u64 {
-                        //let data = unsafe { ghcb_msr.as_uint64 } >> 16;
-                        //let bytes = data.to_le_bytes();
-                        // if let Ok(s) = std::str::from_utf8(bytes.as_slice()) {
-                        //     print!("{}", s);
-                        // }
-                    } else if op == GHCB_INFO_NORMAL as u64 {
-                        let _exit_code = info.__bindgen_anon_2.__bindgen_anon_1.sw_exit_code;
-                        let exit_info1 = info.__bindgen_anon_2.__bindgen_anon_1.sw_exit_info1;
-
-                        let _exit_code_u32 =
-                            info.__bindgen_anon_2.__bindgen_anon_1.sw_exit_code as u32;
-                        let exit_info1_u32 =
-                            info.__bindgen_anon_2.__bindgen_anon_1.sw_exit_info1 as u32;
-                        let exit_info2 = info.__bindgen_anon_2.__bindgen_anon_1.sw_exit_info2;
-                        let sw_scratch = info.__bindgen_anon_2.__bindgen_anon_1.sw_scratch;
-                        // SAFETY: Functionality implemented in mshv crate
-                        let pfn: u64 = unsafe { ghcb_msr.__bindgen_anon_2.gpa_page_number() };
-                        let gpa: u64 = pfn << GHCB_INFO_BIT_WIDTH;
-                        match _exit_code_u32 {
-                            SVM_EXITCODE_HV_DOORBELL_PAGE => match exit_info1_u32 {
-                                SVM_NAE_HV_DOORBELL_PAGE_GET_PREFERRED => {
-                                    let mut arg: mshv_read_write_gpa =
-                                        mshv_read_write_gpa::default();
-                                    let value: u64 = 0xFFFFFFFFFFFFFFFF;
-                                    arg.base_gpa = gpa + 0x3a0;
-                                    arg.byte_count = 8;
-                                    arg.data.copy_from_slice(&value.to_le_bytes());
-                                    self.fd.gpa_write(&mut arg).unwrap();
-                                }
-                                SVM_NAE_HV_DOORBELL_PAGE_SET => {
-                                    let mut ghcb_doorbell_gpa =
-                                        hv_x64_register_sev_hv_doorbell::default();
-                                    // SAFETY: Functionality implemented in mshv crate
-                                    unsafe {
-                                        ghcb_doorbell_gpa.__bindgen_anon_1.set_enabled(1);
-                                        ghcb_doorbell_gpa
-                                            .__bindgen_anon_1
-                                            .set_page_number(exit_info2 >> 12);
-                                    }
-                                    // SAFETY: R/O value
-                                    let write_msr = unsafe { ghcb_doorbell_gpa.as_uint64 };
-                                    let arr_reg_name_value = [(
-                                        hv_register_name_HV_X64_REGISTER_SEV_DOORBELL_GPA,
-                                        write_msr,
-                                    )];
-                                    set_registers_64!(self.fd, arr_reg_name_value).map_err(
-                                        |e| cpu::HypervisorCpuError::SetRegister(e.into()),
-                                    )?;
-                                    let mut arg: mshv_read_write_gpa =
-                                        mshv_read_write_gpa::default();
-                                    let value = exit_info2;
-                                    arg.base_gpa = gpa + 0x3a0;
-                                    arg.byte_count = 8;
-                                    arg.data[0..8].copy_from_slice(&value.to_le_bytes());
-                                    self.fd.gpa_write(&mut arg).unwrap();
-
-                                    let value1 = 0_u64;
-                                    arg.base_gpa = gpa + 0x398;
-                                    arg.byte_count = 8;
-                                    arg.data[0..8].copy_from_slice(&value1.to_le_bytes());
-                                    self.fd.gpa_write(&mut arg).unwrap();
-                                }
-                                SVM_NAE_HV_DOORBELL_PAGE_QUERY => {
-                                    let reg_names =
-                                        [hv_register_name_HV_X64_REGISTER_SEV_DOORBELL_GPA];
-                                    let mut reg_assocs: Vec<hv_register_assoc> = reg_names
-                                        .iter()
-                                        .map(|name| hv_register_assoc {
-                                            name: *name,
-                                            ..Default::default()
-                                        })
-                                        .collect();
-                                    self.fd.get_reg(&mut reg_assocs).unwrap();
-                                    // SAFETY: R/O values initialized
-                                    let value = unsafe { reg_assocs[0].value.reg64 };
-                                    let mut arg: mshv_read_write_gpa =
-                                        mshv_bindings::mshv_read_write_gpa {
-                                            base_gpa: gpa + 0x3a0,
-                                            byte_count: 8,
-                                            ..Default::default()
-                                        };
-                                    arg.data.copy_from_slice(&value.to_le_bytes());
-                                    self.fd.gpa_write(&mut arg).unwrap();
-                                }
-                                SVM_NAE_HV_DOORBELL_PAGE_CLEAR => {
-                                    let value: u64 = 0;
-                                    let mut arg: mshv_read_write_gpa =
-                                        mshv_bindings::mshv_read_write_gpa {
-                                            base_gpa: gpa + 0x3a0,
-                                            byte_count: 8,
-                                            ..Default::default()
-                                        };
-                                    arg.data.copy_from_slice(&value.to_le_bytes());
-                                    self.fd.gpa_write(&mut arg).unwrap();
-                                }
-                                _ => {
-                                    panic!(
-                                        "Unhandled exitinfo1 for doorbell page: {:0x}",
-                                        exit_info1
-                                    );
-                                }
-                            },
-                            SVM_EXITCODE_SNP_GUEST_REQUEST => {
-                                let req_gpa = exit_info1;
-                                let rsp_gpa = exit_info2;
-
-                                _psp_issue_guest_request(self.vm_fd.clone(), req_gpa, rsp_gpa)
-                                    .unwrap();
-                                debug!(
-                                    "SNP guest request: req_gpa {:0x} rsp_gpa {:0x}",
-                                    req_gpa, rsp_gpa
-                                );
-                                let mut arg_exit1: mshv_read_write_gpa =
-                                    mshv_read_write_gpa::default();
-                                let value1 = 0_u64;
-                                arg_exit1.base_gpa = gpa + 0x3a0;
-                                arg_exit1.byte_count = 8;
-                                arg_exit1.data[0..8].copy_from_slice(&value1.to_le_bytes());
-                                self.fd.gpa_write(&mut arg_exit1).unwrap();
-                            }
-                            SVM_EXITCODE_SNP_EXTENDED_GUEST_REQUEST => {
-                                debug!("SNP extended guest request not supported");
-
-                                let mut arg_exit1: mshv_read_write_gpa =
-                                    mshv_read_write_gpa::default();
-                                // Extended guest request not supported by the Hypervisor
-                                // Returning error to the guest
-                                // 0x0006 means `The NAE event was not valid`
-                                // Reference: GHCB Spec, page 42
-                                let value1: u64 = 0x0006;
-                                // 0x3a0: Offset of SW_EXITINFO2 in GHCB page (gpa)
-                                // Ref: GHCB Spec, page 24
-                                arg_exit1.base_gpa = gpa + 0x3a0;
-                                arg_exit1.byte_count = 8;
-                                arg_exit1.data[0..8].copy_from_slice(&value1.to_le_bytes());
-                                self.fd.gpa_write(&mut arg_exit1).unwrap();
-                            }
-                            SVM_EXITCODE_SNP_AP_CREATION => {
-                                debug!(
-                                    "AP_CREATE_REQUEST with VMSA GPA {:0x}, abd APIC ID {:?}",
-                                    exit_info2, exit_info1
-                                );
-                                _snp_start_vcpu(self.vm_fd.clone(), exit_info1 >> 32, exit_info2)
-                                    .unwrap();
-                                let mut arg_exit1: mshv_read_write_gpa =
-                                    mshv_read_write_gpa::default();
-                                let value1 = 0_u64;
-                                arg_exit1.base_gpa = gpa + 0x398;
-                                arg_exit1.byte_count = 8;
-                                arg_exit1.data[0..8].copy_from_slice(&value1.to_le_bytes());
-                                self.fd.gpa_write(&mut arg_exit1).unwrap();
-                            }
-                            // IPPROT Handle
-                            0x7b => {
-                                let _addr = info.__bindgen_anon_2.__bindgen_anon_1.sw_scratch;
-                                let port_into = hv_sev_vmgexit_port_info {
-                                    as_uint32: (exit_info1 & 0xFFFFFFFF) as u32,
-                                };
-                                // SAFETY: Logic implemented in mshv crate
-                                let port = unsafe { port_into.__bindgen_anon_1.intercepted_port() };
-
-                                let mut len = 4;
-                                // SAFETY: Logic implemented in mshv crate
-                                unsafe {
-                                    if port_into.__bindgen_anon_1.operand_size_16bit() == 1 {
-                                        len = 2;
-                                    } else if port_into.__bindgen_anon_1.operand_size_8bit() == 1 {
-                                        len = 1;
-                                    }
-                                }
-                                let is_write =
-                                    // SAFETY: port_info is read through mshv crate
-                                    unsafe { port_into.__bindgen_anon_1.access_type() == 0 };
-
-                                let mut arg: mshv_read_write_gpa =
-                                    mshv_bindings::mshv_read_write_gpa {
-                                        base_gpa: gpa + 0x01F8,
-                                        byte_count: 8,
-                                        ..Default::default()
-                                    };
-                                self.fd.gpa_read(&mut arg).unwrap();
-                                let mut bytes: [u8; 8] = [0u8; 8];
-                                bytes.copy_from_slice(&arg.data[0..8]);
-                                let rax: u64 = u64::from_le_bytes(bytes);
-                                let data = (rax as u32).to_le_bytes();
-                                if is_write {
-                                    if let Some(vm_ops) = &self.vm_ops {
-                                        vm_ops.pio_write(port.into(), &data[0..len]).map_err(
-                                            |e| cpu::HypervisorCpuError::RunVcpu(e.into()),
-                                        )?;
-                                    }
-                                } else {
-                                    let mut data: [u8; 4] = [0; 4];
-                                    if let Some(vm_ops) = &self.vm_ops {
-                                        vm_ops.pio_read(port.into(), &mut data[0..len]).map_err(
-                                            |e| cpu::HypervisorCpuError::RunVcpu(e.into()),
-                                        )?;
-                                    }
-
-                                    let v = u32::from_le_bytes(data);
-                                    //v =  ((v) & ((1u64 << ((len) * 8)) - 1) as u32);
-                                    // /* Preserve high bits in EAX but clear out high bits in RAX */
-                                    // let mask = 0xffffffff >> (32 - len * 8);
-                                    // let eax = (rax as u32 & !mask) | (v & mask);
-                                    let ret_rax = v as u64;
-                                    arg.data[0..8].copy_from_slice(&ret_rax.to_le_bytes());
-                                    self.fd.gpa_write(&mut arg).unwrap();
-                                }
-
-                                let mut arg_exit1: mshv_read_write_gpa =
-                                    mshv_read_write_gpa::default();
-                                let value1 = 0_u64;
-                                arg_exit1.base_gpa = gpa + 0x398;
-                                arg_exit1.byte_count = 8;
-                                arg_exit1.data[0..8].copy_from_slice(&value1.to_le_bytes());
-                                self.fd.gpa_write(&mut arg_exit1).unwrap();
-                            }
-                            0x8000_0001 => {
-                                // MMIO READ
-                                let src_gpa = exit_info1;
-                                let dst_gpa = sw_scratch;
-                                let data_len = exit_info2 as usize;
-                                // According to SPEC
-                                assert!(data_len <= 0x8);
-                                let mut data: Vec<u8> = vec![0; data_len];
-
-                                if let Some(vm_ops) = &self.vm_ops {
-                                    vm_ops
-                                        .mmio_read(src_gpa, &mut data[0..data_len])
-                                        .map_err(|e| cpu::HypervisorCpuError::RunVcpu(e.into()))?;
-                                }
-                                let mut arg: mshv_read_write_gpa =
-                                    mshv_bindings::mshv_read_write_gpa {
-                                        base_gpa: dst_gpa,
-                                        byte_count: data_len as u32,
-                                        ..Default::default()
-                                    };
-                                arg.data[0..data_len].copy_from_slice(&data);
-                                // Limitation of gpa_read/write
-                                assert!(data_len <= 16);
-                                self.fd.gpa_write(&mut arg).unwrap();
-                                // Not sure about this that's why `if false`
-                                if false {
-                                    let mut arg_exit1: mshv_read_write_gpa =
-                                        mshv_read_write_gpa::default();
-                                    let value1 = 0_u64;
-                                    arg_exit1.base_gpa = gpa + 0x398;
-                                    arg_exit1.byte_count = 8;
-                                    arg_exit1.data[0..8].copy_from_slice(&value1.to_le_bytes());
-                                    self.fd.gpa_write(&mut arg_exit1).unwrap();
-                                }
-                            }
-                            0x8000_0002 => {
-                                // MMIO WRITE
-                                let dst_gpa = exit_info1;
-                                let src_gpa = sw_scratch;
-                                let data_len = exit_info2 as usize;
-                                // According to SPEC
-                                assert!(data_len <= 0x8);
-                                let mut arg: mshv_read_write_gpa =
-                                    mshv_bindings::mshv_read_write_gpa {
-                                        base_gpa: src_gpa,
-                                        byte_count: data_len as u32,
-                                        ..Default::default()
-                                    };
-                                // Limitation of gpa_read/write
-                                assert!(data_len <= 16);
-                                self.fd.gpa_read(&mut arg).unwrap();
-                                if let Some(vm_ops) = &self.vm_ops {
-                                    vm_ops
-                                        .mmio_write(dst_gpa, &arg.data[0..data_len])
-                                        .map_err(|e| cpu::HypervisorCpuError::RunVcpu(e.into()))?;
-                                }
-
-                                // Not sure about this that's why `if false`
-                                if false {
-                                    let mut arg_exit1: mshv_read_write_gpa =
-                                        mshv_read_write_gpa::default();
-                                    let value1 = 0_u64;
-                                    arg_exit1.base_gpa = gpa + 0x398;
-                                    arg_exit1.byte_count = 8;
-                                    arg_exit1.data[0..8].copy_from_slice(&value1.to_le_bytes());
-                                    self.fd.gpa_write(&mut arg_exit1).unwrap();
-                                }
-                            }
-                            _ => {
-                                panic!("Unhandled exit code: {:0x}", _exit_code);
-                            }
-                        }
-                    } else {
-                        panic!("--------------------------------------------VMGexit: Unhandled operations {:0x}", op);
-                    }
-                    Ok(cpu::VmExit::Ignore)
-                }
-
-=======
                         GHCB_INFO_SEV_INFO_REQUEST => {
                             let sev_cpuid_function = 0x8000_001F;
                             let cpu_leaf = self
@@ -1594,9 +1077,8 @@
 
                     Ok(cpu::VmExit::Ignore)
                 }
->>>>>>> 5e702dcd
                 exit => Err(cpu::HypervisorCpuError::RunVcpu(anyhow!(
-                    "--------------------------- Unhandled VCPU exit {:?}",
+                    "Unhandled VCPU exit {:?}",
                     exit
                 ))),
             },
@@ -1786,14 +1268,6 @@
         ]
         .to_vec()
     }
-    #[cfg(feature = "snp")]
-    fn set_sev_control_register(&self, vmsa_pfn: u64) -> cpu::Result<()> {
-        let sev_control_reg = snp::get_sev_control_register(vmsa_pfn);
-
-        self.fd
-            .set_sev_control_register(sev_control_reg)
-            .map_err(|e| cpu::HypervisorCpuError::SetSevControlRegister(e.into()))
-    }
 }
 
 impl MshvVcpu {
@@ -1990,7 +1464,7 @@
     fd: Arc<VmFd>,
     msrs: Vec<MsrEntry>,
     dirty_log_slots: Arc<RwLock<HashMap<u64, MshvDirtyLogSlot>>>,
-    #[cfg(feature = "snp")]
+    #[cfg(feature = "sev_snp")]
     host_access_pages: Arc<SimpleAtomicBitmap>,
     snp_enabled: bool,
 }
@@ -2090,15 +1564,10 @@
             cpuid: Vec::new(),
             msrs: self.msrs.clone(),
             vm_ops,
-<<<<<<< HEAD
-            #[cfg(feature = "snp")]
+            #[cfg(feature = "sev_snp")]
             vm_fd: self.fd.clone(),
             #[cfg(feature = "snp")]
             host_access_pages: self.host_access_pages.clone(),
-=======
-            #[cfg(feature = "sev_snp")]
-            vm_fd: self.fd.clone(),
->>>>>>> 5e702dcd
         };
         Ok(Arc::new(vcpu))
     }
@@ -2147,7 +1616,6 @@
             Ok(())
         }
     }
-
     /// Unregister an event from a certain address it has been previously registered to.
     fn unregister_ioevent(&self, fd: &EventFd, addr: &IoEventAddress) -> vm::Result<()> {
         if !self.snp_enabled {
@@ -2209,7 +1677,6 @@
         let mut flags = HV_MAP_GPA_READABLE | HV_MAP_GPA_EXECUTABLE | HV_MAP_GPA_ADJUSTABLE;
         if !readonly {
             flags |= HV_MAP_GPA_WRITABLE;
-            //flags |= HV_MAP_GPA_ADJUSTABLE;
         }
 
         mshv_user_mem_region {
@@ -2335,26 +1802,15 @@
     fn as_any(&self) -> &dyn Any {
         self
     }
-<<<<<<< HEAD
-    #[cfg(feature = "snp")]
-    /// Initialize the SEV-SNP
-    fn snp_init(&self) -> vm::Result<()> {
-=======
 
     /// Initialize the SEV-SNP VM
     #[cfg(feature = "sev_snp")]
     fn sev_snp_init(&self) -> vm::Result<()> {
->>>>>>> 5e702dcd
         self.fd
             .set_partition_property(
                 hv_partition_property_code_HV_PARTITION_PROPERTY_ISOLATION_STATE,
                 hv_partition_isolation_state_HV_PARTITION_ISOLATION_SECURE as u64,
             )
-<<<<<<< HEAD
-            .map_err(|e| vm::HypervisorVmError::SnpInit(e.into()))
-    }
-    #[cfg(feature = "snp")]
-=======
             .map_err(|e| vm::HypervisorVmError::InitializeSevSnp(e.into()))
     }
 
@@ -2362,7 +1818,6 @@
     /// Importing isolated pages, these pages will be used
     /// for the PSP(Platform Security Processor) measurement.
     #[cfg(feature = "sev_snp")]
->>>>>>> 5e702dcd
     fn import_isolated_pages(
         &self,
         page_type: u32,
@@ -2390,26 +1845,11 @@
             .map_err(|e| vm::HypervisorVmError::ImportIsolatedPages(e.into()))
     }
 
-<<<<<<< HEAD
-    #[cfg(feature = "snp")]
-    fn modify_gpa_host_access(
-        &self,
-        host_access: u32,
-        flags: u32,
-        acquire: u8,
-        gpas: &[u64],
-    ) -> vm::Result<()> {
-        _modify_gpa_host_access(self.fd.clone(), host_access, flags, acquire, gpas)
-    }
-
-    #[cfg(feature = "snp")]
-=======
     ///
     /// Complete isolated import, telling the hypervisor that
     /// importing the pages to guest memory is complete.
     ///
     #[cfg(feature = "sev_snp")]
->>>>>>> 5e702dcd
     fn complete_isolated_import(
         &self,
         snp_id_block: IGVM_VHS_SNP_ID_BLOCK,
@@ -2421,17 +1861,6 @@
             auth_key_algorithm: snp_id_block.author_key_algorithm,
             ..Default::default()
         };
-<<<<<<< HEAD
-
-        auth_info.id_block_signature[..72]
-            .copy_from_slice(snp_id_block.id_key_signature.r_comp.as_ref());
-        auth_info.id_block_signature[72..144]
-            .copy_from_slice(snp_id_block.id_key_signature.s_comp.as_ref());
-        auth_info.id_key[..4]
-            .copy_from_slice(snp_id_block.id_public_key.curve.to_le_bytes().as_ref());
-        auth_info.id_key[4..76].copy_from_slice(snp_id_block.id_public_key.qx.as_ref());
-        auth_info.id_key[76..148].copy_from_slice(snp_id_block.id_public_key.qy.as_ref());
-=======
         // Each of r/s component is 576 bits long
         auth_info.id_block_signature[..SIG_R_COMPONENT_SIZE_IN_BYTES]
             .copy_from_slice(snp_id_block.id_key_signature.r_comp.as_ref());
@@ -2444,7 +1873,6 @@
             .copy_from_slice(snp_id_block.id_public_key.qx.as_ref());
         auth_info.id_key[ECDSA_SIG_Y_COMPONENT_START..ECDSA_SIG_Y_COMPONENT_END]
             .copy_from_slice(snp_id_block.id_public_key.qy.as_ref());
->>>>>>> 5e702dcd
 
         let data = mshv_complete_isolated_import {
             import_data: hv_partition_complete_isolated_import_data {
@@ -2468,8 +1896,7 @@
             .complete_isolated_import(&data)
             .map_err(|e| vm::HypervisorVmError::CompleteIsolatedImport(e.into()))
     }
-<<<<<<< HEAD
-    #[cfg(feature = "snp")]
+    #[cfg(feature = "sev_snp")]
     fn gain_page_access(&self, gpa: u64, size: u32) -> vm::Result<()> {
         if !self.snp_enabled {
             return Ok(());
@@ -2500,7 +1927,7 @@
 
         Ok(())
     }
-    #[cfg(feature = "snp")]
+    #[cfg(feature = "sev_snp")]
     fn remove_gpa_from_host_acess_cache(&self, gpa: u64) -> vm::Result<()> {
         let pfn = gpa >> PAGE_SHIFT;
         self.host_access_pages.reset_bit(pfn as usize);
@@ -2508,7 +1935,7 @@
     }
 }
 
-#[cfg(feature = "snp")]
+#[cfg(feature = "sev_snp")]
 fn _modify_gpa_host_access(
     fd: Arc<VmFd>,
     host_access: u32,
@@ -2534,7 +1961,7 @@
         .map_err(|e| vm::HypervisorVmError::ModifyGpaHostAccess(e.into()))
 }
 
-#[cfg(feature = "snp")]
+#[cfg(feature = "sev_snp")]
 fn _psp_issue_guest_request(fd: Arc<VmFd>, req_gpa: u64, rsp_gpa: u64) -> vm::Result<()> {
     let req = mshv_issue_psp_guest_request { req_gpa, rsp_gpa };
 
@@ -2542,7 +1969,7 @@
         .map_err(|e| vm::HypervisorVmError::PspIssueGuestRequest(e.into()))
 }
 
-#[cfg(feature = "snp")]
+#[cfg(feature = "sev_snp")]
 fn _snp_start_vcpu(fd: Arc<VmFd>, apic_id: u64, vmsa_gpa: u64) -> vm::Result<()> {
     let req = mshv_sev_snp_ap_create {
         vp_id: apic_id,
@@ -2551,6 +1978,4 @@
 
     fd.sev_snp_ap_create(&req)
         .map_err(|e| vm::HypervisorVmError::PspIssueGuestRequest(e.into()))
-=======
->>>>>>> 5e702dcd
 }