// SPDX-License-Identifier: Apache-2.0 OR BSD-3-Clause
//
// Copyright © 2020, Microsoft Corporation
//

use crate::arch::emulator::{PlatformEmulator, PlatformError};

#[cfg(target_arch = "x86_64")]
use crate::arch::x86::emulator::{Emulator, EmulatorCpuState};
use crate::cpu;
use crate::cpu::Vcpu;
use crate::hypervisor;
use crate::vec_with_array_field;
use crate::vm::{self, VmmOps};
pub use mshv_bindings::*;
pub use mshv_ioctls::IoEventAddress;
use mshv_ioctls::{set_registers_64, Mshv, NoDatamatch, VcpuFd, VmFd};
use serde_derive::{Deserialize, Serialize};
use std::collections::HashMap;
use std::sync::{Arc, RwLock};
use vm::DataMatch;
// x86_64 dependencies
#[cfg(target_arch = "x86_64")]
pub mod x86_64;
use crate::device;
use vmm_sys_util::eventfd::EventFd;
#[cfg(target_arch = "x86_64")]
pub use x86_64::VcpuMshvState as CpuState;
#[cfg(target_arch = "x86_64")]
pub use x86_64::*;

#[cfg(target_arch = "x86_64")]
use std::fs::File;
use std::os::unix::io::AsRawFd;

const DIRTY_BITMAP_CLEAR_DIRTY: u64 = 0x4;
const DIRTY_BITMAP_SET_DIRTY: u64 = 0x8;
pub const PAGE_SHIFT: usize = 12;

#[derive(Debug, Default, Copy, Clone, Serialize, Deserialize)]
pub struct HvState {
    hypercall_page: u64,
}

pub use HvState as VmState;

struct MshvDirtyLogSlot {
    guest_pfn: u64,
    memory_size: u64,
}

/// Wrapper over mshv system ioctls.
pub struct MshvHypervisor {
    mshv: Mshv,
}

impl MshvHypervisor {
    /// Create a hypervisor based on Mshv
    pub fn new() -> hypervisor::Result<MshvHypervisor> {
        let mshv_obj =
            Mshv::new().map_err(|e| hypervisor::HypervisorError::HypervisorCreate(e.into()))?;
        Ok(MshvHypervisor { mshv: mshv_obj })
    }
}
/// Implementation of Hypervisor trait for Mshv
/// Example:
/// #[cfg(feature = "mshv")]
/// extern crate hypervisor
/// let mshv = hypervisor::mshv::MshvHypervisor::new().unwrap();
/// let hypervisor: Arc<dyn hypervisor::Hypervisor> = Arc::new(mshv);
/// let vm = hypervisor.create_vm().expect("new VM fd creation failed");
///
impl hypervisor::Hypervisor for MshvHypervisor {
    /// Create a mshv vm object and return the object as Vm trait object
    /// Example
    /// # extern crate hypervisor;
    /// # use hypervisor::MshvHypervisor;
    /// use hypervisor::MshvVm;
    /// let hypervisor = MshvHypervisor::new().unwrap();
    /// let vm = hypervisor.create_vm().unwrap()
    ///
    fn create_vm(&self) -> hypervisor::Result<Arc<dyn vm::Vm>> {
        let fd: VmFd;
        loop {
            match self.mshv.create_vm() {
                Ok(res) => fd = res,
                Err(e) => {
                    if e.errno() == libc::EINTR {
                        // If the error returned is EINTR, which means the
                        // ioctl has been interrupted, we have to retry as
                        // this can't be considered as a regular error.
                        continue;
                    } else {
                        return Err(hypervisor::HypervisorError::VmCreate(e.into()));
                    }
                }
            }
            break;
        }

        let msr_list = self.get_msr_list()?;
        let num_msrs = msr_list.as_fam_struct_ref().nmsrs as usize;
        let mut msrs = MsrEntries::new(num_msrs).unwrap();
        let indices = msr_list.as_slice();
        let msr_entries = msrs.as_mut_slice();
        for (pos, index) in indices.iter().enumerate() {
            msr_entries[pos].index = *index;
        }
        let vm_fd = Arc::new(fd);

        Ok(Arc::new(MshvVm {
            fd: vm_fd,
            msrs,
            hv_state: hv_state_init(),
            vmmops: None,
            dirty_log_slots: Arc::new(RwLock::new(HashMap::new())),
        }))
    }
    ///
    /// Get the supported CpuID
    ///
    fn get_cpuid(&self) -> hypervisor::Result<CpuId> {
        Ok(CpuId::new(1).unwrap())
    }
    #[cfg(target_arch = "x86_64")]
    ///
    /// Retrieve the list of MSRs supported by KVM.
    ///
    fn get_msr_list(&self) -> hypervisor::Result<MsrList> {
        self.mshv
            .get_msr_index_list()
            .map_err(|e| hypervisor::HypervisorError::GetMsrList(e.into()))
    }
}

#[allow(dead_code)]
/// Vcpu struct for Microsoft Hypervisor
pub struct MshvVcpu {
    fd: VcpuFd,
    vp_index: u8,
    cpuid: CpuId,
    msrs: MsrEntries,
    hv_state: Arc<RwLock<HvState>>, // Mshv State
    vmmops: Option<Arc<dyn vm::VmmOps>>,
}

/// Implementation of Vcpu trait for Microsoft Hypervisor
/// Example:
/// #[cfg(feature = "mshv")]
/// extern crate hypervisor
/// let mshv = hypervisor::mshv::MshvHypervisor::new().unwrap();
/// let hypervisor: Arc<dyn hypervisor::Hypervisor> = Arc::new(mshv);
/// let vm = hypervisor.create_vm().expect("new VM fd creation failed");
/// let vcpu = vm.create_vcpu(0).unwrap();
/// vcpu.get/set().unwrap()
///
impl cpu::Vcpu for MshvVcpu {
    #[cfg(target_arch = "x86_64")]
    ///
    /// Returns the vCPU general purpose registers.
    ///
    fn get_regs(&self) -> cpu::Result<StandardRegisters> {
        self.fd
            .get_regs()
            .map_err(|e| cpu::HypervisorCpuError::GetStandardRegs(e.into()))
    }
    #[cfg(target_arch = "x86_64")]
    ///
    /// Sets the vCPU general purpose registers.
    ///
    fn set_regs(&self, regs: &StandardRegisters) -> cpu::Result<()> {
        self.fd
            .set_regs(regs)
            .map_err(|e| cpu::HypervisorCpuError::SetStandardRegs(e.into()))
    }
    #[cfg(target_arch = "x86_64")]
    ///
    /// Returns the vCPU special registers.
    ///
    fn get_sregs(&self) -> cpu::Result<SpecialRegisters> {
        self.fd
            .get_sregs()
            .map_err(|e| cpu::HypervisorCpuError::GetSpecialRegs(e.into()))
    }
    #[cfg(target_arch = "x86_64")]
    ///
    /// Sets the vCPU special registers.
    ///
    fn set_sregs(&self, sregs: &SpecialRegisters) -> cpu::Result<()> {
        self.fd
            .set_sregs(sregs)
            .map_err(|e| cpu::HypervisorCpuError::SetSpecialRegs(e.into()))
    }
    #[cfg(target_arch = "x86_64")]
    ///
    /// Returns the floating point state (FPU) from the vCPU.
    ///
    fn get_fpu(&self) -> cpu::Result<FpuState> {
        self.fd
            .get_fpu()
            .map_err(|e| cpu::HypervisorCpuError::GetFloatingPointRegs(e.into()))
    }
    #[cfg(target_arch = "x86_64")]
    ///
    /// Set the floating point state (FPU) of a vCPU.
    ///
    fn set_fpu(&self, fpu: &FpuState) -> cpu::Result<()> {
        self.fd
            .set_fpu(fpu)
            .map_err(|e| cpu::HypervisorCpuError::SetFloatingPointRegs(e.into()))
    }

    #[cfg(target_arch = "x86_64")]
    ///
    /// Returns the model-specific registers (MSR) for this vCPU.
    ///
    fn get_msrs(&self, msrs: &mut MsrEntries) -> cpu::Result<usize> {
        self.fd
            .get_msrs(msrs)
            .map_err(|e| cpu::HypervisorCpuError::GetMsrEntries(e.into()))
    }
    #[cfg(target_arch = "x86_64")]
    ///
    /// Setup the model-specific registers (MSR) for this vCPU.
    /// Returns the number of MSR entries actually written.
    ///
    fn set_msrs(&self, msrs: &MsrEntries) -> cpu::Result<usize> {
        self.fd
            .set_msrs(msrs)
            .map_err(|e| cpu::HypervisorCpuError::SetMsrEntries(e.into()))
    }

    #[cfg(target_arch = "x86_64")]
    ///
    /// X86 specific call that returns the vcpu's current "xcrs".
    ///
    fn get_xcrs(&self) -> cpu::Result<ExtendedControlRegisters> {
        self.fd
            .get_xcrs()
            .map_err(|e| cpu::HypervisorCpuError::GetXcsr(e.into()))
    }
    #[cfg(target_arch = "x86_64")]
    ///
    /// X86 specific call that sets the vcpu's current "xcrs".
    ///
    fn set_xcrs(&self, xcrs: &ExtendedControlRegisters) -> cpu::Result<()> {
        self.fd
            .set_xcrs(xcrs)
            .map_err(|e| cpu::HypervisorCpuError::SetXcsr(e.into()))
    }
    #[cfg(target_arch = "x86_64")]
    ///
    /// Returns currently pending exceptions, interrupts, and NMIs as well as related
    /// states of the vcpu.
    ///
    fn get_vcpu_events(&self) -> cpu::Result<VcpuEvents> {
        self.fd
            .get_vcpu_events()
            .map_err(|e| cpu::HypervisorCpuError::GetVcpuEvents(e.into()))
    }
    #[cfg(target_arch = "x86_64")]
    ///
    /// Sets pending exceptions, interrupts, and NMIs as well as related states
    /// of the vcpu.
    ///
    fn set_vcpu_events(&self, events: &VcpuEvents) -> cpu::Result<()> {
        self.fd
            .set_vcpu_events(events)
            .map_err(|e| cpu::HypervisorCpuError::SetVcpuEvents(e.into()))
    }
    #[cfg(target_arch = "x86_64")]
    ///
    /// X86 specific call to enable HyperV SynIC
    ///
    fn enable_hyperv_synic(&self) -> cpu::Result<()> {
        /* We always have SynIC enabled on MSHV */
        Ok(())
    }
    #[allow(non_upper_case_globals)]
    fn run(&self) -> std::result::Result<cpu::VmExit, cpu::HypervisorCpuError> {
        // Safe because this is just only done during initialization.
        // TODO don't zero it everytime we enter this function.
        let hv_message: hv_message = unsafe { std::mem::zeroed() };
        match self.fd.run(hv_message) {
            Ok(x) => match x.header.message_type {
                hv_message_type_HVMSG_X64_HALT => {
                    debug!("HALT");
                    Ok(cpu::VmExit::Reset)
                }
                hv_message_type_HVMSG_UNRECOVERABLE_EXCEPTION => {
                    warn!("TRIPLE FAULT");
                    Ok(cpu::VmExit::Shutdown)
                }
                hv_message_type_HVMSG_X64_IO_PORT_INTERCEPT => {
                    let info = x.to_ioport_info().unwrap();
                    let access_info = info.access_info;
                    let len = unsafe { access_info.__bindgen_anon_1.access_size() } as usize;
                    let is_write = info.header.intercept_access_type == 1;
                    let port = info.port_number;
                    let mut data: [u8; 4] = [0; 4];
                    let mut ret_rax = info.rax;

                    /*
                     * XXX: Ignore QEMU fw_cfg (0x5xx) and debug console (0x402) ports.
                     *
                     * Cloud Hypervisor doesn't support fw_cfg at the moment. It does support 0x402
                     * under the "fwdebug" feature flag. But that feature is not enabled by default
                     * and is considered legacy.
                     *
                     * OVMF unconditionally pokes these IO ports with string IO.
                     *
                     * Instead of trying to implement string IO support now which does not do much
                     * now, skip those ports explicitly to avoid panicking.
                     *
                     * Proper string IO support can be added once we gain the ability to translate
                     * guest virtual addresses to guest physical addresses on MSHV.
                     */
                    match port {
                        0x402 | 0x510 | 0x511 | 0x514 => {
                            let insn_len = info.header.instruction_length() as u64;

                            /* Advance RIP and update RAX */
                            let arr_reg_name_value = [
                                (
                                    hv_register_name::HV_X64_REGISTER_RIP,
                                    info.header.rip + insn_len,
                                ),
                                (hv_register_name::HV_X64_REGISTER_RAX, ret_rax),
                            ];
                            set_registers_64!(self.fd, arr_reg_name_value)
                                .map_err(|e| cpu::HypervisorCpuError::SetRegister(e.into()))?;
                            return Ok(cpu::VmExit::Ignore);
                        }
                        _ => {}
                    }

                    if unsafe { access_info.__bindgen_anon_1.string_op() } == 1 {
                        panic!("String IN/OUT not supported");
                    }
                    if unsafe { access_info.__bindgen_anon_1.rep_prefix() } == 1 {
                        panic!("Rep IN/OUT not supported");
                    }

                    if is_write {
                        let data = (info.rax as u32).to_le_bytes();
                        if let Some(vmmops) = &self.vmmops {
                            vmmops
                                .pio_write(port.into(), &data[0..len])
                                .map_err(|e| cpu::HypervisorCpuError::RunVcpu(e.into()))?;
                        }
                    } else {
                        if let Some(vmmops) = &self.vmmops {
                            vmmops
                                .pio_read(port.into(), &mut data[0..len])
                                .map_err(|e| cpu::HypervisorCpuError::RunVcpu(e.into()))?;
                        }

                        let v = u32::from_le_bytes(data);
                        /* Preserve high bits in EAX but clear out high bits in RAX */
                        let mask = 0xffffffff >> (32 - len * 8);
                        let eax = (info.rax as u32 & !mask) | (v & mask);
                        ret_rax = eax as u64;
                    }

                    let insn_len = info.header.instruction_length() as u64;

                    /* Advance RIP and update RAX */
                    let arr_reg_name_value = [
                        (
                            hv_register_name::HV_X64_REGISTER_RIP,
                            info.header.rip + insn_len,
                        ),
                        (hv_register_name::HV_X64_REGISTER_RAX, ret_rax),
                    ];
                    set_registers_64!(self.fd, arr_reg_name_value)
                        .map_err(|e| cpu::HypervisorCpuError::SetRegister(e.into()))?;
                    Ok(cpu::VmExit::Ignore)
                }
                hv_message_type_HVMSG_UNMAPPED_GPA => {
                    let info = x.to_memory_info().unwrap();
                    let insn_len = info.instruction_byte_count as usize;
                    assert!(insn_len > 0 && insn_len <= 16);

                    let mut context = MshvEmulatorContext {
                        vcpu: self,
                        map: (info.guest_virtual_address, info.guest_physical_address),
                    };

                    // Create a new emulator.
                    let mut emul = Emulator::new(&mut context);

                    // Emulate the trapped instruction, and only the first one.
                    let new_state = emul
                        .emulate_first_insn(self.vp_index as usize, &info.instruction_bytes)
                        .map_err(|e| cpu::HypervisorCpuError::RunVcpu(e.into()))?;

                    // Set CPU state back.
                    context
                        .set_cpu_state(self.vp_index as usize, new_state)
                        .map_err(|e| cpu::HypervisorCpuError::RunVcpu(e.into()))?;

                    Ok(cpu::VmExit::Ignore)
                }
                hv_message_type_HVMSG_X64_CPUID_INTERCEPT => {
                    let info = x.to_cpuid_info().unwrap();
                    debug!("cpuid eax: {:x}", { info.rax });
                    Ok(cpu::VmExit::Ignore)
                }
                hv_message_type_HVMSG_X64_MSR_INTERCEPT => {
                    let info = x.to_msr_info().unwrap();
                    if info.header.intercept_access_type == 0 {
                        debug!("msr read: {:x}", { info.msr_number });
                    } else {
                        debug!("msr write: {:x}", { info.msr_number });
                    }
                    Ok(cpu::VmExit::Ignore)
                }
                hv_message_type_HVMSG_X64_EXCEPTION_INTERCEPT => {
                    //TODO: Handler for VMCALL here.
                    let info = x.to_exception_info().unwrap();
                    debug!("Exception Info {:?}", { info.exception_vector });
                    Ok(cpu::VmExit::Ignore)
                }
                exit => Err(cpu::HypervisorCpuError::RunVcpu(anyhow!(
                    "Unhandled VCPU exit {:?}",
                    exit
                ))),
            },

            Err(e) => match e.errno() {
                libc::EAGAIN | libc::EINTR => Ok(cpu::VmExit::Ignore),
                _ => Err(cpu::HypervisorCpuError::RunVcpu(anyhow!(
                    "VCPU error {:?}",
                    e
                ))),
            },
        }
    }
    #[cfg(target_arch = "x86_64")]
    ///
    /// X86 specific call to setup the CPUID registers.
    ///
    fn set_cpuid2(&self, _cpuid: &CpuId) -> cpu::Result<()> {
        Ok(())
    }
    #[cfg(target_arch = "x86_64")]
    ///
    /// X86 specific call to retrieve the CPUID registers.
    ///
    fn get_cpuid2(&self, _num_entries: usize) -> cpu::Result<CpuId> {
        Ok(self.cpuid.clone())
    }
    #[cfg(target_arch = "x86_64")]
    ///
    /// Returns the state of the LAPIC (Local Advanced Programmable Interrupt Controller).
    ///
    fn get_lapic(&self) -> cpu::Result<LapicState> {
        self.fd
            .get_lapic()
            .map_err(|e| cpu::HypervisorCpuError::GetlapicState(e.into()))
    }
    #[cfg(target_arch = "x86_64")]
    ///
    /// Sets the state of the LAPIC (Local Advanced Programmable Interrupt Controller).
    ///
    fn set_lapic(&self, lapic: &LapicState) -> cpu::Result<()> {
        self.fd
            .set_lapic(lapic)
            .map_err(|e| cpu::HypervisorCpuError::SetLapicState(e.into()))
    }
    #[cfg(target_arch = "x86_64")]
    ///
    /// X86 specific call that returns the vcpu's current "xsave struct".
    ///
    fn get_xsave(&self) -> cpu::Result<Xsave> {
        self.fd
            .get_xsave()
            .map_err(|e| cpu::HypervisorCpuError::GetXsaveState(e.into()))
    }
    #[cfg(target_arch = "x86_64")]
    ///
    /// X86 specific call that sets the vcpu's current "xsave struct".
    ///
    fn set_xsave(&self, xsave: &Xsave) -> cpu::Result<()> {
        self.fd
            .set_xsave(xsave)
            .map_err(|e| cpu::HypervisorCpuError::SetXsaveState(e.into()))
    }
    ///
    /// Set CPU state
    ///
    fn set_state(&self, state: &CpuState) -> cpu::Result<()> {
        self.set_msrs(&state.msrs)?;
        self.set_vcpu_events(&state.vcpu_events)?;
        self.set_regs(&state.regs)?;
        self.set_sregs(&state.sregs)?;
        self.set_fpu(&state.fpu)?;
        self.set_xcrs(&state.xcrs)?;
        self.set_lapic(&state.lapic)?;
        self.set_xsave(&state.xsave)?;
        self.fd
            .set_debug_regs(&state.dbg)
            .map_err(|e| cpu::HypervisorCpuError::SetDebugRegs(e.into()))?;
        Ok(())
    }
    ///
    /// Get CPU State
    ///
    fn state(&self) -> cpu::Result<CpuState> {
        let regs = self.get_regs()?;
        let sregs = self.get_sregs()?;
        let xcrs = self.get_xcrs()?;
        let fpu = self.get_fpu()?;
        let vcpu_events = self.get_vcpu_events()?;
        let mut msrs = self.msrs.clone();
        self.get_msrs(&mut msrs)?;
        let lapic = self.get_lapic()?;
        let xsave = self.get_xsave()?;
        let dbg = self
            .fd
            .get_debug_regs()
            .map_err(|e| cpu::HypervisorCpuError::GetDebugRegs(e.into()))?;
        Ok(CpuState {
            msrs,
            vcpu_events,
            regs,
            sregs,
            fpu,
            xcrs,
            lapic,
            dbg,
            xsave,
        })
    }
    #[cfg(target_arch = "x86_64")]
    ///
    /// Translate guest virtual address to guest physical address
    ///
    fn translate_gva(&self, gva: u64, flags: u64) -> cpu::Result<(u64, hv_translate_gva_result)> {
        let r = self
            .fd
            .translate_gva(gva, flags)
            .map_err(|e| cpu::HypervisorCpuError::TranslateVirtualAddress(e.into()))?;

        Ok(r)
    }
    #[cfg(target_arch = "x86_64")]
    ///
    /// X86 specific call that returns the vcpu's current "suspend registers".
    ///
    fn get_suspend_regs(&self) -> cpu::Result<SuspendRegisters> {
        self.fd
            .get_suspend_regs()
            .map_err(|e| cpu::HypervisorCpuError::GetSuspendRegs(e.into()))
    }
}

struct MshvEmulatorContext<'a> {
    vcpu: &'a MshvVcpu,
    map: (u64, u64), // Initial GVA to GPA mapping provided by the hypervisor
}

impl<'a> MshvEmulatorContext<'a> {
    // Do the actual gva -> gpa translation
    #[allow(non_upper_case_globals)]
    fn translate(&self, gva: u64) -> Result<u64, PlatformError> {
        if self.map.0 == gva {
            return Ok(self.map.1);
        }

        // TODO: More fine-grained control for the flags
        let flags = HV_TRANSLATE_GVA_VALIDATE_READ | HV_TRANSLATE_GVA_VALIDATE_WRITE;

        let r = self
            .vcpu
            .translate_gva(gva, flags.into())
            .map_err(|e| PlatformError::TranslateVirtualAddress(anyhow!(e)))?;

        let result_code = unsafe { r.1.__bindgen_anon_1.result_code };
        match result_code {
            hv_translate_gva_result_code_HV_TRANSLATE_GVA_SUCCESS => Ok(r.0),
            _ => Err(PlatformError::TranslateVirtualAddress(anyhow!(result_code))),
        }
    }
}

/// Platform emulation for Hyper-V
impl<'a> PlatformEmulator for MshvEmulatorContext<'a> {
    type CpuState = EmulatorCpuState;

    fn read_memory(&self, gva: u64, data: &mut [u8]) -> Result<(), PlatformError> {
        let gpa = self.translate(gva)?;
        debug!(
            "mshv emulator: memory read {} bytes from [{:#x} -> {:#x}]",
            data.len(),
            gva,
            gpa
        );

        if let Some(vmmops) = &self.vcpu.vmmops {
            if vmmops.guest_mem_read(gpa, data).is_err() {
                vmmops
                    .mmio_read(gpa, data)
                    .map_err(|e| PlatformError::MemoryReadFailure(e.into()))?;
            }
        }

        Ok(())
    }

    fn write_memory(&mut self, gva: u64, data: &[u8]) -> Result<(), PlatformError> {
        let gpa = self.translate(gva)?;
        debug!(
            "mshv emulator: memory write {} bytes at [{:#x} -> {:#x}]",
            data.len(),
            gva,
            gpa
        );

        if let Some(vmmops) = &self.vcpu.vmmops {
            if vmmops.guest_mem_write(gpa, data).is_err() {
                vmmops
                    .mmio_write(gpa, data)
                    .map_err(|e| PlatformError::MemoryWriteFailure(e.into()))?;
            }
        }

        Ok(())
    }

    fn cpu_state(&self, cpu_id: usize) -> Result<Self::CpuState, PlatformError> {
        if cpu_id != self.vcpu.vp_index as usize {
            return Err(PlatformError::GetCpuStateFailure(anyhow!(
                "CPU id mismatch {:?} {:?}",
                cpu_id,
                self.vcpu.vp_index
            )));
        }

        let regs = self
            .vcpu
            .get_regs()
            .map_err(|e| PlatformError::GetCpuStateFailure(e.into()))?;
        let sregs = self
            .vcpu
            .get_sregs()
            .map_err(|e| PlatformError::GetCpuStateFailure(e.into()))?;

        debug!("mshv emulator: Getting new CPU state");
        debug!("mshv emulator: {:#x?}", regs);

        Ok(EmulatorCpuState { regs, sregs })
    }

    fn set_cpu_state(&self, cpu_id: usize, state: Self::CpuState) -> Result<(), PlatformError> {
        if cpu_id != self.vcpu.vp_index as usize {
            return Err(PlatformError::SetCpuStateFailure(anyhow!(
                "CPU id mismatch {:?} {:?}",
                cpu_id,
                self.vcpu.vp_index
            )));
        }

        debug!("mshv emulator: Setting new CPU state");
        debug!("mshv emulator: {:#x?}", state.regs);

        self.vcpu
            .set_regs(&state.regs)
            .map_err(|e| PlatformError::SetCpuStateFailure(e.into()))?;
        self.vcpu
            .set_sregs(&state.sregs)
            .map_err(|e| PlatformError::SetCpuStateFailure(e.into()))
    }

    fn gva_to_gpa(&self, gva: u64) -> Result<u64, PlatformError> {
        self.translate(gva)
    }

    fn fetch(&self, _ip: u64, _instruction_bytes: &mut [u8]) -> Result<(), PlatformError> {
        Err(PlatformError::MemoryReadFailure(anyhow!("unimplemented")))
    }
}

#[allow(dead_code)]
/// Wrapper over Mshv VM ioctls.
pub struct MshvVm {
    fd: Arc<VmFd>,
    msrs: MsrEntries,
    // Hypervisor State
    hv_state: Arc<RwLock<HvState>>,
    vmmops: Option<Arc<dyn vm::VmmOps>>,
    dirty_log_slots: Arc<RwLock<HashMap<u64, MshvDirtyLogSlot>>>,
}

fn hv_state_init() -> Arc<RwLock<HvState>> {
    Arc::new(RwLock::new(HvState { hypercall_page: 0 }))
}

///
/// Implementation of Vm trait for Mshv
/// Example:
/// #[cfg(feature = "mshv")]
/// # extern crate hypervisor;
/// # use hypervisor::MshvHypervisor;
/// let mshv = MshvHypervisor::new().unwrap();
/// let hypervisor: Arc<dyn hypervisor::Hypervisor> = Arc::new(mshv);
/// let vm = hypervisor.create_vm().expect("new VM fd creation failed");
/// vm.set/get().unwrap()
///
impl vm::Vm for MshvVm {
    #[cfg(target_arch = "x86_64")]
    ///
    /// Sets the address of the three-page region in the VM's address space.
    ///
    fn set_tss_address(&self, _offset: usize) -> vm::Result<()> {
        Ok(())
    }
    ///
    /// Creates an in-kernel interrupt controller.
    ///
    fn create_irq_chip(&self) -> vm::Result<()> {
        Ok(())
    }
    ///
    /// Registers an event that will, when signaled, trigger the `gsi` IRQ.
    ///
    fn register_irqfd(&self, fd: &EventFd, gsi: u32) -> vm::Result<()> {
        debug!("register_irqfd fd {} gsi {}", fd.as_raw_fd(), gsi);

        self.fd
            .register_irqfd(fd, gsi)
            .map_err(|e| vm::HypervisorVmError::RegisterIrqFd(e.into()))?;

        Ok(())
    }
    ///
    /// Unregisters an event that will, when signaled, trigger the `gsi` IRQ.
    ///
    fn unregister_irqfd(&self, fd: &EventFd, gsi: u32) -> vm::Result<()> {
        debug!("unregister_irqfd fd {} gsi {}", fd.as_raw_fd(), gsi);

        self.fd
            .unregister_irqfd(fd, gsi)
            .map_err(|e| vm::HypervisorVmError::UnregisterIrqFd(e.into()))?;

        Ok(())
    }
    ///
    /// Creates a VcpuFd object from a vcpu RawFd.
    ///
    fn create_vcpu(
        &self,
        id: u8,
        vmmops: Option<Arc<dyn VmmOps>>,
    ) -> vm::Result<Arc<dyn cpu::Vcpu>> {
        let vcpu_fd = self
            .fd
            .create_vcpu(id)
            .map_err(|e| vm::HypervisorVmError::CreateVcpu(e.into()))?;
        let vcpu = MshvVcpu {
            fd: vcpu_fd,
            vp_index: id,
            cpuid: CpuId::new(1).unwrap(),
            msrs: self.msrs.clone(),
            hv_state: self.hv_state.clone(),
            vmmops,
        };
        Ok(Arc::new(vcpu))
    }
    #[cfg(target_arch = "x86_64")]
    fn enable_split_irq(&self) -> vm::Result<()> {
        Ok(())
    }
    #[cfg(target_arch = "x86_64")]
    fn enable_sgx_attribute(&self, _file: File) -> vm::Result<()> {
        Ok(())
    }
    fn register_ioevent(
        &self,
        fd: &EventFd,
        addr: &IoEventAddress,
        datamatch: Option<DataMatch>,
    ) -> vm::Result<()> {
        debug!(
            "register_ioevent fd {} addr {:x?} datamatch {:?}",
            fd.as_raw_fd(),
            addr,
            datamatch
        );
        if let Some(dm) = datamatch {
            match dm {
                vm::DataMatch::DataMatch32(mshv_dm32) => self
                    .fd
                    .register_ioevent(fd, addr, mshv_dm32)
                    .map_err(|e| vm::HypervisorVmError::RegisterIoEvent(e.into())),
                vm::DataMatch::DataMatch64(mshv_dm64) => self
                    .fd
                    .register_ioevent(fd, addr, mshv_dm64)
                    .map_err(|e| vm::HypervisorVmError::RegisterIoEvent(e.into())),
            }
        } else {
            self.fd
                .register_ioevent(fd, addr, NoDatamatch)
                .map_err(|e| vm::HypervisorVmError::RegisterIoEvent(e.into()))
        }
    }
    /// Unregister an event from a certain address it has been previously registered to.
    fn unregister_ioevent(&self, fd: &EventFd, addr: &IoEventAddress) -> vm::Result<()> {
        debug!("unregister_ioevent fd {} addr {:x?}", fd.as_raw_fd(), addr);

        self.fd
            .unregister_ioevent(fd, addr, NoDatamatch)
            .map_err(|e| vm::HypervisorVmError::UnregisterIoEvent(e.into()))
    }

    /// Creates a guest physical memory region.
    fn create_user_memory_region(&self, user_memory_region: MemoryRegion) -> vm::Result<()> {
        // No matter read only or not we keep track the slots.
        // For readonly hypervisor can enable the dirty bits,
        // but a VM exit happens before setting the dirty bits
        self.dirty_log_slots.write().unwrap().insert(
            user_memory_region.guest_pfn,
            MshvDirtyLogSlot {
                guest_pfn: user_memory_region.guest_pfn,
                memory_size: user_memory_region.size,
            },
        );

        self.fd
            .map_user_memory(user_memory_region)
            .map_err(|e| vm::HypervisorVmError::CreateUserMemory(e.into()))?;
        Ok(())
    }

    /// Removes a guest physical memory region.
    fn remove_user_memory_region(&self, user_memory_region: MemoryRegion) -> vm::Result<()> {
        // Remove the corresponding entry from "self.dirty_log_slots" if needed
        self.dirty_log_slots
            .write()
            .unwrap()
            .remove(&user_memory_region.guest_pfn);

        self.fd
            .unmap_user_memory(user_memory_region)
            .map_err(|e| vm::HypervisorVmError::RemoveUserMemory(e.into()))?;
        Ok(())
    }

    fn make_user_memory_region(
        &self,
        _slot: u32,
        guest_phys_addr: u64,
        memory_size: u64,
        userspace_addr: u64,
        readonly: bool,
        _log_dirty_pages: bool,
    ) -> MemoryRegion {
        let mut flags = HV_MAP_GPA_READABLE | HV_MAP_GPA_EXECUTABLE;
        if !readonly {
            flags |= HV_MAP_GPA_WRITABLE;
        }

        mshv_user_mem_region {
            flags,
            guest_pfn: guest_phys_addr >> PAGE_SHIFT,
            size: memory_size,
            userspace_addr: userspace_addr as u64,
        }
    }

    fn create_passthrough_device(&self) -> vm::Result<Arc<dyn device::Device>> {
        Err(vm::HypervisorVmError::CreatePassthroughDevice(anyhow!(
            "No passthrough support"
        )))
    }

    fn set_gsi_routing(&self, entries: &[IrqRoutingEntry]) -> vm::Result<()> {
        let mut msi_routing =
            vec_with_array_field::<mshv_msi_routing, mshv_msi_routing_entry>(entries.len());
        msi_routing[0].nr = entries.len() as u32;

        unsafe {
            let entries_slice: &mut [mshv_msi_routing_entry] =
                msi_routing[0].entries.as_mut_slice(entries.len());
            entries_slice.copy_from_slice(entries);
        }

        self.fd
            .set_msi_routing(&msi_routing[0])
            .map_err(|e| vm::HypervisorVmError::SetGsiRouting(e.into()))
    }
    ///
    /// Get the Vm state. Return VM specific data
    ///
    fn state(&self) -> vm::Result<VmState> {
        Ok(*self.hv_state.read().unwrap())
    }
    ///
    /// Set the VM state
    ///
    fn set_state(&self, state: VmState) -> vm::Result<()> {
        self.hv_state.write().unwrap().hypercall_page = state.hypercall_page;
        Ok(())
    }
    ///
    /// Start logging dirty pages
    ///
    fn start_dirty_log(&self) -> vm::Result<()> {
        self.fd
            .enable_dirty_page_tracking()
            .map_err(|e| vm::HypervisorVmError::StartDirtyLog(e.into()))
    }
    ///
    /// Stop logging dirty pages
    ///
    fn stop_dirty_log(&self) -> vm::Result<()> {
        let dirty_log_slots = self.dirty_log_slots.read().unwrap();
        // Before disabling the dirty page tracking we need
        // to set the dirty bits in the Hypervisor
        // This is a requirement from Microsoft Hypervisor
        for (_, s) in dirty_log_slots.iter() {
            self.fd
                .get_dirty_log(s.guest_pfn, s.memory_size as usize, DIRTY_BITMAP_SET_DIRTY)
                .map_err(|e| vm::HypervisorVmError::StartDirtyLog(e.into()))?;
        }
        self.fd
            .disable_dirty_page_tracking()
            .map_err(|e| vm::HypervisorVmError::StartDirtyLog(e.into()))?;
        Ok(())
    }
    ///
    /// Get dirty pages bitmap (one bit per page)
    ///
<<<<<<< HEAD
    fn get_dirty_log(
        &self,
        _slot: u32,
        _base_gpa: u64,
        memory_size: u64,
        _flags: u64,
    ) -> vm::Result<Vec<u64>> {
        self.fd
            .get_dirty_log(_base_gpa >> PAGE_SHIFT, memory_size as usize, _flags)
            .map_err(|e| vm::HypervisorVmError::GetDirtyLog(e.into()))
    }
    ///
    /// Enable dirty page tracking
    ///
    fn enable_dirty_page_tracking(&self) -> vm::Result<()> {
        self.fd
            .enable_dirty_page_tracking()
            .map_err(|e| vm::HypervisorVmError::EnableDirtyPageTracking(e.into()))
    }
    ///
    /// Disable dirty page tracking
    ///
    fn disable_dirty_page_tracking(&self) -> vm::Result<()> {
        self.fd
            .disable_dirty_page_tracking()
            .map_err(|e| vm::HypervisorVmError::DisableDirtyPageTracking(e.into()))
=======
    fn get_dirty_log(&self, _slot: u32, base_gpa: u64, memory_size: u64) -> vm::Result<Vec<u64>> {
        self.fd
            .get_dirty_log(
                base_gpa >> PAGE_SHIFT,
                memory_size as usize,
                DIRTY_BITMAP_CLEAR_DIRTY,
            )
            .map_err(|e| vm::HypervisorVmError::GetDirtyLog(e.into()))
>>>>>>> 3baa0c37
    }
}
pub use hv_cpuid_entry as CpuIdEntry;

pub type IrqRoutingEntry = mshv_msi_routing_entry;

pub const CPUID_FLAG_VALID_INDEX: u32 = 0;<|MERGE_RESOLUTION|>--- conflicted
+++ resolved
@@ -931,34 +931,6 @@
     ///
     /// Get dirty pages bitmap (one bit per page)
     ///
-<<<<<<< HEAD
-    fn get_dirty_log(
-        &self,
-        _slot: u32,
-        _base_gpa: u64,
-        memory_size: u64,
-        _flags: u64,
-    ) -> vm::Result<Vec<u64>> {
-        self.fd
-            .get_dirty_log(_base_gpa >> PAGE_SHIFT, memory_size as usize, _flags)
-            .map_err(|e| vm::HypervisorVmError::GetDirtyLog(e.into()))
-    }
-    ///
-    /// Enable dirty page tracking
-    ///
-    fn enable_dirty_page_tracking(&self) -> vm::Result<()> {
-        self.fd
-            .enable_dirty_page_tracking()
-            .map_err(|e| vm::HypervisorVmError::EnableDirtyPageTracking(e.into()))
-    }
-    ///
-    /// Disable dirty page tracking
-    ///
-    fn disable_dirty_page_tracking(&self) -> vm::Result<()> {
-        self.fd
-            .disable_dirty_page_tracking()
-            .map_err(|e| vm::HypervisorVmError::DisableDirtyPageTracking(e.into()))
-=======
     fn get_dirty_log(&self, _slot: u32, base_gpa: u64, memory_size: u64) -> vm::Result<Vec<u64>> {
         self.fd
             .get_dirty_log(
@@ -967,7 +939,6 @@
                 DIRTY_BITMAP_CLEAR_DIRTY,
             )
             .map_err(|e| vm::HypervisorVmError::GetDirtyLog(e.into()))
->>>>>>> 3baa0c37
     }
 }
 pub use hv_cpuid_entry as CpuIdEntry;
