--- conflicted
+++ resolved
@@ -22,7 +22,6 @@
 use vm_memory::bitmap::AtomicBitmap;
 use vm_memory::GuestAddress;
 use vm_memory::GuestMemoryAtomic;
-
 #[cfg(target_arch = "x86_64")]
 #[derive(Copy, Clone, Default)]
 pub enum CpuVendor {
@@ -492,8 +491,6 @@
     fn tsc_khz(&self) -> Result<Option<u32>> {
         Ok(None)
     }
-<<<<<<< HEAD
-=======
     #[cfg(target_arch = "x86_64")]
     ///
     /// Set the frequency of the TSC if available
@@ -505,7 +502,6 @@
     ///
     /// X86 specific call to retrieve cpuid leaf
     ///
->>>>>>> 5e702dcd
     fn get_cpuid_values(
         &self,
         _function: u32,
@@ -515,11 +511,8 @@
     ) -> Result<[u32; 4]> {
         unimplemented!()
     }
-<<<<<<< HEAD
     #[cfg(feature = "snp")]
     fn set_sev_control_register(&self, _reg: u64) -> Result<()> {
         unimplemented!()
     }
-=======
->>>>>>> 5e702dcd
 }