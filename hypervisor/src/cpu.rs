// Copyright © 2019 Intel Corporation
//
// SPDX-License-Identifier: Apache-2.0 OR BSD-3-Clause
//
// Copyright © 2020, Microsoft Corporation
//
// Copyright 2018-2019 CrowdStrike, Inc.
//
//

#[cfg(target_arch = "aarch64")]
use crate::aarch64::{RegList, StandardRegisters, VcpuInit};
#[cfg(target_arch = "x86_64")]
use crate::arch::x86::{
    CpuIdEntry, FpuState, LapicState, MsrEntry, SpecialRegisters, StandardRegisters,
};
#[cfg(feature = "tdx")]
use crate::kvm::{TdxExitDetails, TdxExitStatus};
use crate::CpuState;
use crate::MpState;
use thiserror::Error;
use vm_memory::bitmap::AtomicBitmap;
use vm_memory::GuestAddress;
use vm_memory::GuestMemoryAtomic;

#[cfg(target_arch = "x86_64")]
#[derive(Copy, Clone, Default)]
pub enum CpuVendor {
    #[default]
    Unknown,
    Intel,
    AMD,
}

#[derive(Error, Debug)]
///
/// Enum for CPU error
pub enum HypervisorCpuError {
    ///
    /// Setting standard registers error
    ///
    #[error("Failed to set standard register: {0}")]
    SetStandardRegs(#[source] anyhow::Error),
    ///
    /// Setting standard registers error
    ///
    #[error("Failed to get standard registers: {0}")]
    GetStandardRegs(#[source] anyhow::Error),
    ///
    /// Setting special register error
    ///
    #[error("Failed to set special registers: {0}")]
    SetSpecialRegs(#[source] anyhow::Error),
    ///
    /// Getting standard register error
    ///
    #[error("Failed to get special registers: {0}")]
    GetSpecialRegs(#[source] anyhow::Error),
    ///
    /// Setting floating point registers error
    ///
    #[error("Failed to set floating point registers: {0}")]
    SetFloatingPointRegs(#[source] anyhow::Error),
    ///
    /// Getting floating point register error
    ///
    #[error("Failed to get floating points registers: {0}")]
    GetFloatingPointRegs(#[source] anyhow::Error),
    ///
    /// Setting Cpuid error
    ///
    #[error("Failed to set Cpuid: {0}")]
    SetCpuid(#[source] anyhow::Error),
    ///
    /// Getting Cpuid error
    ///
    #[error("Failed to get Cpuid: {0}")]
    GetCpuid(#[source] anyhow::Error),
    ///
    /// Setting lapic state error
    ///
    #[error("Failed to set Lapic state: {0}")]
    SetLapicState(#[source] anyhow::Error),
    ///
    /// Getting Lapic state error
    ///
    #[error("Failed to get Lapic state: {0}")]
    GetlapicState(#[source] anyhow::Error),
    ///
    /// Setting MSR entries error
    ///
    #[error("Failed to set CPUID entries: {0}")]
    GetCpuidVales(#[source] anyhow::Error),
    ///
    /// Setting MSR entries error
    ///
    #[error("Failed to set Msr entries: {0}")]
    SetMsrEntries(#[source] anyhow::Error),
    ///
    /// Getting Msr entries error
    ///
    #[error("Failed to get Msr entries: {0}")]
    GetMsrEntries(#[source] anyhow::Error),
    ///
    /// Setting multi-processing  state error
    ///
    #[error("Failed to set MP state: {0}")]
    SetMpState(#[source] anyhow::Error),
    ///
    /// Getting multi-processing  state error
    ///
    #[error("Failed to get MP state: {0}")]
    GetMpState(#[source] anyhow::Error),
    ///
    /// Setting Saved Processor Extended States error
    ///
    #[error("Failed to set Saved Processor Extended States: {0}")]
    SetXsaveState(#[source] anyhow::Error),
    ///
    /// Getting Saved Processor Extended States error
    ///
    #[error("Failed to get Saved Processor Extended States: {0}")]
    GetXsaveState(#[source] anyhow::Error),
    ///
    /// Setting Extended Control Registers error
    ///
    #[error("Failed to set Extended Control Registers: {0}")]
    SetXcsr(#[source] anyhow::Error),
    ///
    /// Getting Extended Control Registers error
    ///
    #[error("Failed to get Extended Control Registers: {0}")]
    GetXcsr(#[source] anyhow::Error),
    ///
    /// Running Vcpu error
    ///
    #[error("Failed to run vcpu: {0}")]
    RunVcpu(#[source] anyhow::Error),
    ///
    /// Getting Vcpu events error
    ///
    #[error("Failed to get Vcpu events: {0}")]
    GetVcpuEvents(#[source] anyhow::Error),
    ///
    /// Setting Vcpu events error
    ///
    #[error("Failed to set Vcpu events: {0}")]
    SetVcpuEvents(#[source] anyhow::Error),
    ///
    /// Vcpu Init error
    ///
    #[error("Failed to init vcpu: {0}")]
    VcpuInit(#[source] anyhow::Error),
    ///
    /// Setting one reg error
    ///
    #[error("Failed to init vcpu: {0}")]
    SetRegister(#[source] anyhow::Error),
    ///
    /// Getting one reg error
    ///
    #[error("Failed to init vcpu: {0}")]
    GetRegister(#[source] anyhow::Error),
    ///
    /// Getting guest clock paused error
    ///
    #[error("Failed to notify guest its clock was paused: {0}")]
    NotifyGuestClockPaused(#[source] anyhow::Error),
    ///
    /// Setting debug register error
    ///
    #[error("Failed to set debug registers: {0}")]
    SetDebugRegs(#[source] anyhow::Error),
    ///
    /// Getting debug register error
    ///
    #[error("Failed to get debug registers: {0}")]
    GetDebugRegs(#[source] anyhow::Error),
    ///
    /// Setting misc register error
    ///
    #[error("Failed to set misc registers: {0}")]
    SetMiscRegs(#[source] anyhow::Error),
    ///
    /// Getting misc register error
    ///
    #[error("Failed to get misc registers: {0}")]
    GetMiscRegs(#[source] anyhow::Error),
    ///
    /// Write to Guest Mem
    ///
    #[error("Failed to write to Guest Mem at: {0}")]
    GuestMemWrite(#[source] anyhow::Error),
    /// Enabling HyperV SynIC error
    ///
    #[error("Failed to enable HyperV SynIC")]
    EnableHyperVSyncIc(#[source] anyhow::Error),
    ///
    /// Getting AArch64 core register error
    ///
    #[error("Failed to get core register: {0}")]
    GetCoreRegister(#[source] anyhow::Error),
    ///
    /// Setting AArch64 core register error
    ///
    #[error("Failed to set core register: {0}")]
    SetCoreRegister(#[source] anyhow::Error),
    ///
    /// Getting AArch64 registers list error
    ///
    #[error("Failed to retrieve list of registers: {0}")]
    GetRegList(#[source] anyhow::Error),
    ///
    /// Getting AArch64 system register error
    ///
    #[error("Failed to get system register: {0}")]
    GetSysRegister(#[source] anyhow::Error),
    ///
    /// Setting AArch64 system register error
    ///
    #[error("Failed to set system register: {0}")]
    SetSysRegister(#[source] anyhow::Error),
    ///
    /// Setting AArch64 system register error
    ///
    #[error("Failed to set sev control register: {0}")]
    SetSevControlRegister(#[source] anyhow::Error),
    ///
    /// GVA translation error
    ///
    #[error("Failed to translate GVA: {0}")]
    TranslateVirtualAddress(#[source] anyhow::Error),
    ///
    /// Set cpu attribute error
    ///
    #[error("Failed to set vcpu attribute: {0}")]
    SetVcpuAttribute(#[source] anyhow::Error),
    ///
    /// Check if cpu has a certain attribute error
    ///
    #[error("Failed to check if vcpu has attribute: {0}")]
    HasVcpuAttribute(#[source] anyhow::Error),
    ///
    /// Failed to initialize TDX on CPU
    ///
    #[cfg(feature = "tdx")]
    #[error("Failed to initialize TDX: {0}")]
    InitializeTdx(#[source] std::io::Error),
    ///
    /// Unknown TDX VM call
    ///
    #[cfg(feature = "tdx")]
    #[error("Unknown TDX VM call")]
    UnknownTdxVmCall,
    #[cfg(target_arch = "aarch64")]
    ///
    /// Failed to initialize PMU
    ///
    #[error("Failed to initialize PMU")]
    InitializePmu,
    #[cfg(target_arch = "x86_64")]
    ///
    /// Error getting TSC frequency
    ///
    #[error("Failed to get TSC frequency: {0}")]
    GetTscKhz(#[source] anyhow::Error),
    ///
    /// Error setting TSC frequency
    ///
    #[error("Failed to set TSC frequency: {0}")]
    SetTscKhz(#[source] anyhow::Error),
    ///
    /// Error reading value at given GPA
    ///
    #[error("Failed to read from GPA: {0}")]
    GpaRead(#[source] anyhow::Error),
    ///
    /// Error writing value at given GPA
    ///
    #[error("Failed to write to GPA: {0}")]
    GpaWrite(#[source] anyhow::Error),
    ///
    /// Error getting CPUID leaf
    ///
    #[error("Failed to get CPUID entries: {0}")]
    GetCpuidVales(#[source] anyhow::Error),
}

#[derive(Debug)]
pub enum VmExit<'a> {
    #[cfg(target_arch = "x86_64")]
    IoOut(u16 /* port */, &'a [u8] /* data */),
    #[cfg(target_arch = "x86_64")]
    IoIn(u16 /* port */, &'a mut [u8] /* data */),
    #[cfg(target_arch = "x86_64")]
    IoapicEoi(u8 /* vector */),
    MmioRead(u64 /* address */, &'a mut [u8]),
    MmioWrite(u64 /* address */, &'a [u8]),
    Ignore,
    Reset,
    Shutdown,
    Hyperv,
    #[cfg(feature = "tdx")]
    Tdx,
    #[cfg(feature = "kvm")]
    Debug,
    #[cfg(feature = "snp")]
    GpaModify(u64 /* base_gpa */, u64 /* gpa_count */),
}

///
/// Result type for returning from a function
///
pub type Result<T> = anyhow::Result<T, HypervisorCpuError>;
///
/// Trait to represent a generic Vcpu
///
pub trait Vcpu: Send + Sync {
    ///
    /// Returns the vCPU general purpose registers.
    ///
    fn get_regs(&self) -> Result<StandardRegisters>;
    ///
    /// Sets the vCPU general purpose registers.
    ///
    fn set_regs(&self, regs: &StandardRegisters) -> Result<()>;
    #[cfg(target_arch = "x86_64")]
    ///
    /// Returns the vCPU special registers.
    ///
    fn get_sregs(&self) -> Result<SpecialRegisters>;
    #[cfg(target_arch = "x86_64")]
    ///
    /// Sets the vCPU special registers
    ///
    fn set_sregs(&self, sregs: &SpecialRegisters) -> Result<()>;
    #[cfg(target_arch = "x86_64")]
    ///
    /// Returns the floating point state (FPU) from the vCPU.
    ///
    fn get_fpu(&self) -> Result<FpuState>;
    #[cfg(target_arch = "x86_64")]
    ///
    /// Set the floating point state (FPU) of a vCPU
    ///
    fn set_fpu(&self, fpu: &FpuState) -> Result<()>;
    #[cfg(target_arch = "x86_64")]
    ///
    /// X86 specific call to setup the CPUID registers.
    ///
    fn set_cpuid2(&self, cpuid: &[CpuIdEntry]) -> Result<()>;
    #[cfg(target_arch = "x86_64")]
    ///
    /// X86 specific call to enable HyperV SynIC
    ///
    fn enable_hyperv_synic(&self) -> Result<()>;
    #[cfg(target_arch = "x86_64")]
    ///
    /// X86 specific call to retrieve the CPUID registers.
    ///
    fn get_cpuid2(&self, num_entries: usize) -> Result<Vec<CpuIdEntry>>;
    #[cfg(target_arch = "x86_64")]
    ///
    /// Returns the state of the LAPIC (Local Advanced Programmable Interrupt Controller).
    ///
    fn get_lapic(&self) -> Result<LapicState>;
    #[cfg(target_arch = "x86_64")]
    ///
    /// Sets the state of the LAPIC (Local Advanced Programmable Interrupt Controller).
    ///
    fn set_lapic(&self, lapic: &LapicState) -> Result<()>;
    #[cfg(target_arch = "x86_64")]
    ///
    /// Returns the model-specific registers (MSR) for this vCPU.
    ///
    fn get_msrs(&self, msrs: &mut Vec<MsrEntry>) -> Result<usize>;
    #[cfg(target_arch = "x86_64")]
    ///
    /// Setup the model-specific registers (MSR) for this vCPU.
    ///
    fn set_msrs(&self, msrs: &[MsrEntry]) -> Result<usize>;
    ///
    /// Returns the vcpu's current "multiprocessing state".
    ///
    fn get_mp_state(&self) -> Result<MpState>;
    ///
    /// Sets the vcpu's current "multiprocessing state".
    ///
    fn set_mp_state(&self, mp_state: MpState) -> Result<()>;
    #[cfg(target_arch = "x86_64")]
    ///
    /// Let the guest know that it has been paused, which prevents from
    /// potential soft lockups when being resumed.
    ///
    fn notify_guest_clock_paused(&self) -> Result<()> {
        Ok(())
    }
    ///
    /// Sets debug registers to set hardware breakpoints and/or enable single step.
    ///
    fn set_guest_debug(&self, _addrs: &[GuestAddress], _singlestep: bool) -> Result<()> {
        Err(HypervisorCpuError::SetDebugRegs(anyhow!("unimplemented")))
    }
    ///
    /// Sets the type of CPU to be exposed to the guest and optional features.
    ///
    #[cfg(target_arch = "aarch64")]
    fn vcpu_init(&self, kvi: &VcpuInit) -> Result<()>;
    ///
    /// Gets a list of the guest registers that are supported for the
    /// KVM_GET_ONE_REG/KVM_SET_ONE_REG calls.
    ///
    #[cfg(target_arch = "aarch64")]
    fn get_reg_list(&self, reg_list: &mut RegList) -> Result<()>;
    ///
    /// Gets the value of a system register
    ///
    #[cfg(target_arch = "aarch64")]
    fn get_sys_reg(&self, sys_reg: u32) -> Result<u64>;
    ///
    /// Configure core registers for a given CPU.
    ///
    #[cfg(target_arch = "aarch64")]
    fn setup_regs(&self, cpu_id: u8, boot_ip: u64, fdt_start: u64) -> Result<()>;
    ///
    /// Check if the CPU supports PMU
    ///
    #[cfg(target_arch = "aarch64")]
    fn has_pmu_support(&self) -> bool;
    ///
    /// Initialize PMU
    ///
    #[cfg(target_arch = "aarch64")]
    fn init_pmu(&self, irq: u32) -> Result<()>;
    ///
    /// Retrieve the vCPU state.
    /// This function is necessary to snapshot the VM
    ///
    fn state(&self) -> Result<CpuState>;
    ///
    /// Set the vCPU state.
    /// This function is required when restoring the VM
    ///
    fn set_state(&self, state: &CpuState) -> Result<()>;
    ///
    /// Triggers the running of the current virtual CPU returning an exit reason.
    ///
    fn run(
        &self,
        guest_memory: &GuestMemoryAtomic<vm_memory::GuestMemoryMmap<AtomicBitmap>>,
    ) -> std::result::Result<VmExit, HypervisorCpuError>;
    #[cfg(target_arch = "x86_64")]
    ///
    /// Translate guest virtual address to guest physical address
    ///
    fn translate_gva(&self, gva: u64, flags: u64) -> Result<(u64, u32)>;
    ///
    /// Initialize TDX support on the vCPU
    ///
    #[cfg(feature = "tdx")]
    fn tdx_init(&self, _hob_address: u64) -> Result<()> {
        unimplemented!()
    }
    ///
    /// Set the "immediate_exit" state
    ///
    fn set_immediate_exit(&self, _exit: bool) {}
    #[cfg(feature = "tdx")]
    ///
    /// Returns the details about TDX exit reason
    ///
    fn get_tdx_exit_details(&mut self) -> Result<TdxExitDetails> {
        unimplemented!()
    }
    #[cfg(feature = "tdx")]
    ///
    /// Set the status code for TDX exit
    ///
    fn set_tdx_status(&mut self, _status: TdxExitStatus) {
        unimplemented!()
    }
    #[cfg(target_arch = "x86_64")]
    ///
    /// Return the list of initial MSR entries for a VCPU
    ///
    fn boot_msr_entries(&self) -> Vec<MsrEntry>;

    #[cfg(target_arch = "x86_64")]
    ///
    /// Get the frequency of the TSC if available
    ///
    fn tsc_khz(&self) -> Result<Option<u32>> {
        Ok(None)
    }
<<<<<<< HEAD
=======
    #[cfg(target_arch = "x86_64")]
    ///
    /// Set the frequency of the TSC if available
    ///
    fn set_tsc_khz(&self, _freq: u32) -> Result<()> {
        Ok(())
    }
    #[cfg(target_arch = "x86_64")]
    ///
    /// X86 specific call to retrieve cpuid leaf
    ///
>>>>>>> 5e702dcd
    fn get_cpuid_values(
        &self,
        _function: u32,
        _index: u32,
        _xfem: u64,
        _xss: u64,
    ) -> Result<[u32; 4]> {
        unimplemented!()
    }
<<<<<<< HEAD
    #[cfg(feature = "snp")]
    fn set_sev_control_register(&self, _reg: u64) -> Result<()> {
        unimplemented!()
    }
=======
>>>>>>> 5e702dcd
}<|MERGE_RESOLUTION|>--- conflicted
+++ resolved
@@ -19,9 +19,7 @@
 use crate::CpuState;
 use crate::MpState;
 use thiserror::Error;
-use vm_memory::bitmap::AtomicBitmap;
 use vm_memory::GuestAddress;
-use vm_memory::GuestMemoryAtomic;
 
 #[cfg(target_arch = "x86_64")]
 #[derive(Copy, Clone, Default)]
@@ -304,8 +302,6 @@
     Tdx,
     #[cfg(feature = "kvm")]
     Debug,
-    #[cfg(feature = "snp")]
-    GpaModify(u64 /* base_gpa */, u64 /* gpa_count */),
 }
 
 ///
@@ -445,10 +441,7 @@
     ///
     /// Triggers the running of the current virtual CPU returning an exit reason.
     ///
-    fn run(
-        &self,
-        guest_memory: &GuestMemoryAtomic<vm_memory::GuestMemoryMmap<AtomicBitmap>>,
-    ) -> std::result::Result<VmExit, HypervisorCpuError>;
+    fn run(&self) -> std::result::Result<VmExit, HypervisorCpuError>;
     #[cfg(target_arch = "x86_64")]
     ///
     /// Translate guest virtual address to guest physical address
@@ -492,8 +485,6 @@
     fn tsc_khz(&self) -> Result<Option<u32>> {
         Ok(None)
     }
-<<<<<<< HEAD
-=======
     #[cfg(target_arch = "x86_64")]
     ///
     /// Set the frequency of the TSC if available
@@ -505,7 +496,6 @@
     ///
     /// X86 specific call to retrieve cpuid leaf
     ///
->>>>>>> 5e702dcd
     fn get_cpuid_values(
         &self,
         _function: u32,
@@ -515,11 +505,4 @@
     ) -> Result<[u32; 4]> {
         unimplemented!()
     }
-<<<<<<< HEAD
-    #[cfg(feature = "snp")]
-    fn set_sev_control_register(&self, _reg: u64) -> Result<()> {
-        unimplemented!()
-    }
-=======
->>>>>>> 5e702dcd
 }