// Copyright © 2019 Intel Corporation
//
// SPDX-License-Identifier: Apache-2.0 OR BSD-3-Clause
//
// Copyright © 2020, Microsoft Corporation
//
// Copyright 2018-2019 CrowdStrike, Inc.
//
//

#[cfg(target_arch = "aarch64")]
use crate::aarch64::VcpuInit;
<<<<<<< HEAD
use crate::cpu;
#[cfg(target_arch = "x86_64")]
use crate::x86_64::{CpuId, LapicState};
=======
#[cfg(target_arch = "aarch64")]
use crate::aarch64::{RegList, Register, StandardRegisters};
use crate::{CpuState, MpState};

>>>>>>> 08ded4b4
#[cfg(target_arch = "x86_64")]
use crate::x86_64::{
    ExtendedControlRegisters, FpuState, MsrEntries, SpecialRegisters, StandardRegisters, VcpuEvents,
};
#[cfg(feature = "kvm")]
use crate::MpState;
use crate::{CpuState, Xsave};
use thiserror::Error;

#[derive(Error, Debug)]
///
/// Enum for CPU error
pub enum HypervisorCpuError {
    ///
    /// Setting standard registers error
    ///
    #[error("Failed to set standard register: {0}")]
    SetStandardRegs(#[source] anyhow::Error),
    ///
    /// Setting standard registers error
    ///
    #[error("Failed to get standard registers: {0}")]
    GetStandardRegs(#[source] anyhow::Error),
    ///
    /// Setting special register error
    ///
    #[error("Failed to set special registers: {0}")]
    SetSpecialRegs(#[source] anyhow::Error),
    ///
    /// Getting standard register error
    ///
    #[error("Failed to get special registers: {0}")]
    GetSpecialRegs(#[source] anyhow::Error),
    ///
    /// Setting floating point registers error
    ///
    #[error("Failed to set special register: {0}")]
    SetFloatingPointRegs(#[source] anyhow::Error),
    ///
    /// Getting floating point register error
    ///
    #[error("Failed to get special register: {0}")]
    GetFloatingPointRegs(#[source] anyhow::Error),
    ///
    /// Setting Cpuid error
    ///
    #[error("Failed to set Cpuid: {0}")]
    SetCpuid(#[source] anyhow::Error),
    ///
    /// Getting Cpuid error
    ///
    #[error("Failed to get Cpuid: {0}")]
    GetCpuid(#[source] anyhow::Error),
    ///
    /// Setting lapic state error
    ///
    #[error("Failed to set Lapic state: {0}")]
    SetLapicState(#[source] anyhow::Error),
    ///
    /// Getting Lapic state error
    ///
    #[error("Failed to get Lapic state: {0}")]
    GetlapicState(#[source] anyhow::Error),
    ///
    /// Setting MSR entries error
    ///
    #[error("Failed to set Msr entries: {0}")]
    SetMsrEntries(#[source] anyhow::Error),
    ///
    /// Getting Msr entries error
    ///
    #[error("Failed to get Msr entries: {0}")]
    GetMsrEntries(#[source] anyhow::Error),
    ///
    /// Setting MSR entries error
    ///
    #[error("Failed to set MP state: {0}")]
    SetMpState(#[source] anyhow::Error),
    ///
    /// Getting Msr entries error
    ///
    #[error("Failed to get MP state: {0}")]
    GetMpState(#[source] anyhow::Error),
    ///
    /// Setting Saved Processor Extended States error
    ///
    #[error("Failed to set Saved Processor Extended States: {0}")]
    SetXsaveState(#[source] anyhow::Error),
    ///
    /// Getting Saved Processor Extended States error
    ///
    #[error("Failed to get Saved Processor Extended States: {0}")]
    GetXsaveState(#[source] anyhow::Error),
    ///
    /// Setting Extended Control Registers error
    ///
    #[error("Failed to set Extended Control Registers: {0}")]
    SetXcsr(#[source] anyhow::Error),
    ///
    /// Getting Extended Control Registers error
    ///
    #[error("Failed to get Extended Control Registers: {0}")]
    GetXcsr(#[source] anyhow::Error),
    ///
    /// Running Vcpu error
    ///
    #[error("Failed to run vcpu: {0}")]
    RunVcpu(#[source] anyhow::Error),
    ///
    /// Getting Vcpu events error
    ///
    #[error("Failed to get Vcpu events: {0}")]
    GetVcpuEvents(#[source] anyhow::Error),
    ///
    /// Setting Vcpu events error
    ///
    #[error("Failed to set Vcpu events: {0}")]
    SetVcpuEvents(#[source] anyhow::Error),
    ///
    /// Vcpu Init error
    ///
    #[error("Failed to init vcpu: {0}")]
    VcpuInit(#[source] anyhow::Error),
    ///
    /// Setting one reg error
    ///
    #[error("Failed to init vcpu: {0}")]
    SetRegister(#[source] anyhow::Error),
    ///
    /// Getting one reg error
    ///
    #[error("Failed to init vcpu: {0}")]
    GetRegister(#[source] anyhow::Error),
    ///
    /// Getting guest clock paused error
    ///
    #[error("Failed to notify guest its clock was paused: {0}")]
    NotifyGuestClockPaused(#[source] anyhow::Error),
    ///
<<<<<<< HEAD
    /// Setting debug register error
    ///
    #[error("Failed to set debug registers: {0}")]
    SetDebugRegs(#[source] anyhow::Error),
    ///
    /// Getting debug register error
    ///
    #[error("Failed to get debug registers: {0}")]
    GetDebugRegs(#[source] anyhow::Error),
    ///
    /// Get register error
    ///
    #[error("Failed to get registers: {0}")]
    GetReg(#[source] anyhow::Error),
    ///
    /// Set register error
    ///
    #[error("Failed to set registers: {0}")]
    SetReg(#[source] anyhow::Error),
    ///
    /// Write to Guest Mem
    ///
    #[error("Failed to write to Guest Mem at: {0}")]
    GuestMemWrite(#[source] anyhow::Error),
=======
    /// Enabling HyperV SynIC error
    ///
    #[error("Failed to enable HyperV SynIC")]
    EnableHyperVSynIC(#[source] anyhow::Error),
    ///
    /// Getting AArch64 core register error
    ///
    #[error("Failed to get core register: {0}")]
    GetCoreRegister(#[source] anyhow::Error),
    ///
    /// Setting AArch64 core register error
    ///
    #[error("Failed to set core register: {0}")]
    SetCoreRegister(#[source] anyhow::Error),
    ///
    /// Getting AArch64 registers list error
    ///
    #[error("Failed to retrieve list of registers: {0}")]
    GetRegList(#[source] anyhow::Error),
    ///
    /// Getting AArch64 system register error
    ///
    #[error("Failed to get system register: {0}")]
    GetSysRegister(#[source] anyhow::Error),
    ///
    /// Setting AArch64 system register error
    ///
    #[error("Failed to set system register: {0}")]
    SetSysRegister(#[source] anyhow::Error),
>>>>>>> 08ded4b4
}

#[derive(Debug)]
pub enum VmExit<'a> {
    #[cfg(target_arch = "x86_64")]
    IoOut(u16 /* port */, &'a [u8] /* data */),
    #[cfg(target_arch = "x86_64")]
    IoIn(u16 /* port */, &'a mut [u8] /* data */),
    #[cfg(target_arch = "x86_64")]
    IoapicEoi(u8 /* vector */),
    MmioRead(u64 /* address */, &'a mut [u8]),
    MmioWrite(u64 /* address */, &'a [u8]),
    Ignore,
    Reset,
    Hyperv,
}

///
/// Result type for returning from a function
///
pub type Result<T> = anyhow::Result<T, HypervisorCpuError>;
///
/// Trait to represent a generic Vcpu
///
pub trait Vcpu: Send + Sync {
    #[cfg(target_arch = "x86_64")]
    ///
    /// Returns the vCPU general purpose registers.
    ///
    fn get_regs(&self) -> Result<StandardRegisters>;

    #[cfg(target_arch = "x86_64")]
    ///
    /// Sets the vCPU general purpose registers.
    ///
    fn set_regs(&self, regs: &StandardRegisters) -> Result<()>;
    #[cfg(target_arch = "x86_64")]
    ///
    /// Returns the vCPU special registers.
    ///
    fn get_sregs(&self) -> Result<SpecialRegisters>;
    #[cfg(target_arch = "x86_64")]
    ///
    /// Sets the vCPU special registers
    ///
    fn set_sregs(&self, sregs: &SpecialRegisters) -> Result<()>;
    #[cfg(target_arch = "x86_64")]
    ///
    /// Returns the floating point state (FPU) from the vCPU.
    ///
    fn get_fpu(&self) -> Result<FpuState>;
    #[cfg(target_arch = "x86_64")]
    ///
    /// Set the floating point state (FPU) of a vCPU
    ///
    fn set_fpu(&self, fpu: &FpuState) -> Result<()>;
    #[cfg(target_arch = "x86_64")]
    ///
    /// X86 specific call to setup the CPUID registers.
    ///
    fn set_cpuid2(&self, cpuid: &CpuId) -> Result<()>;
    #[cfg(target_arch = "x86_64")]
    ///
    /// X86 specific call to enable HyperV SynIC
    ///
    fn enable_hyperv_synic(&self) -> Result<()>;
    #[cfg(target_arch = "x86_64")]
    ///
    /// X86 specific call to retrieve the CPUID registers.
    ///
    fn get_cpuid2(&self, num_entries: usize) -> Result<CpuId>;
    #[cfg(target_arch = "x86_64")]
    ///
    /// Returns the state of the LAPIC (Local Advanced Programmable Interrupt Controller).
    ///
    fn get_lapic(&self) -> Result<LapicState>;
    #[cfg(target_arch = "x86_64")]
    ///
    /// Sets the state of the LAPIC (Local Advanced Programmable Interrupt Controller).
    ///
    fn set_lapic(&self, lapic: &LapicState) -> Result<()>;
    #[cfg(target_arch = "x86_64")]
    ///
    /// Returns the model-specific registers (MSR) for this vCPU.
    ///
    fn get_msrs(&self, msrs: &mut MsrEntries) -> Result<usize>;
    #[cfg(target_arch = "x86_64")]
    ///
    /// Setup the model-specific registers (MSR) for this vCPU.
    ///
    fn set_msrs(&self, msrs: &MsrEntries) -> Result<usize>;
    #[cfg(feature = "kvm")]
    ///
    /// Returns the vcpu's current "multiprocessing state".
    ///
    fn get_mp_state(&self) -> Result<MpState>;
    #[cfg(feature = "kvm")]
    ///
    /// Sets the vcpu's current "multiprocessing state".
    ///
    fn set_mp_state(&self, mp_state: MpState) -> Result<()>;
    #[cfg(target_arch = "x86_64")]
    ///
    /// X86 specific call that returns the vcpu's current "xsave struct".
    ///
    fn get_xsave(&self) -> Result<Xsave>;
    #[cfg(target_arch = "x86_64")]
    ///
    /// X86 specific call that sets the vcpu's current "xsave struct".
    ///
    fn set_xsave(&self, xsave: &Xsave) -> Result<()>;
    #[cfg(target_arch = "x86_64")]
    ///
    /// X86 specific call that returns the vcpu's current "xcrs".
    ///
    fn get_xcrs(&self) -> Result<ExtendedControlRegisters>;
    #[cfg(target_arch = "x86_64")]
    ///
    /// X86 specific call that sets the vcpu's current "xcrs".
    ///
    fn set_xcrs(&self, xcrs: &ExtendedControlRegisters) -> Result<()>;
    #[cfg(target_arch = "x86_64")]
    ///
    /// Returns currently pending exceptions, interrupts, and NMIs as well as related
    /// states of the vcpu.
    ///
    fn get_vcpu_events(&self) -> Result<VcpuEvents>;
    #[cfg(target_arch = "x86_64")]
    ///
    /// Sets pending exceptions, interrupts, and NMIs as well as related states
    /// of the vcpu.
    ///
    fn set_vcpu_events(&self, events: &VcpuEvents) -> Result<()>;
    #[cfg(all(feature = "kvm", target_arch = "x86_64"))]
    ///
    /// Let the guest know that it has been paused, which prevents from
    /// potential soft lockups when being resumed.
    ///
    fn notify_guest_clock_paused(&self) -> Result<()>;
    ///
    /// Sets the type of CPU to be exposed to the guest and optional features.
    ///
    #[cfg(any(target_arch = "arm", target_arch = "aarch64"))]
    fn vcpu_init(&self, kvi: &VcpuInit) -> Result<()>;
    ///
    /// Sets the value of one register for this vCPU.
    ///
    #[cfg(any(target_arch = "arm", target_arch = "aarch64"))]
    fn set_reg(&self, reg_id: u64, data: u64) -> Result<()>;
    ///
    /// Sets the value of one register for this vCPU.
    ///
    #[cfg(any(target_arch = "arm", target_arch = "aarch64"))]
    fn get_reg(&self, reg_id: u64) -> Result<u64>;
    ///
    /// Gets a list of the guest registers that are supported for the
    /// KVM_GET_ONE_REG/KVM_SET_ONE_REG calls.
    ///
    #[cfg(any(target_arch = "arm", target_arch = "aarch64"))]
    fn get_reg_list(&self, reg_list: &mut RegList) -> Result<()>;
    ///
    /// Save the state of the core registers.
    ///
    #[cfg(any(target_arch = "arm", target_arch = "aarch64"))]
    fn core_registers(&self, state: &mut StandardRegisters) -> Result<()>;
    ///
    /// Restore the state of the core registers.
    ///
    #[cfg(any(target_arch = "arm", target_arch = "aarch64"))]
    fn set_core_registers(&self, state: &StandardRegisters) -> Result<()>;
    ///
    /// Save the state of the system registers.
    ///
    #[cfg(any(target_arch = "arm", target_arch = "aarch64"))]
    fn system_registers(&self, state: &mut Vec<Register>) -> Result<()>;
    ///
    /// Restore the state of the system registers.
    ///
    #[cfg(any(target_arch = "arm", target_arch = "aarch64"))]
    fn set_system_registers(&self, state: &[Register]) -> Result<()>;
    ///
    /// Read the MPIDR - Multiprocessor Affinity Register.
    ///
    #[cfg(any(target_arch = "arm", target_arch = "aarch64"))]
    fn read_mpidr(&self) -> Result<u64>;
    ///
    /// Retrieve the vCPU state.
    /// This function is necessary to snapshot the VM
    ///
    fn state(&self) -> Result<CpuState>;
    ///
    /// Set the vCPU state.
    /// This function is required when restoring the VM
    ///
    fn set_state(&self, state: &CpuState) -> Result<()>;
    ///
    /// Triggers the running of the current virtual CPU returning an exit reason.
    ///
    fn run(&self, vr: &dyn VcpuRun) -> std::result::Result<VmExit, HypervisorCpuError>;
}

pub trait VcpuRun {
    fn mmio_read(&self, addr: u64, data: &mut [u8]);
    fn mmio_write(&self, addr: u64, data: &[u8]);
    fn pio_in(&self, addr: u64, data: &mut [u8]);
    fn pio_out(&self, addr: u64, data: &[u8]);
    fn write_to_guest_mem(&self, buf: &[u8], gpa: u64) -> cpu::Result<usize>;
}<|MERGE_RESOLUTION|>--- conflicted
+++ resolved
@@ -10,23 +10,18 @@
 
 #[cfg(target_arch = "aarch64")]
 use crate::aarch64::VcpuInit;
-<<<<<<< HEAD
-use crate::cpu;
+#[cfg(target_arch = "aarch64")]
+use crate::aarch64::{RegList, Register, StandardRegisters};
 #[cfg(target_arch = "x86_64")]
 use crate::x86_64::{CpuId, LapicState};
-=======
-#[cfg(target_arch = "aarch64")]
-use crate::aarch64::{RegList, Register, StandardRegisters};
-use crate::{CpuState, MpState};
-
->>>>>>> 08ded4b4
+use crate::{CpuState, Xsave};
+
 #[cfg(target_arch = "x86_64")]
 use crate::x86_64::{
     ExtendedControlRegisters, FpuState, MsrEntries, SpecialRegisters, StandardRegisters, VcpuEvents,
 };
 #[cfg(feature = "kvm")]
 use crate::MpState;
-use crate::{CpuState, Xsave};
 use thiserror::Error;
 
 #[derive(Error, Debug)]
@@ -159,7 +154,6 @@
     #[error("Failed to notify guest its clock was paused: {0}")]
     NotifyGuestClockPaused(#[source] anyhow::Error),
     ///
-<<<<<<< HEAD
     /// Setting debug register error
     ///
     #[error("Failed to set debug registers: {0}")]
@@ -184,7 +178,6 @@
     ///
     #[error("Failed to write to Guest Mem at: {0}")]
     GuestMemWrite(#[source] anyhow::Error),
-=======
     /// Enabling HyperV SynIC error
     ///
     #[error("Failed to enable HyperV SynIC")]
@@ -214,7 +207,6 @@
     ///
     #[error("Failed to set system register: {0}")]
     SetSysRegister(#[source] anyhow::Error),
->>>>>>> 08ded4b4
 }
 
 #[derive(Debug)]
@@ -276,7 +268,7 @@
     /// X86 specific call to setup the CPUID registers.
     ///
     fn set_cpuid2(&self, cpuid: &CpuId) -> Result<()>;
-    #[cfg(target_arch = "x86_64")]
+    #[cfg(all(feature = "kvm", target_arch = "x86_64"))]
     ///
     /// X86 specific call to enable HyperV SynIC
     ///
@@ -413,13 +405,5 @@
     ///
     /// Triggers the running of the current virtual CPU returning an exit reason.
     ///
-    fn run(&self, vr: &dyn VcpuRun) -> std::result::Result<VmExit, HypervisorCpuError>;
-}
-
-pub trait VcpuRun {
-    fn mmio_read(&self, addr: u64, data: &mut [u8]);
-    fn mmio_write(&self, addr: u64, data: &[u8]);
-    fn pio_in(&self, addr: u64, data: &mut [u8]);
-    fn pio_out(&self, addr: u64, data: &[u8]);
-    fn write_to_guest_mem(&self, buf: &[u8], gpa: u64) -> cpu::Result<usize>;
+    fn run(&self) -> std::result::Result<VmExit, HypervisorCpuError>;
 }