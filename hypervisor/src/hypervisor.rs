--- conflicted
+++ resolved
@@ -86,14 +86,6 @@
     fn create_vm(&self) -> Result<Arc<dyn Vm>>;
     #[cfg(feature = "kvm")]
     ///
-<<<<<<< HEAD
-    /// Get the API version of the hypervisor
-    ///
-    fn get_api_version(&self) -> i32;
-    #[cfg(feature = "kvm")]
-    ///
-=======
->>>>>>> cd8c3838
     /// Returns the size of the memory mapping required to use the vcpu's structures
     ///
     fn get_vcpu_mmap_size(&self) -> Result<usize>;
