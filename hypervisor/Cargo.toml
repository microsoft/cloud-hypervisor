[package]
name = "hypervisor"
version = "0.1.0"
authors = ["Microsoft Authors"]
edition = "2018"
license = "Apache-2.0 OR BSD-3-Clause"

[features]
kvm = []
mshv = []

[dependencies]
anyhow = "1.0"
epoll = ">=4.0.1"
thiserror = "1.0"
libc = "0.2.81"
log = "0.4.11"
<<<<<<< HEAD
kvm-ioctls = { git = "https://github.com/rust-vmm/kvm-ioctls", branch = "master" }
kvm-bindings = { git = "https://github.com/rust-vmm/kvm-bindings", branch = "master", features = ["with-serde", "fam-wrappers"] }
mshv-bindings = {path = "../../mshv/mshv-bindings", features = ["with-serde", "fam-wrappers"] }
mshv-ioctls = {path = "../../mshv/mshv-ioctls"}
=======
kvm-ioctls = { git = "https://github.com/cloud-hypervisor/kvm-ioctls", branch = "ch" }
kvm-bindings = { git = "https://github.com/cloud-hypervisor/kvm-bindings", branch = "ch", features = ["with-serde", "fam-wrappers"] }

mshv-bindings = {git = "https://github.com/cloud-hypervisor/mshv", branch = "master", features = ["with-serde", "fam-wrappers"] }
mshv-ioctls = { git = "https://github.com/cloud-hypervisor/mshv", branch = "master" }

>>>>>>> c4f8e4b0
serde = {version = ">=1.0.27", features = ["rc"] }
serde_derive = ">=1.0.27"
serde_json = ">=1.0.9"
vm-memory = { version = "0.4.0", features = ["backend-mmap", "backend-atomic"] }
vmm-sys-util = { version = ">=0.5.0", features = ["with-serde"] }

epoll = ">=4.0.1"

zerocopy = "0.3"

[dependencies.linux-loader]
git = "https://github.com/rust-vmm/linux-loader"
features = ["elf", "bzimage"]

[target.'cfg(target_arch = "x86_64")'.dependencies.iced-x86]
version = "1.9.1"
default-features = false
features = ["std", "decoder", "op_code_info", "instr_info", "fast_fmt"]

[dev-dependencies]
env_logger = "0.8.2"<|MERGE_RESOLUTION|>--- conflicted
+++ resolved
@@ -15,26 +15,15 @@
 thiserror = "1.0"
 libc = "0.2.81"
 log = "0.4.11"
-<<<<<<< HEAD
-kvm-ioctls = { git = "https://github.com/rust-vmm/kvm-ioctls", branch = "master" }
-kvm-bindings = { git = "https://github.com/rust-vmm/kvm-bindings", branch = "master", features = ["with-serde", "fam-wrappers"] }
+kvm-ioctls = { git = "https://github.com/cloud-hypervisor/kvm-ioctls", branch = "ch" }
+kvm-bindings = { git = "https://github.com/cloud-hypervisor/kvm-bindings", branch = "ch", features = ["with-serde", "fam-wrappers"] }
 mshv-bindings = {path = "../../mshv/mshv-bindings", features = ["with-serde", "fam-wrappers"] }
 mshv-ioctls = {path = "../../mshv/mshv-ioctls"}
-=======
-kvm-ioctls = { git = "https://github.com/cloud-hypervisor/kvm-ioctls", branch = "ch" }
-kvm-bindings = { git = "https://github.com/cloud-hypervisor/kvm-bindings", branch = "ch", features = ["with-serde", "fam-wrappers"] }
-
-mshv-bindings = {git = "https://github.com/cloud-hypervisor/mshv", branch = "master", features = ["with-serde", "fam-wrappers"] }
-mshv-ioctls = { git = "https://github.com/cloud-hypervisor/mshv", branch = "master" }
-
->>>>>>> c4f8e4b0
 serde = {version = ">=1.0.27", features = ["rc"] }
 serde_derive = ">=1.0.27"
 serde_json = ">=1.0.9"
 vm-memory = { version = "0.4.0", features = ["backend-mmap", "backend-atomic"] }
 vmm-sys-util = { version = ">=0.5.0", features = ["with-serde"] }
-
-epoll = ">=4.0.1"
 
 zerocopy = "0.3"
 
